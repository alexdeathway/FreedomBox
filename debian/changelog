--- conflicted
+++ resolved
@@ -1,10 +1,3 @@
-<<<<<<< HEAD
-freedombox (20.21~bpo10+1) buster-backports; urgency=medium
-
-  * Rebuild for buster-backports.
-
- -- James Valleroy <jvalleroy@mailbox.org>  Thu, 31 Dec 2020 09:48:23 -0500
-=======
 freedombox (21.0) unstable; urgency=medium
 
   [ Dietmar ]
@@ -81,7 +74,12 @@
   * transmission: Update description
 
  -- James Valleroy <jvalleroy@mailbox.org>  Mon, 11 Jan 2021 19:57:44 -0500
->>>>>>> adf404ca
+
+freedombox (20.21~bpo10+1) buster-backports; urgency=medium
+
+  * Rebuild for buster-backports.
+
+ -- James Valleroy <jvalleroy@mailbox.org>  Thu, 31 Dec 2020 09:48:23 -0500
 
 freedombox (20.21) unstable; urgency=medium
 
