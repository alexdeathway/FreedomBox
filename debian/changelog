<<<<<<< HEAD
plinth (20.0~bpo10+1) buster-backports; urgency=medium

  * Rebuild for buster-backports.

 -- James Valleroy <jvalleroy@mailbox.org>  Thu, 16 Jan 2020 21:34:16 -0500
=======
plinth (20.1) unstable; urgency=medium

  [ ikmaak ]
  * Translated using Weblate (Dutch)
  * Translated using Weblate (Dutch)

  [ Allan Nordhøy ]
  * samba: Fix spelling
  * Translated using Weblate (Norwegian Bokmål)
  * Translated using Weblate (German)
  * Translated using Weblate (Spanish)
  * Translated using Weblate (Norwegian Bokmål)
  * Translated using Weblate (Swedish)

  [ Veiko Aasa ]
  * samba: Add unit and functional tests
  * deluge: Allow one to set a download directory
  * deluge: Fix installation failure on slow machine
  * storage: Make external disk mounts accessible by other users
  * gitweb: Add link to the manual page
  * gitweb: Fix functional tests if git user and email is not configured

  [ Sunil Mohan Adapa ]
  * style: Fix incorrect margins for containers in mobile view
  * style: Fix responsiveness for app header
  * network: Fix activating connections that don't have real devices
  * network: Allow setting the auto-connect property on a connection
  * network: Add method to re-activate connections after an update
  * wireguard: Show large buttons in show client/server pages
  * wireguard: Cosmetic fixes by yapf and isort
  * wireguard: Don't error out when wg0 server is not setup
  * wireguard: Add ability to set private key in client addition
  * wireguard: Accept all IPs on server in a client setup
  * wireguard: Update descriptions in form labels
  * wireguard: Only use network manager for connections to servers
  * wireguard: Handle client connections through network manager
  * wireguard: Update descriptions for client vs. server clarity
  * wireguard: Generate private key if needed when editing server
  * wireguard: Add validations in forms
  * wireguard: Ensure tests work without latest network manager
  * wireguard: Implement enabling/disabling app using a stored flag
  * wireguard: Enable/disable connections along with the app
  * wireguard: When a connection is edited, reactivate to apply changes
  * wireguard: Show public key even when connection is not active

  [ Thomas Vincent ]
  * Translated using Weblate (French)

  [ Nektarios Katakis ]
  * Translated using Weblate (Greek)
  * Translated using Weblate (Greek)
  * Translated using Weblate (Greek)
  * networks: form for configuring router
  * networks: create view & url for new form
  * networks: add link to main page for router config form
  * networks: add first boot step for router config helper
  * networks: modify as first boot wizard step
  * networks: save router config to kvstore

  [ James Valleroy ]
  * Translated using Weblate (French)
  * wireguard: Add skeleton for new app
  * wireguard: Implement adding client
  * wireguard: Show list of added clients
  * wireguard: Allow deleting a client
  * wireguard: Add client info view
  * wireguard: Form to add server
  * wireguard: List peers in client section
  * wireguard: Add server information view
  * wireguard: Generate key pair
  * wireguard: Show this box's public key
  * wireguard: Create network manager connection
  * wireguard: Encode public keys for use in URLs
  * wireguard: Refactor actions file
  * wireguard: Add views for editing and deleting clients and servers
  * wireguard: Make setup idempotent
  * wireguard: Write pre-shared key to tempfile
  * wireguard: Use network API to handle connections
  * wireguard: Add icon
  * wireguard: Replace nmcli use with libnm
  * restore: Remove app
  * repro: Remove app
  * networks: Update text for router setup
  * bind: Enable systemd sandbox options for bind9 service
  * functional_tests: Update geckodriver version to v0.26.0
  * locale: Update translation strings
  * doc: Fetch latest manual
  * debian: Rename TODO.Debian to TODO
  * debian: Add Expat license to copyright
  * debian: Update standards version to 4.5.0

  [ Dietmar ]
  * Translated using Weblate (German)

  [ nautilusx ]
  * Translated using Weblate (German)
  * Translated using Weblate (German)

  [ Joseph Nuthalapati ]
  * functional-tests: Login only once per session
  * functional-tests: Africa/Addis_Abada is gone?
  * functional-tests: Add tag @service-discovery
  * functional-tests: Make nav_to_module efficient
  * functional-tests: Avoid unnecessary trips to Home
  * functional-tests: Avoid warnings about markers
  * functional-tests: Minor refactoring
  * functional-tests: Mark backups and security with @system

 -- James Valleroy <jvalleroy@mailbox.org>  Mon, 27 Jan 2020 19:23:04 -0500
>>>>>>> 964051a8

plinth (20.0) unstable; urgency=medium

  [ Veiko Aasa ]
  * users: Fix test fixture that disables console login restrictions
  * gitweb: Add tests for views
  * samba: Improve actions script startup time
  * deluge: Manage starting/stoping deluged
  * deluge: Fix set default daemon

  [ Nektarios Katakis ]
  * openvpn: Enable support for communication among all clients
  * Translated using Weblate (Greek)
  * Translated using Weblate (Greek)
  * Translated using Weblate (Greek)
  * Translated using Weblate (Greek)

  [ Sunil Mohan Adapa ]
  * gitweb: Fix flake8 error that is causing pipeline failures
  * storage: Ignore errors resizing partition during initial setup
  * storage: Make partition resizing work with parted 3.3
  * debian: Add powermgmt-base to recommends list
  * openvpn: Enable IPv6 for server and client outside the tunnel
  * networks: Refactor creating a network manager client
  * networks: Remove unused method
  * networks: Fix crashing when accessing network manager D-Bus API

  [ Michael Breidenbach ]
  * Translated using Weblate (German)
  * Translated using Weblate (Swedish)
  * Translated using Weblate (German)
  * Translated using Weblate (German)

  [ Doma Gergő ]
  * Translated using Weblate (Hungarian)

  [ Joseph Nuthalapati ]
  * mediawiki: Use a mobile-friendly skin by default
  * mediawiki: Allow admin to set default skin
  * mediawiki: Fix functional tests depending on skin

  [ James Valleroy ]
  * Translated using Weblate (Greek)
  * Translated using Weblate (Greek)
  * openvpn: Add diagnostic for ipv6 port
  * matrixsynapse: Allow upgrade to 1.8.*
  * security: Add explanation of sandboxing
  * locale: Update translation strings
  * doc: Fetch latest manual

  [ Allan Nordhøy ]
  * Translated using Weblate (Norwegian Bokmål)

  [ Thomas Vincent ]
  * Translated using Weblate (French)

  [ Ralf Barkow ]
  * Translated using Weblate (German)

 -- James Valleroy <jvalleroy@mailbox.org>  Mon, 13 Jan 2020 19:11:44 -0500

plinth (19.24~bpo10+1) buster-backports; urgency=medium

  * Rebuild for buster-backports.

 -- James Valleroy <jvalleroy@mailbox.org>  Thu, 02 Jan 2020 20:27:33 -0500

plinth (19.24) unstable; urgency=medium

  [ Thomas Vincent ]
  * Translated using Weblate (French)
  * Translated using Weblate (French)

  [ Veiko Aasa ]
  * app: Fix javascript doesn't run on first visit
  * samba: private shares
  * storage: Tests for the directory validation action
  * users: Add tests for the Samba user database

  [ James Valleroy ]
  * samba: Fix spelling in description
  * debian: Update French debconf translation (Closes: #947386)
    - Thanks to Jean-Pierre Giraud for the patch.
  * firewall: Support upgrading firewalld to 0.8
  * mldonkey: Add ProtectKernelLogs
  * deluge: Use systemd sandboxing features
  * infinoted: Use systemd sandboxing features
  * storage: Add systemd sandboxing features to udiskie service
  * upgrades: Add systemd sandboxing features to repository setup service
  * security: List whether each app is sandboxed
  * locale: Update translation strings
  * debian: Update Dutch debconf translation (Closes: #947136)
    - Thanks to Frans Spiesschaert for the patch.
  * doc: Fetch latest manual

  [ Michael Breidenbach ]
  * Translated using Weblate (German)
  * Translated using Weblate (Swedish)

  [ Nektarios Katakis ]
  * Translated using Weblate (Greek)

  [ Doma Gergő ]
  * Translated using Weblate (Hungarian)

  [ Allan Nordhøy ]
  * Translated using Weblate (Norwegian Bokmål)

  [ Kunal Mehta ]
  * mediawiki: Pass --quick when running update.php

  [ Sunil Mohan Adapa ]
  * help: Refactor to move app into __init__.py for consistency
  * app: Introduce API to return a list of all apps
  * app: Introduce API to run diagnostics on an app
  * apache: Implement diagnostic test for web server component
  * daemon: Implement diagnostic test for daemon component
  * daemon: Implement diagnostic test to check if a daemon is running
  * firewall: Implement new diagnostic tests to check port status
  * diagnostics: Use new component based API for all diagnostic tests
  * cosmetic: Yapf and isort fixes
  * daemon: Move diagnosing port listening into daemon module
  * daemon: Move diagnosing using netcat to daemon module
  * apache: Move diagnostics for checking URLs into apache module
  * app: Implement API to check if app/component has diagnostics
  * views: Don't require sending diagnostics module name separately
  * minidlna: Fix showing clients information
  * mediawiki: Fix problem with session cache failing logins

  [ Ralf Barkow ]
  * Translated using Weblate (German)

  [ erlendnagel ]
  * Translated using Weblate (Dutch)

 -- James Valleroy <jvalleroy@mailbox.org>  Mon, 30 Dec 2019 21:17:58 -0500

plinth (19.23~bpo10+1) buster-backports; urgency=medium

  * Rebuild for buster-backports.

 -- James Valleroy <jvalleroy@mailbox.org>  Thu, 19 Dec 2019 10:04:11 -0500

plinth (19.23) unstable; urgency=medium

  [ Thomas Vincent ]
  * Translated using Weblate (French)
  * Translated using Weblate (French)

  [ Fred ]
  * Translated using Weblate (French)

  [ Alice Kile ]
  * show app icons in apps page
  * use single variable for referencing icon filename
  * fix formatting issues
  * fix formatting and template-related issues
  * properly implement header in app and setup pages
  * implement responsive layout for app page
  * fix toggle button html layout and responsive design css
  * config: fix minor syntax error
  * fix: implement requested changes

  [ James Valleroy ]
  * themes: css whitespace minor fixes
  * samba: Add icon to app page
  * minidlna: Add managed service and Daemon component
  * minidlna: Use single action to set media dir and restart
  * minidlna: Show icon on app page
  * minidlna: Fix webserver config name
  * minidlna: Only show shortcut to users in group
  * mumble: Keep icon_filename in moved view
  * cockpit: Filter out localhost URLs from displayed access list
  * users: Use service action to restart share group service
  * locale: Update translation strings
  * doc: Fetch latest manual

  [ Veiko Aasa ]
  * samba: recursively set open share directory permissions
  * users: Fix functional tests changing the language feature
  * app: Fix app checkbox status change functional tests
  * storage: Directory selection form and validator
  * transmission: New directory selection form

  [ Nektarios Katakis ]
  * feature: minidlna app
  * fix: minidlna.conf file permissions after editing
  * update minidlna svg
  * run sysctl after installation
  * mumble: Add option to set SuperUser password
  * cockpit: extend apps description with access info
  * cockpit: add list of valid urls to access the app.

  [ /rgb ]
  * Translated using Weblate (German)
  * Translated using Weblate (German)

  [ Luis A. Arizmendi ]
  * Translated using Weblate (Spanish)

  [ adaragao ]
  * Translated using Weblate (Portuguese)

  [ Michael Breidenbach ]
  * Translated using Weblate (Swedish)

 -- James Valleroy <jvalleroy@mailbox.org>  Mon, 16 Dec 2019 18:38:46 -0500

plinth (19.22~bpo10+1) buster-backports; urgency=medium

  * Rebuild for buster-backports.

 -- James Valleroy <jvalleroy@mailbox.org>  Fri, 06 Dec 2019 21:01:10 -0500

plinth (19.22) unstable; urgency=medium

  [ Matt Conroy ]
  * pagekite: Get rid of tabs in the configuration page
  * openvpn: manual link points to incorrect page

  [ Joseph Nuthalapati ]
  * pagekite: Fix functional tests
  * pagekite: Show existing services only if there are any
  * pagekite: Make Custom Services look like it's under Configuration
  * pagekite: Use the new app toggle button
  * openvpn: Add client apps

  [ Thomas Vincent ]
  * Translated using Weblate (French)

  [ Fred ]
  * Translated using Weblate (French)
  * Translated using Weblate (French)

  [ Alice Kile ]
  * backups: fix title not appearing
  * diagnostics: don't run on disabled modules
  * apps: Remove link to webapps in app descriptions
  * Fix error with app toggle input
  * templates: Add toolbar for apps in app.html
  * toolbar: Move diagnostics button into dropdown menu

  [ nautilusx ]
  * Translated using Weblate (German)

  [ Michael Breidenbach ]
  * Translated using Weblate (German)
  * Translated using Weblate (Swedish)

  [ Veiko Aasa ]
  * ssh: fix Avahi SFTP service file
  * diagnostics: fix IPv6 failures
  * matrix-synapse: Update requirement from buster-backports
  * samba: Users can enable a guest share
  * samba: user can select devices for sharing
  * samba: fixes and improvements
  * samba: fixes and improvements
  * app: fix javascript constant redeclaration error
  * samba: Fix javascript constant redeclaration error

  [ James Valleroy ]
  * debian: Update German debconf translation (Closes: #945387)
    - Thanks to Helge Kreutzmann for the patch.
  * samba: Add acl to managed_packages
  * samba: Fix restore command
  * samba: Move urls under apps/
  * functional_tests: Add basic samba tests
  * samba: Use register_group instead of create_group
  * samba: Only show shortcut to users in freedombox-share group
  * samba: Keep create_group in setup
  * diagnostics: Use a distinct class for Run Diagnostics button on this page
  * locale: Update translation strings
  * doc: Fetch latest manual

  [ Sunil Mohan Adapa ]
  * diagnostics: Use app.html instead of simple_app.html
  * firewall: Use app.html instead of simple_app.html
  * letsencrypt: Use app.html instead of simple_app.html
  * monkeysphere: Use app.html instead of simple_app.html
  * names: Use app.html instead of simple_app.html
  * power: Use app.html instead of simple_app.html
  * openvpn: Use app.html instead of simple_app.html
  * tor: Use app.html instead of simple_app.html
  * ikiwiki: Move the create button to manage section
  * gitweb: Move create button into manage section
  * networks: Move actions button into connection section
  * templates: Remove the now unused simple_app.html
  * users: Move create button into users section
  * minetest: Minor cosmetic fix
  * templates: Make internal zone and port forwarding info override-able
  * toolbar: Make diagnostics button looks like other drop down items
  * toolbar: Align extra actions drop down button to the right
  * toolbar: Rewamp toolbar code for simplicity and to fix issues

 -- James Valleroy <jvalleroy@mailbox.org>  Mon, 02 Dec 2019 18:00:45 -0500

plinth (19.21~bpo10+1) buster-backports; urgency=medium

  * Rebuild for buster-backports.

 -- James Valleroy <jvalleroy@mailbox.org>  Sun, 24 Nov 2019 05:44:45 -0500

plinth (19.21) unstable; urgency=medium

  [ Veiko Aasa ]
  * gitweb: Allow to import from a remote repository
  * gitweb: Do not recursively scan for Git repositories
  * turbolinks: Disable turbolinks on links that don't point to /plinth/...

  [ nautilusx ]
  * Translated using Weblate (German)

  [ Doma Gergő ]
  * Translated using Weblate (Hungarian)

  [ Allan Nordhøy ]
  * Translated using Weblate (Swedish)
  * Translated using Weblate (Norwegian Bokmål)

  [ Birger Schacht ]
  * backups: Show proper error when SSH server is not reachable
  * ssh: Add the error of ssh-keyscan to the verification view
  * tor: Rename "Hidden Service" to "Onion Service"

  [ Joseph Nuthalapati ]
  * ejabberd: Handle case where domain name is not set
  * tahoe: Mark Tahoe-LAFS as an advanced app
  * README: Fix hyperlinks to badges and images
  * doc: dev: Add instructions to setup developer documentation
  * doc: dev: Mention where to find the user manual
  * doc: dev: Reduce toc depth to 2 levels to reduce noise
  * doc: dev: Fix headings
  * doc: dev: Add favicon to developer documentation site
  * app: Avoid showing empty configuration block
  * app: Fix broken functional tests
  * firstboot: reading firstboot-wizard-secret file
  * searx: Set safe_search to Moderate by default
  * clients: Improve code readability

  [ Sunil Mohan Adapa ]
  * backups: i18n for a string on verify ssh host page
  * backups: Simplify SSH fingerprint verification command
  * HACKING: Update with instructions for multiple OSes
  * CONTRIBUTING: Add more instructions on commits and MR changes
  * doc: Fix unavailability of manual images
  * tor: Fix port diagnostics by correcting port data type
  * tor: Expect obfs service to be also available on IPv6
  * tor: Listen on IPv6 for OrPort

  [ Thomas Vincent ]
  * Translated using Weblate (French)

  [ Michael Breidenbach ]
  * Translated using Weblate (Swedish)

  [ James Valleroy ]
  * HACKING: Fix provision with tests command
  * d/po: Run debconf-updatepo
  * locale: Update translation strings

  [ Radek Pasiok ]
  * Translated using Weblate (Polish)
  * Translated using Weblate (Polish)

  [ Alice Kile ]
  * clients: implement launch button feature
  * app: Implement toggle button in app page
  * app: Use single form for app toggle and configuration
  * app: Make the toggle-button responsive

 -- James Valleroy <jvalleroy@mailbox.org>  Mon, 18 Nov 2019 19:35:38 -0500

plinth (19.20~bpo10+1) buster-backports; urgency=medium

  * Rebuild for buster-backports.

 -- James Valleroy <jvalleroy@mailbox.org>  Thu, 07 Nov 2019 05:58:35 -0500

plinth (19.20) unstable; urgency=medium

  [ Veiko Aasa ]
  * gitweb: Set correct access rights after enabling application
  * gitweb: Add tests for actions script
  * gitweb: Add functional tests
  * gitweb: avoid global environment variables in Apache configuration
  * gitweb: fix links that end with /HEAD
  * gitweb: Validate repository name also in actions script
  * gitweb: do not change working directory inside actions script
  * sharing: Fix wrong links on Apache2 directory index page

  [ Fioddor Superconcentrado ]
  * Translated using Weblate (German)
  * Translated using Weblate (Spanish)
  * d/po/es: New translation file
  * d/po: Fix header comments

  [ Michael Breidenbach ]
  * Translated using Weblate (German)
  * Translated using Weblate (Swedish)
  * Translated using Weblate (Swedish)

  [ Sunil Mohan Adapa ]
  * debian: Remove plinth transitional package
  * cfg: Fix test case failure due to incorrect path assumption
  * gitlab-ci: Fix path for HTML coverage report generation
  * gitweb: Set proper access after restoration of a backup
  * setup: Don't include actions/__pycache__ during installation
  * ssh: Fix flake8 failure by removing unused import
  * config: Use AppView and cleanup custom code
  * storage: Use AppView and cleanup custom code
  * doc: Install using makefile instead of setup.py
  * doc: Fetch and add Spanish manual
  * help: Fix showing manual pages in fallback cases
  * app: Fix a pytest warning in tests
  * setup.py: Set development status classifier to production/stable
  * setup.py: Add more topics to classifiers
  * doc: Add developer documentation using Sphinx
  * actions: Fix issue with docstring causing issues with Sphnix
  * Translated using Weblate (Swedish)

  [ Pavel Borecki ]
  * Translated using Weblate (Czech)

  [ Thomas Vincent ]
  * Translated using Weblate (French)
  * backups: Fix a typo in backups upload form
  * Translated using Weblate (French)

  [ homycal ]
  * Translated using Weblate (French)

  [ Mattias Münster ]
  * Translated using Weblate (Swedish)

  [ Allan Nordhøy ]
  * Translated using Weblate (Norwegian Bokmål)
  * Translated using Weblate (French)
  * Translated using Weblate (French)

  [ Nektarios Katakis ]
  * ssh: Option for disabling password authentication

  [ Joseph Nuthalapati ]
  * infinoted: Add missing manual page link
  * doc: Add directory for development documentation
  * doc: Skip empty lines when piping to wget
  * doc: Fix Unicode issues with the manual
  * doc: Remove language code from title
  * doc: Move build scripts into separate directory
  * doc: Minor cosmetic changes
  * doc: Move English manual to manual/en directory
  * help: Respect language preference when showing user manual
  * snapshot: Sort snapshot list from newest to oldest

  [ Doma Gergő ]
  * Translated using Weblate (Hungarian)

  [ Fred ]
  * Translated using Weblate (French)
  * Translated using Weblate (French)

  [ James Valleroy ]
  * config: Implement get_initial and form_valid
  * functional_tests: Update config form ids
  * coquelicot: Change quotes to ASCII
  * locale: Update translation strings
  * doc: Fetch latest manual

 -- James Valleroy <jvalleroy@mailbox.org>  Mon, 04 Nov 2019 19:15:27 -0500

plinth (19.19~bpo10+1) buster-backports; urgency=medium

  * Rebuild for buster-backports.

 -- James Valleroy <jvalleroy@mailbox.org>  Thu, 24 Oct 2019 17:53:02 -0400

plinth (19.19) unstable; urgency=medium

  [ Veiko Aasa ]
  * ikiwiki: Allow full Unicode text in wiki/blog title names
  * actions: Check with flake8
  * gitweb: New app for simple git hosting
  * users: reload Apache2 to flush LDAP cache after user operations
  * gitweb: update repository list where necessary
  * gitweb: fix Windows Git client download link in manifest
  * gitweb: add help text for description and owner fields in the form
  * gitweb: enable rename detection

  [ Pavel Borecki ]
  * Translated using Weblate (Czech)

  [ Thomas Vincent ]
  * Translated using Weblate (French)

  [ Birger Schacht ]
  * ssh: Show server fingerprints in SSH page

  [ James Valleroy ]
  * Translated using Weblate (French)
  * gitweb: Fix flake8 error
  * locale: Update translations strings
  * doc: Fetch latest manual

  [ Nevena Mircheva ]
  * Translated using Weblate (Bulgarian)

  [ Sunil Mohan Adapa ]
  * matrixsynapse: Remove unused letsencrypt action
  * ejabberd: Removed unused letsencrypt action
  * gitweb: Minor fixes after review
  * gitweb: Minor visual changes to templates
  * gitweb: Fix issue with elevated access to private repositories
  * frontpage: Show shortcuts that public even if need a group
  * searx, app, translation, language-selection: Fix license header
  * ikiwiki: Remove extra create button when no wiki/blog is present
  * cosmetic: yapf formatting

  [ ikmaak ]
  * Translated using Weblate (Dutch)

  [ Michael Breidenbach ]
  * Translated using Weblate (German)

  [ Allan Nordhøy ]
  * Translated using Weblate (Norwegian Bokmål)

  [ Matthias Dellweg ]
  * quassel: Add let's encrypt component for certficiates

 -- James Valleroy <jvalleroy@mailbox.org>  Mon, 21 Oct 2019 18:49:35 -0400

plinth (19.18~bpo10+1) buster-backports; urgency=medium

  * Rebuild for buster-backports.

 -- James Valleroy <jvalleroy@mailbox.org>  Thu, 10 Oct 2019 07:04:16 -0400

plinth (19.18) unstable; urgency=medium

  [ Matthias Dellweg ]
  * diagnose: Move negating diagnose result inside try block

  [ Fioddor Superconcentrado ]
  * Translated using Weblate (Spanish)

  [ Luis A. Arizmendi ]
  * Translated using Weblate (Spanish)

  [ Allan Nordhøy ]
  * Translated using Weblate (Norwegian Bokmål)

  [ Dietmar ]
  * Translated using Weblate (German)

  [ Sunil Mohan Adapa ]
  * pagekite: Remove first wizard step for danube edition
  * pagekite: cosmetic: yapf and isort changes
  * debian: Remove python3-requests from depends list
  * users: Make UI close to rest of the apps
  * upgrades: Remove unnecessary subsubmenu
  * ikiwiki: Remove subsubmenu in favor of toolbar
  * networks: Remove subsubmenu in favor of toolbar buttons
  * backups: Remove unnecessary use of subsubmenu template
  * templates: Remove unused invocation of subsubmenu
  * templates: Simplify unnecessary override
  * templates: Provide subsubmenu functionality in app.html
  * dynamicdns: Use app.html instead of app-subsubmenu.html
  * i2p: Use app.html instead of app-subsubmenu.html
  * pagekite: Use app.html instead of app-subsubmenu.html
  * snapshot: Use app.html instead of app-subsubmenu.html
  * templates: Remove unused app-subsubmenu.html
  * deluge: Support deluge 2 by starting it properly
  * minetest: Remove mod-torches no longer available in testing/unstable

  [ James Valleroy ]
  * security: Add past vulnerabilities count
  * security: Move security report to new page
  * locale: Update translation strings
  * doc: Fetch latest manual
  * d/control: Add Rules-Requires-Root: no
  * d/control: Update Standards-Version to 4.4.1

 -- James Valleroy <jvalleroy@mailbox.org>  Mon, 07 Oct 2019 19:06:16 -0400

plinth (19.17~bpo10+1) buster-backports; urgency=medium

  * Rebuild for buster-backports.

 -- James Valleroy <jvalleroy@mailbox.org>  Sun, 29 Sep 2019 11:05:32 -0400

plinth (19.17) unstable; urgency=medium

  [ Pavel Borecki ]
  * Translated using Weblate (Czech)
  * Translated using Weblate (Czech)

  [ Anxin YI ]
  * Translated using Weblate (Chinese (Simplified))

  [ Joseph Nuthalapati ]
  * firstboot: network connections not used, cleanup
  * firstboot: Add new help menu to firstboot navbar

  [ Sunil Mohan Adapa ]
  * letsencrypt: Update and fix tests involving domain changes
  * tor: Fix test case for getting status
  * firstboot: Hide left menu during first boot as intended

  [ James Valleroy ]
  * locale: Update translation strings
  * doc: Fetch latest manual

 -- James Valleroy <jvalleroy@mailbox.org>  Mon, 23 Sep 2019 18:14:40 -0400

plinth (19.16~bpo10+1) buster-backports; urgency=medium

  * Rebuild for buster-backports.

 -- James Valleroy <jvalleroy@mailbox.org>  Sun, 15 Sep 2019 09:36:27 -0400

plinth (19.16) unstable; urgency=medium

  [ Joseph Nuthalapati ]
  * help: Add button to submit feedback
  * help: Add button for Support
  * help: Add button for Contribute
  * manual: Move PDF download link to HTML manual page
  * help: Convert help icon in the navbar to dropdown

  [ Sunil Mohan Adapa ]
  * help: Add more text to contribute page for donations
  * action_utils: Introduce utility for setting debconf answers
  * action_utils: Workaround problem with setting debconf answers
  * views: Fix failure in redirecting from language selection page
  * help: Make download as PDF a regular button
  * backups: Add missing slashes at the end of URLs
  * backups: Remove cancel button from add disk location page
  * backups: Fix removing local repository
  * backups: Simplify checking repository capabilities using flags
  * backups: Simplify listing repositories in index page
  * backups: Rename network_storage module to store
  * backups: Introduce method for checking if a repository is usable
  * backups: Minor cosmetic fixes
  * backups: Expose repository path as property
  * backups: Rename remove_repository method to remove
  * backups: Minor change to disk repository name
  * backups: Rename repo_path to borg_path for clarity
  * backups: Make mountpoint property private
  * backups: Use higher level method in views instead of store methods
  * backups: Implement hostname property on SSH repository
  * backups: Clarify two separate uses of name create_repository
  * backups: Separate repository loading from instantiation
  * backups: Minor cosmetic changes
  * backups: Minor simplification in running of action script
  * backups: Improve handling borg errors
  * backups: Minor simplification when adding remote repository
  * backups: Handle errors when adding disk repository
  * backups: Show repository error in archives table
  * backups: Show lock icon for encrypted repositories
  * backups: Show error when password is provided for unencrypted repo
  * backups: Don't show used disk choices when adding disk repo
  * backups: Show error when there are no disks available to add repo
  * backups: Move add repository buttons to the top
  * ejabberd: Fix listen port configuration for ejabberd 19.x
  * cockpit: Prevent restart on freedombox startup
  * ejabberd: Prevent restart on freedombox startup
  * ejabberd: Perform host/domain name operations only when installed
  * module_loader: Cosmetic changes by yapf
  * web_server: Remove log message about serving static directory
  * setup: Better log message when no apps need upgrades
  * module_loader: Remove log message when app is imported
  * actions: Improve log message about action execution

  [ Doma Gergő ]
  * Translated using Weblate (Hungarian)

  [ Swann Martinet ]
  * Translated using Weblate (German)
  * Translated using Weblate (Italian)
  * Translated using Weblate (French)

  [ Allan Nordhøy ]
  * Translated using Weblate (Norwegian Bokmål)

  [ Danny Haidar ]
  * help: Minor updates to the statements on contribute page

  [ Joseph Nuthalpati ]
  * backups: Allow adding backup repositories on multiple disks
  * backups: Refactor class hierarchy in repository.py
  * backups: Save new backup location to plinth database

  [ James Valleroy ]
  * locale: Update translation strings

 -- James Valleroy <jvalleroy@mailbox.org>  Mon, 09 Sep 2019 18:20:03 -0400

plinth (19.15~bpo10+1) buster-backports; urgency=medium

  * Rebuild for buster-backports.

 -- James Valleroy <jvalleroy@mailbox.org>  Thu, 29 Aug 2019 18:51:28 -0400

plinth (19.15) unstable; urgency=medium

  [ Doma Gergő ]
  * Translated using Weblate (Hungarian)

  [ nautilusx ]
  * Translated using Weblate (German)

  [ Allan Nordhøy ]
  * Translated using Weblate (Norwegian Bokmål)

  [ Joseph Nuthalpati ]
  * functional_tests: Fix site.is_available not handling default paths
  * functional_tests: Fix step definition "When I log out"
  * matrix-synapse: Allow installation of version 1.2 from backports

  [ James Valleroy ]
  * security: Hide vulnerability table by default
  * vagrant: Stop any ongoing unattended-upgrade
  * functional_tests: Use longer password when creating user
  * locale: Update translation strings
  * doc: Fetch latest manual
  * debian: Add lintian-override for package-installs-apt-preferences

  [ Sunil Mohan Adapa ]
  * names: Perform better layout of domain names table on small screens
  * cockpit: Apply domain name changes immediately
  * ejabberd: Prevent processing empty domain name
  * config: Send hostname change signal only after fully processing it
  * letsencrypt: Don't try to obtain certificates for .local domains
  * avahi: Expose .local domain as a proper domain
  * cockpit: Make essential and install by default
  * tt-rss: Force upgrade to 18.12-1.1 and beyond
  * doc: Fetch latest manual
  * README: Add more screenshots, update existing paths
  * matrixsynapse: Fix apache syntax errors introduce by 4b8b2e171c86d75
  * users: yapf cosmetic changes
  * users: Don't delete 'admin' group when running unit tests
  * users: Minor cosmetic refactoring
  * users: Don't fail badly when admin group does not exist
  * users: Minor fix to return value when getting last admin user
  * users: Cosmetic yapf and isort fixes
  * updates: Allow matrix-synapse 1.3 to be installed for buster users
  * javascript: Don't resubmit when refreshing the page
  * vagrant: Fix dpkg command for recovering from broken state
  * functional_tests: Fix create snapshot test failure
  * storage: Fix regression with restoring backups with storage

  [ bn4t ]
  * matrix-synapse: Use recommended reverse proxy configuration

 -- James Valleroy <jvalleroy@mailbox.org>  Mon, 26 Aug 2019 18:55:49 -0400

plinth (19.14~bpo10+1) buster-backports; urgency=medium

  * Rebuild for buster-backports.

 -- James Valleroy <jvalleroy@mailbox.org>  Thu, 15 Aug 2019 20:10:30 -0400

plinth (19.14) unstable; urgency=medium

  [ James Valleroy ]
  * functional_tests: Fix delete backup path
  * tests: Test add custom shortcuts to frontpage
  * locale: Update translation strings
  * doc: Fetch latest manual
  * debian: Update standards version to 4.4.0
  * debian: Switch to debhelper-compat

  [ Pavel Borecki ]
  * Translated using Weblate (Czech)

  [ Doma Gergő ]
  * Translated using Weblate (Hungarian)

  [ pierre ]
  * Translated using Weblate (French)

  [ ZeroAurora ]
  * Translated using Weblate (Chinese (Simplified))

  [ Sunil Mohan Adapa ]
  * storage: Handle all device paths during eject
  * storage: Fix incorrect i18n when throwing and error
  * storage: yapf changes
  * setup: Clarify success log message when force upgrading
  * Yapf changes
  * firewall: Force upgrade to firewalld 0.7.x
  * frontpage: Fix regression with loading custom shortcuts
  * frontpage: Log a message when loading custom shortcuts
  * upgrades: Set apt configuration to allow release info change
  * tests: Fix flake8 warning about unused imports
  * Minor yapf fixes
  * names: Minor styling fixes
  * names: Don't enumerate services for domains supporting all
  * names: Introduce new API to manage domains
  * names: Declare domain types in various apps
  * names: Make all apps use new api to retrieve domain names
  * names: Use new API in all apps
  * letsencrypt: Revoke certificate only if it exists
  * letsencrypt: Fix problem with automatically obtaining certificates
  * cockpit: Don't error out when removing an unknown domain
  * ejabberd: Ensure that hosts are not duplicated in configuration
  * ejabberd: Use domain added signal for listening to domain changes
  * cockpit: Don't handle the domain changed signal
  * letsencrypt: Remove unused listen to domain change signal
  * config: Remove unused domain change signal
  * api: Fix regression with listing only enabled apps in mobile app

  [ Joseph Nuthalpati ]
  * upgrades: Use reusable collapsible-button style for logs

  [ Mesut Akcan ]
  * Translated using Weblate (Turkish)

  [ Radek Pasiok ]
  * Translated using Weblate (Polish)

  [ Anxin YI ]
  * Translated using Weblate (Chinese (Simplified))

  [ Allan Nordhøy ]
  * Translated using Weblate (Norwegian Bokmål)

 -- James Valleroy <jvalleroy@mailbox.org>  Mon, 12 Aug 2019 19:31:35 -0400

plinth (19.13~bpo10+1) buster-backports; urgency=medium

  * Rebuild for buster-backports.

 -- Federico Ceratto <federico@debian.org>  Tue, 06 Aug 2019 15:39:39 +0100

plinth (19.13) unstable; urgency=low

  [ Nikolas Nyby ]
  * Fix a handful of typos in docs and comments
  * Introduce flake8 checking
  * Fix typos in module init docs
  * Add flake8 to gitlib-ci

  [ Petter Reinholdtsen ]
  * Translated using Weblate (Norwegian Bokmål)

  [ Sunil Mohan Adapa ]
  * Minor changes to flake8 related updates
  * diaspora: Fix tests by reverting changes during flake8 clenaup
  * backups: Fix issue with showing index page
  * backups: Fix HTML template indentation, remove inline styling

  [ James Valleroy ]
  * help: Show security notice when backports are in use
  * security: Show vulnerability counts
  * locale: Update translation strings
  * doc: Fetch latest manual
  * Begin uploading to unstable again.
  * security: Fixup refactoring

  [ Joseph Nuthalapati ]
  * backups: Make UI more consistent with other apps
  * backups: Make backup location tables collapsible
  * flake8: Remove unused import

  [ nautilusx ]
  * Translated using Weblate (German)

  [ Anxin YI ]
  * Translated using Weblate (Chinese (Simplified))

 -- James Valleroy <jvalleroy@mailbox.org>  Mon, 29 Jul 2019 19:13:58 -0400

plinth (19.12) experimental; urgency=medium

  [ Miguel A. Bouzada ]
  * Added translation using Weblate (Galician)
  * Translated using Weblate (Galician)

  [ Sunil Mohan Adapa ]
  * dbus: Allow plinth user to own FreedomBox DBus service
  * service: Implement action for systemd try-restart
  * cockpit: Don't handle domains if app is not installed
  * dynamicdns: Send domain added signal properly during init
  * letsencrypt: Force commands to be non-interactive
  * letsencrypt: Remove renewal hooks implementation
  * letsencrypt: Remove old style hooks from all configuration files
  * letsencrypt: Remove deprecated logger.warn
  * letsencrypt: Remove special treatment for domain added from 'config'
  * letsencrypt: Implement DBus service for renewal notifications
  * letsencrypt: Add lineage information in status
  * letsencyrpt: Implement action to copy certificates
  * letsencrypt: Implement action to compare copied certificates
  * letsencrypt: Introduce component for handling certificates
  * letsencrypt: Add permanent hook to receive renewal notifications
  * letsencrypt: Trigger renewal certificate events in component
  * letsencrypt: Trigger events for obtain, revoke and delete
  * letsencrypt: Implement re-obtain separately
  * letsencrypt: Handling certificate renewals when daemon is offline
  * apache: Add let's encrypt certificate component
  * matrixsynapse: Add let's encrypt component for certficiates
  * ejabberd: Add let's encrypt component for managing certificates
  * ejabberd: Backup and restore TLS certificates
  * sso: Use new features of axes, log axes messages
  * Minor yapf and isort changes

  [ Pavel Borecki ]
  * Translated using Weblate (Czech)

  [ Petter Reinholdtsen ]
  * Translated using Weblate (Norwegian Bokmål)

  [ Allan Nordhøy ]
  * Translated using Weblate (Norwegian Bokmål)

  [ Doma Gergő ]
  * Translated using Weblate (Hungarian)

  [ Luis A. Arizmendi ]
  * Translated using Weblate (Spanish)

  [ Joseph Nuthalapati ]
  * backups: Add option to select/deselect all apps for backup or restore
  * backups: Change "select all" to a pure JavaScript implementation
  * Translated using Weblate (Telugu)
  * Translated using Weblate (Chinese (Simplified))
  * sharing: Allow directories to be publicly shared
  * sharing: Add functional test for public shares
  * sharing: Add JavaScript to hide user groups for public shares
  * sharing: Simplify --is-public option
  * sharing: Indicate public shares in listing of shares

  [ Johannes Keyser ]
  * Translated using Weblate (German)

  [ Mesut Akcan ]
  * Translated using Weblate (Turkish)

  [ Elizabeth Sherrock ]
  * Translated using Weblate (Chinese (Simplified))

  [ Anxin YI ]
  * Translated using Weblate (Chinese (Simplified))

  [ Igor ]
  * Translated using Weblate (Russian)

  [ ZeroAurora ]
  * Translated using Weblate (Chinese (Simplified))

  [ James Valleroy ]
  * Translated using Weblate (Chinese (Simplified))
  * locale: Update translation strings
  * doc: Fetch latest manual

 -- James Valleroy <jvalleroy@mailbox.org>  Mon, 22 Jul 2019 19:23:02 -0400

plinth (19.11) experimental; urgency=medium

  [ THANOS SIOURDAKIS ]
  * Added translation using Weblate (Greek)

  [ ZeroAurora ]
  * Translated using Weblate (Chinese (Simplified))

  [ Doma Gergő Mihály ]
  * matrixsynapse: Fix missing translation mark

  [ Doma Gergő ]
  * Translated using Weblate (Hungarian)

  [ Luis A. Arizmendi ]
  * Translated using Weblate (Spanish)

  [ Joseph Nuthalapati ]
  * backups: Improve UX of adding ssh remote
  * backups: Avoid creating duplicate SSH remotes
  * backups: YAPF formatting
  * backups: Text change on index page
  * backups: Make paramiko a dependency of freedombox package
  * debian: Add python3-paramiko to build dependencies
  * backups: Fix issue with repository not being initialized
  * backups: Minor refactoring in forms.py
  * backups: Add test for adding ssh remotes
  * backups: Avoid using `sudo` in tests
  * backups: Skipping tests temporarily
  * backups: tests: Fix issue with usage of fixture 'needs_root'
  * Add SSH hostkey verification
  * backups: ssh remotes: Refactoring
  * backups: Fix functional tests broken due to URL changes
  * Verify SSH hostkey before mounting
  * ui: Create reusable CSS class for collapsible-button
  * backups: Remove unnecessary context manager for paramiko SFTPClient
  * backups: Read file path of known_hosts directly from plinth.config
  * backups: Add regex validation for ssh_repository field

  [ Sunil Mohan Adapa ]
  * backups: Minor fixes to host verification view template
  * backup: Allow SSH directory paths with : in them
  * backups: Cleanup auto-mounting SSH repositories
  * backups: Minor styling changes
  * backups: Handle SSH keys for old stored repositories
  * backups: Require passphrase for encryption in add repository form
  * backups: Fix and refactor adding a new remote repository
  * backups: Remove known_hosts file from config file
  * backups: Fix issue with verifying SSH host keys
  * backups: Don't send passphrase on the command line
  * backups: Git ignore the .ssh folder in data folder
  * setup.py: Don't install directories matching ignore patterns
  * backups: Minor cleanup
  * backups: Un-mount SSH repositories before deleting them

  [ Igor ]
  * Translated using Weblate (Russian)

  [ Andrey Vostrikov ]
  * Translated using Weblate (Russian)

  [ James Valleroy ]
  * locale: Update translation strings
  * doc: Fetch latest manual

 -- James Valleroy <jvalleroy@mailbox.org>  Mon, 08 Jul 2019 18:13:37 -0400

plinth (19.10) experimental; urgency=medium

  [ Sunil Mohan Adapa ]
  * Introduce firewall component for opening/closing ports
  * Introduce webserver component for managing Apache configuration
  * Introduce uwsgi component to manage uWSGI configuration
  * app: Rename get() method to get_component()
  * app: Add unique ID to each app class
  * Introduce daemon component to handle systemd units
  * radicale: Workaround issue with creating log directory
  * app: Set app as enabled only when the daemon is enabled
  * syncthing: Open firewall ports for listening and discovery

  [ James Valleroy ]
  * functional_tests: Add shortcut- prefix to test home page config
  * locale: Update translations strings
  * doc: Fetch latest manual

  [ Mesut Akcan ]
  * Translated using Weblate (Turkish)

  [ ssantos ]
  * Translated using Weblate (German)

  [ Pavel Borecki ]
  * Translated using Weblate (Czech)

  [ Allan Nordhøy ]
  * Translated using Weblate (Norwegian Bokmål)

  [ adaragao ]
  * Translated using Weblate (Portuguese)

  [ Petter Reinholdtsen ]
  * Translated using Weblate (Norwegian Bokmål)

 -- James Valleroy <jvalleroy@mailbox.org>  Mon, 24 Jun 2019 20:06:17 -0400

plinth (19.9) experimental; urgency=medium

  [ Danny Haidar ]
  * Added translation using Weblate (Bulgarian)

  [ Sunil Mohan Adapa ]
  * menu: Remove unused template submenu.html
  * menu: Removed unused templates, methods and properties
  * Introduce component architecture and menu component
  * Turn frontpage shortcut into an app component

  [ James Valleroy ]
  * config: Update migration to use app id
  * searx: Update to use shortcut component
  * config: Add option to show advanced apps
  * monkeysphere: Hide by default
  * locale: Update translation strings
  * doc: Fetch latest manual

  [ Joseph Nuthalapati ]
  * searx: Add option to allow public access to the application
  * searx: Preserve public_access setting
  * searx: Improve functional tests

  [ Mesut Akcan ]
  * Translated using Weblate (Turkish)

  [ Allan Nordhøy ]
  * Translated using Weblate (Norwegian Bokmål)

 -- James Valleroy <jvalleroy@mailbox.org>  Mon, 10 Jun 2019 19:18:52 -0400

plinth (19.8) experimental; urgency=medium

  [ Pavel Borecki ]
  * Translated using Weblate (Czech)

  [ Allan Nordhøy ]
  * Translated using Weblate (Norwegian Bokmål)

  [ Sunil Mohan Adapa ]
  * i2p: Update SVG logo with standard units, size and margins
  * HACKING: Add guidelines for creating new icons
  * icons: Add new SVG icons for all apps
  * icons: Add license information for SVG icons
  * templates: Use SVG icons for apps page and shortcuts
  * icons: Ensure SVG presence for all non-app icons
  * icons: Update copyright information remaining icons
  * doc: Update the correct license for documentation
  * apache: Serve SVG files compressed using gzip

  [ Doma Gergő ]
  * Translated using Weblate (Hungarian)

  [ ssantos ]
  * Translated using Weblate (German)

  [ Mesut Akcan ]
  * Translated using Weblate (Turkish)

  [ ventolinmono ]
  * Translated using Weblate (Spanish)

  [ Petter Reinholdtsen ]
  * Translated using Weblate (Norwegian Bokmål)

  [ James Valleroy ]
  * locate: Update translation strings
  * doc: Fetch latest manual
  * debian: Remove duplicate priority field
  * doc: Remove unused duplicate image

 -- James Valleroy <jvalleroy@mailbox.org>  Mon, 27 May 2019 18:11:25 -0400

plinth (19.7) experimental; urgency=medium

  [ LoveIsGrief ]
  * i2p: Use augeas for editing the router.config
  * i2p: Include default favorites after installation

  [ Sunil Mohan Adapa ]
  * i2p: Update license headers for consistent formatting
  * i2p: Minor flake8 and yapf fixes
  * i2p: Convert router configuration tests to pytest style
  * transmission: Fix issue with promoting menu item
  * tor: Fix issue with promoting/demoting menu item
  * apps: Fix showing apps background twice
  * apps: Style disable app icons according to design
  * apps: Style the title for disabled icons section
  * sharing: Always keep menu item in promoted state
  * apps: Promote/demote menu items for disabled apps too
  * tests: Add commonly used fixtures globally
  * tests: Remove unused test discovery code
  * custom_shortcuts: Fix issue with writing tests as different user
  * backups: Convert tests to pytest style
  * bind: Convert tests to pytest style
  * config: Convert tests to pytest style
  * diaspora: Convert tests to pytest style
  * letsencrypt: Convert tests to pytest style
  * names: Convert tests to pytest style
  * pagekite: Convert tests to pytest style
  * storage: Convert tests to pytest style
  * tor: Convert tests to pytest style
  * users: Convert tests to pytest style
  * actions: Convert tests to pytest style
  * cfg: Convert tests to pytest style
  * clients: Convert tests to pytest style
  * context_processors: Convert tests to pytest style
  * kvstore: Convert tests to pytest style
  * menu: Convert tests to pytest style
  * middleware: Convert tests to pytest style
  * network: Convert tests to pytest style
  * templatetags: Convert tests to pytest style
  * utils: Convert tests to pytest style
  * i2p: Rename test fixtures to avoid a minor warning
  * ejabberd: Include Bosh port 5280 in port forwarding information
  * repro: Show port forwarding information
  * Common template for showing port forwarding information
  * i2p: Show port forwarding information
  * bind: Show port forwarding information
  * ssh: Show port forwarding information

  [ Doma Gergő ]
  * Translated using Weblate (Hungarian)

  [ Allan Nordhøy ]
  * Translated using Weblate (Norwegian Bokmål)

  [ Radek Pasiok ]
  * Translated using Weblate (Polish)

  [ Erik Ušaj ]
  * Added translation using Weblate (Slovenian)
  * Translated using Weblate (Slovenian)

  [ Karel Trachet ]
  * Translated using Weblate (Dutch)

  [ ssantos ]
  * Translated using Weblate (German)
  * Translated using Weblate (Portuguese)

  [ James Valleroy ]
  * apps: Separate enabled and disabled apps
  * apps: Add port forwarding info
  * service: Show port forwarding info when available
  * openvpn: Show port forwarding info
  * minetest: Fix flake8 error
  * matrixsynapse: Show port forwarding info
  * tahoe: Show port forwarding info
  * locate: Update translation strings
  * doc: Fetch latest manual

  [ Joseph Nuthalapati ]
  * Translated using Weblate (Telugu)

 -- James Valleroy <jvalleroy@mailbox.org>  Mon, 13 May 2019 19:47:52 -0400

plinth (19.6) experimental; urgency=medium

  [ Pavel Borecki ]
  * Translated using Weblate (Czech)

  [ CurlingTongs ]
  * Translated using Weblate (German)

  [ nautilusx ]
  * Translated using Weblate (German)

  [ Allan Nordhøy ]
  * Translated using Weblate (Norwegian Bokmål)

  [ Mesut Akcan ]
  * Translated using Weblate (Turkish)

  [ narendrakumar.b ]
  * letsencrypt: Provide link to configure domain if not configured

  [ James Valleroy ]
  * firewall: Get service ports details
  * firewall: Show ports details
  * locale: Update translation strings
  * doc: Fetch latest manual

  [ LoveIsGrief ]
  * i2p: Add helper to modify the tunnel config
  * i2p: Open HTTP(S) and IRC ports on all interfaces on install
  * i2p: Add HTTP(S) and IRC ports to firewall
  * i2p: Enable application

  [ Sunil Mohan Adapa ]
  * i2p: flake8 and yapf fixes
  * i2p: Convert unit tests to pytest style
  * i2p: Update firewalld service descriptions
  * i2p: Disable the daemon before editing configuration
  * i2p: Don't enable proxies on external zone

 -- James Valleroy <jvalleroy@mailbox.org>  Mon, 29 Apr 2019 19:18:01 -0400

plinth (19.5) experimental; urgency=medium

  [ LoveIsGrief ]
  * i2p: Add new application
  * i2p: Disable compression on /i2p/
  * i2p: apache: Catch more I2P locations
  * i2p: django: Add shortcuts to /i2p/... URLs
  * i2p: django: Additional information about /i2p location
  * i2p: todo: Add TODOs for I2P
  * i2p: todo: add more TODOs for I2P
  * i2p: idea: Browse eepsites directly from freedombox
  * i2p: todo: Add torrent tracker to list of favorites
  * i2p: django: Add description for the configuration shortcuts
  * i2p: django: Add i2p homepage to description
  * i2p: setup: Enrich I2P favorites
  * i2p: todo: Tick off a TODO and reword one
  * i2p: todo: Remove IDEA for browsing to .i2p sites in iframe
  * i2p: torrents: Link to the list of trackers
  * i2p: Add functional tests
  * functional_tests: Allow provisioning VM for functional tests
  * functional tests: Fix wheel errors when provisioning VM

  [ Sunil Mohan Adapa ]
  * i2p: Move data files into the app's data folder
  * i2p: Use project logo instead of mascot
  * i2p: Remove TODO in favor of issue tracker
  * apache: Add proxy_html module needed by i2p app
  * i2p: Backup/restore the correct state folder
  * i2p: Minor styling changes
  * i2p: Add diagnostic test for web interface port
  * i2p: Add main web interface to list of clients
  * i2p: Review and cleanup action script
  * i2p: Review and update views
  * i2p: Disable app until further fixes are done

  [ James Valleroy ]
  * functional_tests: Install python3-pytest-django
  * locale: Update translation strings
  * doc: Fetch manual

  [ wind ]
  * Translated using Weblate (Russian)

  [ Joseph Nuthalapati ]
  * storage: Use udisks to list disks and df for disk space utilization

  [ Igor ]
  * Translated using Weblate (Russian)

  [ CurlingTongs ]
  * Translated using Weblate (German)

 -- James Valleroy <jvalleroy@mailbox.org>  Mon, 15 Apr 2019 18:47:17 -0400

plinth (19.4) experimental; urgency=medium

  [ Allan Nordhøy ]
  * Translated using Weblate (Norwegian Bokmål)

  [ Pavel Borecki ]
  * Translated using Weblate (Czech)

  [ nautilusx ]
  * Translated using Weblate (German)

  [ Doma Gergő ]
  * Translated using Weblate (Hungarian)

  [ advocatux ]
  * Translated using Weblate (Spanish)

  [ Joseph Nuthalapati ]
  * clients: Open web app in a new browser tab
  * matrix-synapse: Change client diagnostics url
  * minetest: Fix duplicate domain names being displayed in UI
  * storage: Do not show an eject button on /boot partitions
  * letsencrypt: Call letsencrypt manage_hooks with correct arguments
  * vagrant: Run plinth as user plinth in development environment

  [ Johannes Keyser ]
  * Translated using Weblate (German)

  [ James Valleroy ]
  * dynamicdns: Install module by default
  * locale: Update strings
  * doc: Fetch latest manual

  [ Sunil Mohan Adapa ]
  * storage: Don't check type of the disk for / and /boot
  * storage: Don't log error when checking if partition is expandable

  [ wind ]
  * Translated using Weblate (Russian)

 -- James Valleroy <jvalleroy@mailbox.org>  Mon, 01 Apr 2019 20:31:54 -0400

plinth (19.3) experimental; urgency=medium

  [ Pavel Borecki ]
  * Translated using Weblate (Czech)

  [ Doma Gergő ]
  * Translated using Weblate (Hungarian)

  [ Petter Reinholdtsen ]
  * Translated using Weblate (Norwegian Bokmål)

  [ advocatux ]
  * Translated using Weblate (Spanish)

  [ James Valleroy ]
  * vagrant: Rearrange steps of provision script
  * locale: Update translation strings

  [ Joseph Nuthalapati ]
  * dynamicdns: Break up dynamicdns.py into forms.py and views.py
  * dynamicdns: Move subsubmenu below description
  * firewall: Change "Current Status:" from p to h3
  * names: Add description
  * subsubmenu: Make description a customizable block
  * pagekite: Bring subsubmenu below description. Remove About section.
  * upgrades: Move subsubmenu below description
  * Include clients.html in service-subsubmenu.html
  * ikiwiki: Move subsubmenu below description

  [ Sunil Mohan Adapa ]
  * pagekite: Rename base template file
  * pagekite: Change the template section title
  * dynamicdns: Simplify template inheritance
  * ikiwiki: Consistent styling for delete warning page
  * templates: Minor styling change
  * functional_tests: Reorder tests to disable apps after tests
  * tests: Mark functional tests with functional mark
  * tests: Read functional tests conf file without assuming CWD
  * tests: Fix backups API test cases to work under all conditions
  * README: Provide simple instruction for installing FreedomBox
  * INSTALL.md: Simplify installation instructions
  * HACKING.md: Update instructions on installing dependencies
  * functional_tests: Update todo list by removing implemented tests
  * mediawiki: Fix tests to allow running from any directory
  * tests: Use pytest for running all tests
  * ci: Allow gitlab to parse test coverage results
  * main: Show service version in logs
  * setup: Automatically gather information about files to install
  * setup: Allow apps to have their own data directories
  * setup: Don't include data/ files as package data
  * module_loader: Specially load modules in development mode
  * setup: Move app enabling files to respective apps
  * setup: Move app data files into respective apps
  * setup: Remove unused /var/run directory

  [ Dietmar ]
  * Translated using Weblate (German)
  * Translated using Weblate (French)
  * Translated using Weblate (Italian)

  [ jonathan göhler ]
  * Translated using Weblate (German)

  [ Vincent Ladeuil ]
  * Translated using Weblate (French)

  [ David Maulat ]
  * Translated using Weblate (French)

  [ Allan Nordhøy ]
  * Translated using Weblate (Norwegian Bokmål)

  [ Mesut Akcan ]
  * Translated using Weblate (Turkish)

 -- James Valleroy <jvalleroy@mailbox.org>  Mon, 18 Mar 2019 20:30:44 -0400

plinth (19.2) unstable; urgency=medium

  [ Joseph Nuthalapati ]
  * docs: Fix deprecation warnings in post-processor
  * tor: Fix deprecation warning W605 for '\' character in regex
  * utils: Simplify YAMLFile by removing the post_exit argument
  * config: Consolidate get_domainname() implementation into config
  * config: Move default-app configuration to a dedicated file
  * config: Fix Ikiwiki entries not showing up as default apps
  * config: Migrate default app configuration to new conf file
  * config: Rename Default App to Webserver Home Page
  * config: Add option to use Apache's default home page as home page
  * config: Remove Apache home page configuration from freedombox.conf
  * config: Fix error when setting JSXC as the home page
  * users: Add nscd as a dependency
  * Disable Coquelicot for Buster release
  * matrix-synapse: Fix LDAP login issue
  * config: Revert changes in freedombox.conf to avoid conffile prompt
  * config: Reset home page setting in freedombox.conf during migration
  * openvpn: Migration from easy-rsa 2 to 3 for existing installations
  * openvpn: Increment version number for easy-rsa 3 migration
  * snapshot: Fix failing functional test

  [ Pavel Borecki ]
  * Translated using Weblate (Czech)

  [ danielwine ]
  * Translated using Weblate (Hungarian)

  [ Doma Gergő ]
  * Translated using Weblate (Hungarian)

  [ Allan Nordhøy ]
  * Translated using Weblate (Norwegian Bokmål)

  [ advocatux ]
  * Translated using Weblate (Spanish)

  [ Sunil Mohan Adapa ]
  * tor: Styling changes due to yapf
  * tor: Use fixed 9001 port for relaying
  * utils: Handle exceptions in context management for YAMLFile
  * utils: Fix some flake8 warnings
  * tahoe: Styling changes
  * backups: Fix failing test case
  * web_server: Move shutdown handling to main
  * dbus: Add new module for D-Bus services
  * setup: Abstraction for getting managing packages of a module
  * setup: Filter packages to force upgrade
  * package: Implement identifying packages that need conffile prompts
  * package: Helper method to filter packages that need conffile prompt
  * setup: Trigger force upgrade for app that implement it
  * bind: Handle conffile prompt during upgrade
  * setup: Rush force upgrade in development mode
  * ttrss: Make functional test definitions specific to ttrss
  * cockpit: Pre-enable necessary apache modules
  * radicale, searx: Pre-enable necessary apache modules
  * letsencrypt: Pre-enable necessary apache modules
  * ikiwiki: Pre-enable necessary apache modules
  * sso: Pre-enable necessary apache modules
  * apache: Use cgid module instead of cgi
  * apache: Increment app version number
  * setup: Make additional info available for force upgrading
  * debian/copyright: Minor fixes
  * debian/copyright: Add full text for AGPL-3+
  * debian/copyright: Add license text for public-domain
  * debian/copyright: Add license text for GPL-2 and GPL-3
  * debian/copyright: Add license text for CC-BY-SA-3.0
  * debian/copyright: Update copyright for logos
  * static: Remove unused files
  * LICENSES: Remove files that are same license as rest of the source
  * config: Don't pass configuration file argument to action
  * openvpn: Fix issues with upgrade easy-rsa 2 to 3 migration
  * openvpn: Make frontpage shortcut appear after an upgrade
  * openvpn: Work around firewalld bug 919517
  * setup: Pass better data structure for force upgrade operation
  * utils: Introduce abstraction over distutils comparison of versions
  * firewalld: Implement upgrading from 0.4.x to 0.6.x
  * ttrss: Make setup process reusable
  * ttrss: Implement upgrade from 17.4 to 18.12

  [ Johannes Keyser ]
  * Translated using Weblate (German)

  [ Anjali Datla ]
  * Translated using Weblate (Telugu)

  [ Darkblaze ]
  * Translated using Weblate (Telugu)

  [ Petter Reinholdtsen ]
  * Translated using Weblate (Norwegian Bokmål)

  [ Jag ]
  * vagrant: Use virtualbox linked clones / CoW to reduce startup times

  [ James Valleroy ]
  * Add 2019 to copyright years
  * Fix some paths in LICENSES
  * debian: Add copyright years for debian/*
  * radicale: Add description of web interface
  * ttrss: Add backup support
  * debian: Add copyright info for lato fonts
  * debian: Add copyright info for individual logo files
  * LICENSES: Add reference to debian/copyright
  * debian: Add copyright info for theme images
  * debian/copyright: Move all license texts to end
  * debian/copyright: Remove unnecessary fields for native package
  * debian/copyright: Move some app icons from LICENSES
  * debian/copyright: Fix typo in year
  * debian/copyright: Move more app icons from LICENSES
  * debian/copyright: Include some URLs dropped from LICENSES
  * debian/copyright: Move some more app icons from LICENSES
  * debian/copyright: Fix filename for tahoe-lafs logo
  * security: Migrate access config to new file
  * users: When ssh used in tests, add users to admin group
  * locale: Update translations strings

 -- James Valleroy <jvalleroy@mailbox.org>  Sat, 02 Mar 2019 14:45:55 -0500

plinth (19.1) unstable; urgency=medium

  [ James Valleroy ]
  * radicale: Log errors during upgrade
  * radicale: Bump version to 2
  * radicale: Remove obsolete diagnostics
  * radicale: Fix server URLs in client info
  * locale: Update translation strings
  * doc: Fetch latest manual

  [ Pavel Borecki ]
  * Translated using Weblate (Czech)

  [ Allan Nordhøy ]
  * Translated using Weblate (Norwegian Bokmål)

  [ Petter Reinholdtsen ]
  * Translated using Weblate (Norwegian Bokmål)

  [ advocatux ]
  * Translated using Weblate (Spanish)

  [ Sunil Mohan Adapa ]
  * setup: Add option to handle configuration prompts during install
  * radicale: Simplify upgrading to newer packages
  * matrixsynapse: Remove hard-coded URL
  * matrixsynapse: Fix issues with showing certificate warning
  * letsencrypt: Fix issue with disabling matrixsynapse checkbox
  * matrixsynapse: Don't check for current domain in renew hook
  * matrixsynapse: Fix potential exposure of private key
  * matrixsynapse: Setup certificate after domain selection
  * matrixsynapse: Better checking for valid certificate

  [ Joseph Nuthalapati ]
  * matrixsynapse: Use Let's Encrypt certificates

 -- James Valleroy <jvalleroy@mailbox.org>  Thu, 14 Feb 2019 06:01:19 -0500

plinth (19.0) unstable; urgency=high

  [ J. Carlos Romero ]
  * mldonkey: Add some more clients to the module page
  * mldonkey: Add to the description the three available front-ends

  [ Sunil Mohan Adapa ]
  * monkeysphere: Fix handling of multiple domains and keys
  * monkeysphere: Fix regression with reading new apache domain config
  * apache: Cleanup domain configuration
  * apache: Add support for mod_ssl in addition to mod_gnutls
  * apache: Switch to mod_ssl from mod_gnutls
  * mldonkey: Add systemd service file with security options
  * mldonkey: Enable app
  * action_utils: Fix checking for URL availability
  * upgrades: Fix priority for buster-backports version
  * upgrades: Fix premature adding of buster-backports sources

  [ Pavel Borecki ]
  * Translated using Weblate (Czech)

  [ Johannes Keyser ]
  * Translated using Weblate (German)

  [ advocatux ]
  * Translated using Weblate (Spanish)

  [ James Valleroy ]
  * locale: Update strings for translation
  * Switched to a new version number scheme: YY.N
    - YY is the year of release.
    - N is the release number within that year.

 -- James Valleroy <jvalleroy@mailbox.org>  Sat, 09 Feb 2019 20:38:00 -0500

plinth (0.49.1) unstable; urgency=medium

  [ Sunil Mohan Adapa ]
  * ui: Fix regression with configure button in home page
  * backups: Rename 'Abort' buttons to 'Cancel'
  * backups: Use icon for add repository button
  * backups: Move subsubmenu below description
  * backups: Add title and description to other pages
  * backups: Add link to manual page
  * backups: Fix styling for upload size warning
  * backups: Increase timeout for SSH operations to 30 seconds
  * backups: Minor styling fixes

  [ Pavel Borecki ]
  * Translated using Weblate (Czech)

  [ Petter Reinholdtsen ]
  * Translated using Weblate (Norwegian Bokmål)

  [ advocatux ]
  * Translated using Weblate (Spanish)

  [ Joseph Nuthalapati ]
  * letsencrypt: UI: Fix checkbox disabling

  [ James Valleroy ]
  * datetime: Switch from chrony to systemd-timesyncd
  * locale: Update translation strings
  * doc: Fetch latest manual

 -- James Valleroy <jvalleroy@mailbox.org>  Thu, 07 Feb 2019 21:23:32 -0500

plinth (0.49.0) unstable; urgency=medium

  [ Prachi Srivastava ]
  * networks: remove unused html
  * security: Moves inline javascript to files
  * security: Moves input field focus javascript to django forms
  * help: Use freedombox package instead of plinth for version
  * repro: Disable app due to issues with Debian package

  [ Sunil Mohan Adapa ]
  * ui: Fix regression with card icon style in front page
  * js: Full librejs compatibility
  * js: Remove javascript license link from footer
  * backups: Remove incorrectly set buffer size during download
  * backups: Minor styling fixes
  * backups: Remove dead code
  * backups: Minor styling fixes
  * backups: Minor refactoring
  * backups: Fix incomplete download archives
  * backups: Improve performance of backup download
  * tor: Make a utility method public
  * action_utils: Expose URL checking utility for generic use
  * upgrades: Improve handling of backports
  * datetime: Fix diagnostic test to not ignore first two servers

  [ Pavel Borecki ]
  * Translated using Weblate (Czech)

  [ J. Carlos Romero ]
  * mldonkey: show 'Learn more...' link in package page when installed

  [ James Valleroy ]
  * radicale: Handle migration from 1.x to 2.x
  * shadowsocks: Use resolvable domains in functional tests
  * radicale: Handle data migration for upgrade to 2.x
  * datetime: Switch from ntp to chrony
  * vagrant: Put hold on freedombox package during provision
  * repro: Also disable functional tests
  * monkeysphere: Re-enable functional tests
  * locale: Update translation strings

  [ Allan Nordhøy ]
  * Translated using Weblate (Norwegian Bokmål)

  [ Joseph Nuthalapati ]
  * backports: Add buster-backports to apt sources list
  * debian: Add smoke test with autopkgtests (Closes: #878699)

  [ danielwine ]
  * Translated using Weblate (Hungarian)

  [ Petter Reinholdtsen ]
  * Translated using Weblate (Norwegian Bokmål)

 -- James Valleroy <jvalleroy@mailbox.org>  Tue, 05 Feb 2019 22:55:53 -0500

plinth (0.48.0) unstable; urgency=medium

  [ Doma Gergő ]
  * Translated using Weblate (Hungarian)

  [ Pavel Borecki ]
  * Translated using Weblate (Czech)

  [ Allan Nordhøy ]
  * Translated using Weblate (Norwegian Bokmål)

  [ Sunil Mohan Adapa ]
  * ui: Fix top margin for content containers
  * ui: Rename page specific CSS classes
  * ui: Underline the logo along with 'Home' text when active
  * ui: Style frontpage application info like regular content
  * ui: Fix setting width of card-list at various page sizes
  * ui: Show help nav item text when navbar is collapsed
  * ui: Hide restart/shutdown items when navbar is collapsed
  * ui: Compact pages on extra small screen sizes
  * ui: Re-add background for home, apps and system pages in small sizes
  * fail2ban: Split and update configuration files
  * fail2ban: Pickup new configurations without reboot
  * mldonkey: Update description and minor updates
  * mldonkey: Disable app due to bug during restart
  * backups: Upgrade apps before restoring them
  * backups: Fix showing not-installed apps in create backup page
  * syncthing: Add backup/restore support
  * Serve default favicon for apps that don't provide one
  * radicale: Fix issue with configuration changes not applying
  * openvpn: Add backup/restore support
  * storage: Fix false error message visiting home page
  * storage, backups: Minor styling and yapf fixes
  * service: Fix warning to use collections.abc
  * help: Minor refactoring in get-logs action
  * mldonkey: Add functional test for uploading
  * axes: Minor fixes to configuration for IP blocking
  * infinoted: Wait for up to 5 minutes to kill daemon

  [ Petter Reinholdtsen ]
  * Translated using Weblate (Norwegian Bokmål)

  [ Joseph Nuthalapati ]
  * ci: Export freedombox.deb as build artifact instead of plinth.deb
  * matrix-synapse: Fix startup error caused by bind_address setting
  * matrix-synapse: Use '::' as the IPv6 bind address
  * backups: Automatically install required apps before restore
  * backups: Add a loader to the restore button to indicate progress

  [ Johannes Keyser ]
  * Translated using Weblate (German)

  [ James Valleroy ]
  * django: Remove deprecated AXES_BEHIND_REVERSE_PROXY
  * radicale: Only set hosts for radicale 1.x
  * radicale: Don't change auth type for radicale 2.x
  * radicale: Use rights file by default for radicale 2.x
  * radicale: Add functional tests for setting access rights
  * help: Use journalctl to show status log
  * help: Add action script to read logs from journal
  * help: Add functional test to check status logs page
  * locale: Update translation strings
  * doc: Fetch latest manual from wiki

  [ Prachi Srivastava ]
  * fail2ban: Enable bans for apache auth failures

  [ J. Carlos Romero ]
  * mldonkey: Add new module for the eDonkey network
  * mldonkey: Add backup/restore support

 -- James Valleroy <jvalleroy@mailbox.org>  Mon, 28 Jan 2019 19:22:19 -0500

plinth (0.47.0) unstable; urgency=medium

  [ Joseph Nuthalapati ]
  * ci: Don't install fuse and fuse3 packages in the CI environment
  * snapshot: Fix snapshots filling up the disk
  * snapshot: ui: Remove NUMBER_MIN_AGE setting and add FREE_LIMIT
  * snapshot: Enable TIMELINE_CLEANUP and NUMBER_CLEANUP by default
  * snapshot: Improve description
  * snapshot: Merge the functionality of the migrate command into setup
  * snapshot: Fix failing tests
  * snapshots: Handle installation on non-btrfs filesystems
  * snapshot: Handle "Config in use" error

  [ James Valleroy ]
  * radicale: Add tests for well-known URLs
  * radicale: Don't modify default file for radicale >= 2.1.10
  * radicale: Add support for radicale 2.x
  * setup: Fix spelling error
  * radicale: Switch to uwsgi for radicale 2.x
  * radicale: Create collections folder before starting uwsgi
  * Update translation strings
  * Fetch latest manual
  * debian: Update debhelper compat version to 12

  [ Sunil Mohan Adapa ]
  * radicale: Redirect to well-known URLs according to version
  * syncthing: Use exact matches when enforcing trailing '/'
  * snapshot: Minor styling fixes
  * snapshot: Update descriptions and UI options
  * snapshot: Refactor configuration migration
  * main: Separate out Django setup into a separate module
  * main: Separate out CherryPy code into a separate module
  * Show Gujarati in the list of UI languages
  * cockpit: Add link to manual page
  * cockpit: Update description
  * firewalld: Flush iptables rules before restarting firewall
  * backups: Don't fail tests when borg is not installed
  * backups: yapf fixes
  * django: Use Argon2 password hash
  * setup: Handle showing setup page after app completes installation
  * setup: Minor flake8 fixes
  * setup: Reduce refresh time when application is already installed
  * setup: Don't perform is-package-manager-busy checks when not needed
  * action_utils: Implement utilities for managing uwsgi configurations
  * searx: Use action utils for uwsgi configuration management
  * radicale: Don't keep radicale service running
  * icons: Fixes for switching to fork-awesome
  * Fix i18n for menu strings

  [ Prachi Srivastava ]
  * Replace glyphicons with forkawesome icons

 -- James Valleroy <jvalleroy@mailbox.org>  Mon, 14 Jan 2019 22:08:54 -0500

plinth (0.46.1) unstable; urgency=medium

  [ prolinux ukraine ]
  * Translated using Weblate (Ukrainian)

  [ Joseph Nuthalapati ]
  * clients: Rename DAVdroid to DAVx5

  [ Allan Nordhøy ]
  * Translated using Weblate (Norwegian Bokmål)

  [ Sunil Mohan Adapa ]
  * debian: Replace and break older versions of plinth

  [ James Valleroy ]
  * debian: Fix spelling errors in lintian override comment

 -- James Valleroy <jvalleroy@mailbox.org>  Fri, 04 Jan 2019 23:17:45 -0500

plinth (0.46.0) unstable; urgency=medium

  [ Pavel Borecki ]
  * Translated using Weblate (Czech)

  [ Johannes Keyser ]
  * Translated using Weblate (German)

  [ advocatux ]
  * Translated using Weblate (Spanish)

  [ prolinux ukraine ]
  * Translated using Weblate (Ukrainian)

  [ Sunil Mohan Adapa ]
  * logging: Don't log static file requests
  * logging: Make cherrypy log to the main log
  * logging: Don't log to a log file
  * logging: Log to systemd journal directly
  * logging: Separate logging init logic into a module
  * logging: Implement colors for console messages
  * searx: Update outdated Apache configuration
  * sso: Update outdated Apache configuration
  * letsencrypt: Use macros for configuring sites
  * letsencrypt: Remove outdated Apache configuration
  * logging: Remove references to old log files
  * debian: Alter control file indentation
  * storage: Add parted as dependency module
  * debian: Add dependencies from freedombox-setup
  * sudoers: Allow all admin users to become superusers
  * Move update-motd script from freedombox-setup
  * debian: Break current version of freedombox-setup
  * Move preseed file from freedombox-setup
  * debian: Use description from freedombox.org
  * debian: Ignore debian/debhelper-build-stamp
  * debian: Fix lintian warning about vcs ignore file
  * debian: Don't change ownership recursively in postinst
  * debian: Update short description
  * debian: Rename plinth package to freedombox

  [ James Valleroy ]
  * vagrant: Cleanup for obsolete log files
  * debian: Move Recommends to binary package
  * locale: Run update_translations
  * doc: Fetch latest manual from wiki
  * debian: Standards-Version is now 4.3.0

  [ Petter Reinholdtsen ]
  * Translated using Weblate (Norwegian Bokmål)

 -- James Valleroy <jvalleroy@mailbox.org>  Mon, 31 Dec 2018 16:46:25 -0500

plinth (0.45.0) unstable; urgency=medium

  [ Doma Gergő ]
  * Translated using Weblate (Hungarian)

  [ Pavel Borecki ]
  * Translated using Weblate (Czech)

  [ advocatux ]
  * Translated using Weblate (Spanish)

  [ Joseph Nuthalapati ]
  * udiskie: Finish merging udiskie into storage
  * apache: Switch to php-fpm from mod_php

  [ Allan Nordhøy ]
  * Translated using Weblate (Chinese (Simplified))
  * Translated using Weblate (Italian)
  * Translated using Weblate (Norwegian Bokmål)

  [ Herdir ]
  * Translated using Weblate (French)

  [ Michael Pimmer ]
  * Backups: first UI sceleton for remote / encrypted backups
  * Backups: allow testing the connection of ssh locations
  * Backups, remote repositories: implement init, info and some test
  * Backups, remote repositories: uniform parameter handling
  * Backups, remote repositories: start using sshfs
  * Backups, remote repositories: integrate to backups index page
  * Backups, remote repositories: re-use template for root location
  * Backups, remote repositories: use object-oriented repositories
  * Backups, remote backups: fix unittests
  * Backups, remote repositories: create/delete/restore of remote repos
  * Backups, remote repositories: change network_storage to dict
  * Backups, remote repository: adapt functional tests
  * Backups: remove unittests to backups test directory
  * Backups: remove archive name when creating an archive
  * Backups: support for encrypted repositories
  * Backups: Cleanup and improved error handling
  * Backups: functional tests update; restoring backup bugfix
  * Backups: allow creating archive in unmounted repository
  * Backups: allow using keyfile as credentials for sshfs mounts
  * Backups: notify that credentials of remote backups are stored
  * Backups: unittests for accessing repository with borg directly
  * Backups: bump module version

  [ James Valleroy ]
  * backups: Make validator errors translatable
  * functional_tests: Move backup test into backups feature

  [ ssantos ]
  * Translated using Weblate (German)

 -- James Valleroy <jvalleroy@mailbox.org>  Mon, 17 Dec 2018 19:05:51 -0500

plinth (0.44.0) unstable; urgency=medium

  [ Pavel Borecki ]
  * Translated using Weblate (Czech)

  [ Robert Martinez ]
  * Add gray noise background
  * Add white Card
  * add footer padding

  [ Allan Nordhøy ]
  * Translated using Weblate (Norwegian Bokmål)

  [ James Valleroy ]
  * ejabberd: bosh port moved to 5443
  * apache: Run setup again to reload
  * ejabberd: Change BOSH port from 5280 to 5443
  * Revert "ci: Use python3.6 when installing dependencies"
  * ci: Install jquery packages for coverage
  * functional_tests: Confirm when deleting all snapshots
  * Translated using Weblate (Spanish)
  * Update translation strings

  [ Joseph Nuthalapati ]
  * vagrant: clear logs and plinth database on destroying box
  * minetest: Change list of mods to what's available in Debian
  * Add instructions on how to use "WIP" in merge requests
  * clients: Fix distortion of the client apps buttons
  * snapshots: Fix default snapshot listing
  * firewalld: Use nftables instead of iptables
  * snapshots: Place the subsubmenu below the description

  [ ssantos ]
  * Translated using Weblate (German)
  * Translated using Weblate (Portuguese)

  [ Prachi Srivastava ]
  * Changes delete all to delete selected in snapshot
  * Adds toggle to select all for deletion
  * Changes functional test to select All and delete snapshots
  * Ignores warnings in pytest while running functional test

  [ advocatux ]
  * Translated using Weblate (Spanish)

  [ Petter Reinholdtsen ]
  * Translated using Weblate (Norwegian Bokmål)

 -- James Valleroy <jvalleroy@mailbox.org>  Mon, 03 Dec 2018 19:47:04 -0500

plinth (0.43.0) unstable; urgency=medium

  [ Michael Pimmer ]
  * Backups: export and download archives in one step
  * Backups: uploading and import with temporarily stored file
  * Backups: Restore directly from archive
  * Backups: Don't fail when borg doesn't find files to extract
  * Backups: clean up exporting archives functionality
  * Backups: relative paths for borg extract in action script
  * Backups: fix test
  * Backups: clean up forms, names and templates
  * Functional tests: minor documentation changes
  * Backups: Stream archive downloads/exports
  * Backups: do not hardcode uploaded backup file path
  * Backups: minor cleanups
  * Backups: show free disk space on upload+restore page
  * Backups: functional test to download and restore an archive
  * Backups: minor adaption of upload file size warning
  * Backups: minor fixes of functional tests
  * Functional tests: check that browser waits for redirects to finish
  * Functional tests: fix waiting for redirects
  * Functional tests: assert that module installation succeeded
  * Cherrypy: Do not limit maximum upload size
  * Backups: Make Manifest a dict instead of a list

  [ James Valleroy ]
  * functional_tests: Remove backup export steps
  * functional_tests: Remove remaining backup export steps
  * functional_tests: Add sso tags
  * upgrades: Internationalize string and apply minor formatting

  [ Anthony Stalker ]
  * Translated using Weblate (Czech)

  [ Joseph Nuthalapati ]
  * vagrant: Destroy Plinth development database when box is destroyed
  * sso: Make auth-pubtkt tickets valid for 12 hours
  * openvpn: Migration from easy-rsa 2 to 3
  * openvpn: is-setup checks for non-empty dh.pem file
  * openvpn: Always write the latest server configuration on setup

  [ ssantos ]
  * Translated using Weblate (Portuguese)

  [ Robert Martinez ]
  * Update module terminology improvements
  * Incorporate feedback from MR

 -- James Valleroy <jvalleroy@mailbox.org>  Mon, 19 Nov 2018 17:25:31 -0500

plinth (0.42.0) unstable; urgency=medium

  [ Robert Martinez ]
  * Fix wrong color in mobile menu

  [ James Valleroy ]
  * snapshot: Handle snapper list output change
  * functional_tests: Fix steps with domain parameter

  [ Joseph Nuthalapati ]
  * Translated using Weblate (Telugu)
  * tor: Add functional tests for relays and hidden services
  * tor: Enable backup/restore
  * upgrades: Add functional tests
  * upgrades: Enable backup/restore
  * monkeysphere: Handle importing new OpenSSH format keys
  * monkeysphere: yapf reformatting
  * tests: Change the domain to be an FQDN
  * monkeysphere: Add functional tests for import/publish keys
  * monkeysphere: Enable backup/restore
  * monkeysphere: Skip functional tests until bugs are resolved
  * letsencrypt: Enable backup/restore
  * tahoe: Minor changes to facilitate functional tests
  * tahoe: Add functional tests
  * tahoe: Enable backup/restore
  * tahoe: yapf run
  * udiskie: unmount drive as superuser

  [ buoyantair ]
  * Translated using Weblate (Telugu)

  [ Michael Pimmer ]
  * Actions: use local plinth in development mode
  * Actions: path in development mode: do not preserve PYTHONPATH

  [ ButterflyOfFire ]
  * Translated using Weblate (Indonesian)
  * Translated using Weblate (Italian)

 -- James Valleroy <jvalleroy@mailbox.org>  Mon, 05 Nov 2018 18:41:15 -0800

plinth (0.41.0) unstable; urgency=medium

  [ Allan Nordhøy ]
  * Translated using Weblate (Norwegian Bokmål)

  [ ButterflyOfFire ]
  * Translated using Weblate (French)

  [ James Valleroy ]
  * debian: Add Russian translation of debconf template (Closes: #910848)
    - Thanks to Lev Lamberov for the patch.
  * deluge: Handle prompt to change default password
  * functional_tests: When creating backup, scroll window to top
  * backups: Handle permission error during chown

  [ Joseph Nuthalapati ]
  * vagrant: Increase memory to 2GiB
  * vagrant: Increase number of CPUs to 2
  * datetime: Add functional test for setting time zone
  * datetime: Enable backup/restore
  * tests: More accurately compute waited time
  * deluge: Add functional test for uploading a torrent
  * deluge: Enable backup/restore
  * avahi: Enable backup/restore (no data)
  * backups: Enable backup/restore (no data currently)
  * bind: Add functional tests
  * bind: Enable backup/restore
  * security: Add functional tests for restricted logins
  * security: Enable backup/restore
  * snapshot: Fix issue with setting configuration
  * snapshot: Add functional tests for setting configuration
  * backups: Implement app hooks
  * snapshot: Enable backup/restore
  * deluge: Add missing backups tag in functional tests
  * ssh: Enable backup/restore
  * firewall: Enable backup/restore (no data)
  * diagnostics: Enable backup/restore (no data)
  * names: Enable backup/restore (no data)
  * power: Enable backup/restore (no data)
  * storage: Enable backup/restore (no data)
  * backups: Make plinth the owner of the backup archives
  * backups: Fix issue with showing exports from disks without labels
  * storage: Minor styling with urlencode call in template
  * backups: Don't rely on disk labels during export/restore

  [ Michael Pimmer ]
  * Backups: bugfix for downloading extracted archive files

  [ rafael ]
  * Translated using Weblate (Spanish)

 -- James Valleroy <jvalleroy@mailbox.org>  Mon, 22 Oct 2018 19:48:50 -0400

plinth (0.40.0) unstable; urgency=medium

  [ Allan Nordhøy ]
  * Translated using Weblate (Norwegian Bokmål)

  [ James Valleroy ]
  * ci: Prevent installing fuse
  * upgrades: Don't change origins pattern list
  * upgrades: Keep config file when disabling
  * debian: Add Portuguese translation for debconf messages (Closes: #909745)
    - Thanks to "Traduz" - Portuguese Translation Team for the patch.
  * home: Also display card title above icon
  * functional_tests: Make coquelicot password entry more robust
  * functional_tests: Check ejabberd contact list more robustly

  [ Augusto Borin ]
  * Translated using Weblate (Portuguese)

  [ advocatux ]
  * Translated using Weblate (Spanish)

  [ Pavel Borecki ]
  * Translated using Weblate (Czech)

  [ BO41 ]
  * Translated using Weblate (German)

  [ David Maulat ]
  * Translated using Weblate (French)

  [ Robert Martinez ]
  * Translated using Weblate (German)
  * Add tint effect on card icons under "Apps"
  * Change maximum cards per row
  * Change card text style and position

  [ Joseph Nuthalapati ]
  * Don't disable installation when apt lists are empty
  * backups: Relax schema for backup manifest data
  * backups: Remove empty keys in backup manifest data
  * backups: Rename the backups API module
  * mediawiki: Backup/restore settings also
  * backups: Rename test_backup to test_api
  * backups: List apps that don't require backup too
  * backups: Minor styling fixes
  * cockpit: Add clients and backup manifests
  * mumble: Implement backup/restore
  * privoxy: Enable backup/restore (no data)
  * backups: Allow restoring backups with no files
  * roundcube: Enable backup/restore (no data)
  * searx: Enable backup/restore (no data)
  * jsxc: Enable backup/restore (no data)
  * coquelicot: Enable backup/restore
  * coquelicot: Implement functional tests with uploading file
  * tests: Reduce time for polling in functional tests
  * transmission: Implement upload torrent functional test
  * transmission: Enable backup/restore
  * coquelicot: Fix upload file functional test
  * mediawiki: Run update script for 1.31 upgrade
  * quassel: Enable backup/restore
  * shadowsocks: Enable backup/restore
  * backups: Implement disabling web configuration during backup
  * sharing: Enable backup/restore
  * pagekite: Add functional tests
  * pagekite: Enable backup/restore
  * tests: Add missing backups tag on functional tests
  * vagrant: Get rid of apt warning during provisioning
  * customization: Serve static files from customization directory
  * customization: Create customization path in /var/www
  * customization: Serve custom shortcuts through the REST API
  * customization: Show custom shortcuts on frontpage

  [ Michael Pimmer ]
  * Backup module: Implement downloading archives
  * Backup module: Implemented uploading files
  * Backup module: added some unittests; minor doc updates

  [ Federico Ceratto ]
  * Translated using Weblate (Italian)

  [ Johannes Keyser ]
  * Translated using Weblate (German)

 -- James Valleroy <jvalleroy@mailbox.org>  Tue, 09 Oct 2018 06:01:50 -0400

plinth (0.39.0) unstable; urgency=medium

  [ Joseph Nuthalapati ]
  * Fix typo in the description meta tag
  * backups: Support multiple backups in one day
  * backups: Check if paths exist before passing them to borgbackup
  * backups: Reword the no-apps-installed message
  * backups: Make getting all apps method public
  * backups: Minor styling fixes
  * backups: Minor refactoring in finding exported archive
  * backups: Simplify getting included apps during restoring
  * udiskie: Merge into storage module

  [ Doma Gergő ]
  * Translated using Weblate (Hungarian)

  [ Petter Reinholdtsen ]
  * Translated using Weblate (Norwegian Bokmål)

  [ Allan Nordhøy ]
  * Translated using Weblate (Norwegian Bokmål)

  [ danielwine ]
  * Translated using Weblate (Hungarian)

  [ James Valleroy ]
  * backups: Validate backup manifests
  * backups: Move manifest validation into backups app
  * backups: Fix iteration over loaded modules
  * users: Reset groups before testing register_group
  * backups: List supported and installed apps when creating
  * backups: Implement process manifests for Packet
  * backups: Provide a default backup name
  * backups: Select all apps by default
  * backups: Use paths from selected apps
  * backups: Fix and test service shutdown and restore
  * backups: Patch actions for shutdown services test
  * backups: Disable create archive when no supported apps are installed
  * backups: Dump manifests file and include it in backup
  * backups: Name borg repo folder more clearly
  * backups: Include app versions in manifest file
  * backups: Use valid filename for export
  * backups: Don't display time as separate column
  * backups: Confirm that archive exists before restoring
  * backups: Add apps selection to restore form
  * backups: Use valid filename for manifest
  * backups: When restoring, only list apps included in backup
  * backups: Use backups API for restore
  * backups: Add more basic tests for backups API
  * functional_tests: Test dynamicdns backup and restore
  * ikiwiki: Add sites folder to backup data
  * functional_tests: Test ikiwiki backup and restore
  * functional_tests: Test mediawiki backup and restore
  * functional_tests: Test repro config backup and restore
  * backups: Rename 'Create archive' to 'New backup'
  * functional_tests: More robust checks using eventually
  * backups: Show disabled 'New backup' button when no apps installed
  * backups: Enable module
  * backups: Create folder if needed during setup
  * functional_tests: Only select app under test for new backup
  * functional_tests: Test ejabberd backup and restore
  * functional_tests: Ensure that backups app is installed before test
  * debian: Don't make backup of /etc/security/access.conf (Closes: #909484)
  * Bump Standards-Version to 4.2.1
  * Cleanup udiskie module

 -- James Valleroy <jvalleroy@mailbox.org>  Mon, 24 Sep 2018 19:23:04 -0400

plinth (0.38.0) unstable; urgency=medium

  [ Allan Nordhøy ]
  * Translated using Weblate (Norwegian Bokmål)

  [ Pavel Borecki ]
  * Translated using Weblate (Czech)

  [ Igor ]
  * Translated using Weblate (Russian)

  [ Johannes Keyser ]
  * Translated using Weblate (German)

  [ BO41 ]
  * Translated using Weblate (German)

  [ Doma Gergő ]
  * Translated using Weblate (Hungarian)

  [ Vignan Lavu ]
  * mediawiki: Enable SVG support for MediaWiki

  [ advocatux ]
  * Translated using Weblate (Spanish)

  [ Joseph Nuthalapati ]
  * Install ncurses-term during vagrant file provision
  * docs: Fix MediaWiki manual page download failing
  * manual: Remove footer for manual pages using Python XML module
  * upgrades: Clean up old kernel packages during automatic upgrades
  * turbolinks: Make the progress bar white and thicker

  [ James Valleroy ]
  * debian: Add German translation of debconf messages (Closes: #907787)
    - Thanks to Helge Kreutzmann for the patch.
  * tests: Make coverage package optional

 -- James Valleroy <jvalleroy@mailbox.org>  Mon, 10 Sep 2018 18:12:06 -0400

plinth (0.37.0) unstable; urgency=medium

  [ Pavel Borecki ]
  * Translated using Weblate (Czech)

  [ Allan Nordhøy ]
  * Translated using Weblate (Norwegian Bokmål)

  [ Petter Reinholdtsen ]
  * Translated using Weblate (Norwegian Bokmål)

  [ Igor ]
  * Translated using Weblate (Russian)

  [ advocatux ]
  * Translated using Weblate (Spanish)

  [ Doma Gergő ]
  * Translated using Weblate (Hungarian)

  [ James Valleroy ]
  * backups: Simplify export of backup archive files
  * backups: Add list of exported archives
  * backups: Restore from exported archive
  * vagrant: Clarify post-up message
  * debian: Add Dutch translation of debconf messages (Closes: #906945)
    - Thanks to Frans Spiesschaert for the patch.
  * Bump Standards-Version to 4.2.0

  [ Joseph Nuthalapati ]
  * vagrant: Vagrantfile changes for ease of development
  * install: Use Post/Response/Get pattern for reloads

 -- James Valleroy <jvalleroy@mailbox.org>  Mon, 27 Aug 2018 19:15:08 -0400

plinth (0.36.0) unstable; urgency=medium

  [ Gayathri Das ]
  * Translated using Weblate (Hindi)

  [ James Valleroy ]
  * Fix validation error in Hindi translation
  * Fix validation error in Spanish translation
  * Add backups info to apps
  * ejabberd: Cleanup config file upgrade
  * Add license info for Lato fonts
  * ci: Run test coverage and get report
  * Commit patch for French debconf translation (Closes: #905933)
    - Thanks to jean-pierre giraud for the patch.

  [ Luis A. Arizmendi ]
  * Translated using Weblate (Spanish)

  [ Igor ]
  * Translated using Weblate (Russian)

  [ Hemanth Kumar Veeranki ]
  * Translated using Weblate (Telugu)
  * Remove deprecated settings from already existing config files
  * Add functional test to enable/disable Message Archive Management

  [ Joseph Nuthalapati ]
  * Fix validation error in Spanish translation
  * Translated using Weblate (Hindi)
  * Trim the translation strings in Letsencrypt template where missing
  * backups: Add core API for full/apps backup
  * mediawiki: Fix issue with re-installation
  * mediawiki: Enable Instant Commons
  * mediawiki: Fix images throwing 403s
  * turbolinks: Reload page using JavaScript
  * functional tests: Fix failing test change default app

  [ Johannes Keyser ]
  * Translated using Weblate (German)

  [ Doma Gergő ]
  * Translated using Weblate (Hungarian)

  [ Robert Martinez ]
  * Add woff2 fonts

  [ Prachi Srivastava ]
  * Translated using Weblate (Hindi)

  [ manikanta varma datla ]
  * Disable launch button for web client when not installed

  [ Pavel Borecki ]
  * Translated using Weblate (Czech)

 -- James Valleroy <jvalleroy@mailbox.org>  Mon, 13 Aug 2018 18:24:33 -0400

plinth (0.35.0) unstable; urgency=medium

  [ Igor ]
  * Translated using Weblate (Russian)

  [ Luis A. Arizmendi ]
  * Translated using Weblate (Spanish)

  [ ikmaak ]
  * Translated using Weblate (Dutch)

  [ Bart Notelaers ]
  * Translated using Weblate (Dutch)

  [ Doma Gergő ]
  * Translated using Weblate (Hungarian)

  [ Gayathri Das ]
  * Translated using Weblate (Hindi)

  [ Sciumedanglisc ]
  * Translated using Weblate (Italian)

  [ Praveen Illa ]
  * Translated using Weblate (Telugu)

  [ Jayasuganthi ]
  * mediawiki: Enable short URLs

  [ Joseph Nuthalapati ]
  * mediawiki: Override Debian settings in FreedomBoxSettings.php
  * functional_tests: Fix first test failing on a pristine VM
  * debian: Remove Bdale Garbee from the list of uploaders
  * Add turbolinks
  * turbolinks: Replace style elements in head with blocks in body
  * functional_tests: Use body instead of html for state change check
  * turbolinks: Disable caching on application visits
  * configuration: Option to set a default app for FreedomBox
  * configuration: Use augeas to edit Apache files
  * configuration: Fix parsing error in retrieving default app

  [ వీవెన్ ]
  * Translated using Weblate (Telugu)

  [ Johannes Keyser ]
  * Translated using Weblate (German)
  * text stripped from icons for mediawiki, radicale, tahoe-lafs

  [ Hemanth Kumar Veeranki ]
  * Clarify description for radicale shared calendar/addressbook
  * Remove deprecated `iqdisc` in ejabberd config

  [ Robert Martinez ]
  * Adding link to HACKING.md
  * Fix ejabberd logo #1336

  [ Sunil Mohan Adapa ]
  * udiskie: Move udisks2 methods to separate module
  * storage: Fix parsing issues when mount point has spaces
  * udiskie: Remove the unused ejectable property
  * utils: Remove unused method
  * udiskie: Add eject functionality for a drive
  * udiskie: Also list read-only filesystems
  * udiskie: Remove internal networks warning
  * udiskie: Show special message when no storage device available

  [ James Valleroy ]
  * udiskie: Import glib and udisks only inside methods

  [ Allan Nordhøy ]
  * Translated using Weblate (Norwegian Bokmål)

 -- James Valleroy <jvalleroy@mailbox.org>  Mon, 30 Jul 2018 19:04:51 -0400

plinth (0.34.0) unstable; urgency=medium

  [ Joseph Nuthalapati ]
  * firstboot: Prompt for secret during firstboot welcome
  * firstboot: Add debconf translations for wizard secret dialog
  * l10n: Fix build error due to partially translated string in Hindi
  * ci: Install python3-coverage before running tests
  * backups: Temporarily hide app till implementation is complete

  [ James Valleroy ]
  * postinst: Fix indents and untabify
  * lintian: Add override for no-debconf-config
  * Translated using Weblate (Italian)
  * ci: Use python3.6 when installing dependencies
  * functional_tests: Rename features, organize by app
  * backups: New app to manage borgbackup archives
  * backups: Allow valid filenames as archive names
  * backups: Set LANG=C.UTF-8 when extracting archive
  * backups: Move repository location under /var/lib

  [ ikmaak ]
  * Translated using Weblate (Dutch)

  [ Gayathri Das ]
  * Translated using Weblate (Hindi)

  [ Sciumedanglisc ]
  * Translated using Weblate (Italian)

  [ Bart Notelaers ]
  * Translated using Weblate (Dutch)

  [ Doma Gergő ]
  * Translated using Weblate (Hungarian)

 -- James Valleroy <jvalleroy@mailbox.org>  Mon, 16 Jul 2018 19:16:08 -0400

plinth (0.33.1) unstable; urgency=medium

  [ Doma Gergő ]
  * Translated using Weblate (Hungarian)

  [ Pavel Borecki ]
  * Translated using Weblate (Czech)

  [ advocatux ]
  * Translated using Weblate (Spanish)

  [ Igor ]
  * Translated using Weblate (Russian)

  [ Joseph Nuthalapati ]
  * Change get-group-users to a simpler implementation
  * users: Replace disabled with readonly for admin group checkbox
    (Closes: #902892)

  [ Gayathri Das ]
  * Translated using Weblate (Hindi)

 -- James Valleroy <jvalleroy@mailbox.org>  Wed, 04 Jul 2018 10:32:23 -0400

plinth (0.33.0) unstable; urgency=medium

  [ Doma Gergő ]
  * Translated using Weblate (Hungarian)

  [ Allan Nordhøy ]
  * Translated using Weblate (Norsk bokmål)

  [ advocatux ]
  * Translated using Weblate (Spanish)

  [ Igor ]
  * Translated using Weblate (Русский)

  [ Pavel Borecki ]
  * Translated using Weblate (Čeština)

  [ Gayathri Das ]
  * Translated using Weblate (Hindi)

  [ Joseph Nuthalapati ]
  * Fix mistake in Hindi translation template
  * firewall: Display information that a service is internal only
  * users: Don't show Create User form to non-admin users
  * Translated using Weblate (Hindi)
  * users: Redirect to users list on successful user creation
  * packages: Button to refresh package lists

  [ Hemanth Kumar Veeranki ]
  * Add a way to refine shortcuts
  * Restrict removal of last admin user
  * Use logos instead of icons in the apps page

  [ danielwine ]
  * Translated using Weblate (Hungarian)

  [ Bart Notelaers ]
  * Translated using Weblate (Dutch)

  [ James Valleroy ]
  * users: Update Change Password menu for non-admin users
  * package: Add option to skip recommends
  * udiskie: New module for automatic mounting of removable media

  [ Sciumedanglisc ]
  * Translated using Weblate (Italian)

  [ Sunil Mohan Adapa ]
  * udiskie: Use glib library for dbus interaction

 -- James Valleroy <jvalleroy@mailbox.org>  Mon, 02 Jul 2018 20:15:50 -0400

plinth (0.32.0) unstable; urgency=medium

  [ Allan Nordhøy ]
  * Translated using Weblate (Norsk bokmål)

  [ Pavel Borecki ]
  * Translated using Weblate (Čeština)

  [ advocatux ]
  * Translated using Weblate (Spanish)

  [ Igor ]
  * Translated using Weblate (Русский)

  [ Gayathri Das ]
  * Translated using Weblate (Hindi)

  [ Hemanth Kumar Veeranki ]
  * Hide mediawiki frontpage shortcut when private mode is enabled
  * Translated using Weblate (Telugu)
  * Enable image uploads in mediawiki at startup

  [ Sciumedanglisc ]
  * Translated using Weblate (Italian)

  [ ikmaak ]
  * Translated using Weblate (Dutch)

  [ Michael Pimmer ]
  * Use djangos url reverse mechanism instead of hardcoding urls
  * Add ./run --develop option to use relative config/file paths
  * Add documentation for the './run --develop' option
  * Adapt test and documentation to changes of '--develop' option
  * Adapt .md files to four spaces for correct lists
  * Merge ./run --debug into --develop option
  * Remove unused imports and variables

  [ Sunil Mohan Adapa ]
  * yapf and isort fixes
  * Fix client info table size and flickering
  * Resize all main content
  * Remove unnecessary submenu override in 403.html
  * help: Show cards in the index page
  * snapshot: Remove unnecessary column sizing
  * users: Remove unnecessary column sizing
  * networks: Center align connection information
  * networks: Remove unnecessary column sizing
  * pagekite: Convert a two column page to one column
  * pagekite: Remove unnecessary column sizing
  * letsencrpt: Remove unnecessary column sizing
  * monkeysphere: Remove unnecessary column sizing
  * names: Remove unnecessary column sizing
  * sso: Adjust size of login form
  * storage: Remove unnecessary column sizing
  * tor: Increase the size of the status tables
  * help: Center the FreedomBox logo on about page
  * help: Remove the duplicate index URL and menu item
  * firewall: Resize the info table to full width
  * Increase language selection form to full width
  * first_setup: Remove unnecessary content sizing
  * first_boot: Remove unnecessary content sizing
  * diagnostics: Remove unnecessary content sizing
  * frontpage: Fix card sizing

  [ Johannes Keyser ]
  * Translated using Weblate (German)

  [ Joseph Nuthalapati ]
  * Translated using Weblate (Telugu)
  * mediawiki: Make private mode and public registrations mutually exclusive
  * mediawiki: Image uploads: improve logic and add functional tests
  * first-setup: Automatically expand root partition

  [ kotibannu541 ]
  * Translated using Weblate (Telugu)

  [ Nikhil Sankesa ]
  * Translated using Weblate (Telugu)

  [ Nikhil501 ]
  * Translated using Weblate (Telugu)

  [ Sandeepbasva ]
  * Translated using Weblate (Telugu)

  [ James Valleroy ]
  * mediawiki: Untabify template

  [ Doma Gergő ]
  * Translated using Weblate (Hungarian)

  [ Manish Tripathy ]
  * Apply new card based design

 -- James Valleroy <jvalleroy@mailbox.org>  Mon, 18 Jun 2018 20:36:30 -0400

plinth (0.31.0) unstable; urgency=medium

  [ Pavel Borecki ]
  * Translated using Weblate (Czech)

  [ advocatux ]
  * Translated using Weblate (Spanish)

  [ Igor ]
  * Translated using Weblate (Russian)

  [ Johannes Keyser ]
  * Translated using Weblate (German)

  [ Sciumedanglisc ]
  * Translated using Weblate (Italian)

  [ Gayathri Das ]
  * Translated using Weblate (Hindi)

  [ Robert Pollak ]
  * Translated using Weblate (German)

  [ Hemanth Kumar Veeranki ]
  * Translated using Weblate (Telugu)
  * Added an option to enable/disable private mode in mediawiki

  [ Petter Reinholdtsen ]
  * Translated using Weblate (Norwegian Bokmål)

  [ Allan Nordhøy ]
  * Translated using Weblate (Norwegian Bokmål)

  [ Sunil Mohan Adapa ]
  * searx: Don't depend on libapache2-mod-proxy-uwsgi

  [ Joseph Nuthalapati ]
  * users: Fix user permissions not being saved
  * users: internationalize a string
  * mediawiki: Run update script for 1.30 upgrade
  * shortcuts: Fix urls for ikiwiki shortcuts

  [ James Valleroy ]
  * mediawiki: Handle missing config lines for private mode

 -- James Valleroy <jvalleroy@mailbox.org>  Mon, 04 Jun 2018 18:16:00 -0400

plinth (0.30.0) unstable; urgency=medium

  [ Igor ]
  * Translated using Weblate (Russian)

  [ Sciumedanglisc ]
  * Translated using Weblate (Italian)

  [ Allan Nordhøy ]
  * Translated using Weblate (Norwegian Bokmål)

  [ danielwine ]
  * Translated using Weblate (Hungarian)

  [ Gayathri Das ]
  * Translated using Weblate (Hindi)

  [ Joseph Nuthalapati ]
  * setup: Remove unavailable as a state in setup_helper

 -- James Valleroy <jvalleroy@mailbox.org>  Mon, 21 May 2018 17:15:47 -0400

plinth (0.29.1) unstable; urgency=high

  [ Pavel Borecki ]
  * Translated using Weblate (Czech)

  [ advocatux ]
  * Translated using Weblate (Spanish)

  [ Sunil Mohan Adapa ]
  * security: Fix issue with Plinth locked out from sudo

 -- James Valleroy <jvalleroy@mailbox.org>  Tue, 08 May 2018 05:20:45 -0400

plinth (0.29.0) unstable; urgency=high

  [ Pavel Borecki ]
  * Translated using Weblate (Czech)

  [ advocatux ]
  * Translated using Weblate (Spanish)

  [ Johannes Keyser ]
  * Translated using Weblate (German)

  [ Allan Nordhøy ]
  * Translated using Weblate (Norwegian Bokmål)

  [ Hemanth Kumar Veeranki ]
  * Add an option to enable/disable public registrations in mediawiki

  [ Joseph Nuthalapati ]
  * mediawiki: enable/disable public registrations - refactoring & tests
  * security: Allow console login access to user plinth
  * tt-rss: Skip the check for SELF_URL_PATH

  [ Sciumedanglisc ]
  * Translated using Weblate (Italian)

  [ Sunil Mohan Adapa ]
  * searx: Fix issue with uwsgi crashing

 -- James Valleroy <jvalleroy@mailbox.org>  Mon, 07 May 2018 18:45:02 -0400

plinth (0.28.0) unstable; urgency=medium

  [ Sunil Mohan Adapa ]
  * Add locale for Lithuanian (lt)

  [ Sciumedanglisc ]
  * Translated using Weblate (Italian)

  [ Pavel Borecki ]
  * Translated using Weblate (Czech)

  [ Igor ]
  * Translated using Weblate (Russian)

  [ advocatux ]
  * Translated using Weblate (Spanish)

  [ Johannes Keyser ]
  * Translated using Weblate (German)
  * setup: disable install button for currently unavailable apps

  [ Allan Nordhøy ]
  * Translated using Weblate (Norwegian Bokmål)

  [ Joseph Nuthalapati ]
  * Translated using Weblate (Telugu)

  [ ikmaak ]
  * Translated using Weblate (Dutch)

  [ James Valleroy ]
  * Bump Standards-Version to 4.1.4

 -- James Valleroy <jvalleroy@mailbox.org>  Mon, 23 Apr 2018 21:03:39 -0400

plinth (0.27.0) unstable; urgency=medium

  [ Sciumedanglisc ]
  * Translated using Weblate (Italian)

  [ Pavel Borecki ]
  * Translated using Weblate (Czech)

  [ Igor ]
  * Translated using Weblate (Russian)

  [ advocatux ]
  * Translated using Weblate (Spanish)

  [ ikmaak ]
  * Translated using Weblate (Dutch)
  * Translated using Weblate (German)

  [ Allan Nordhøy ]
  * Translated using Weblate (Norwegian Bokmål)

  [ James Valleroy ]
  * snapshot: Disable python formatting for description
  * debian: Move Lintian source-level overrides to preferred location
  * debian: Bump debhelper compat version to 11
  * debian: Use https for copyright format url
  * debian: Bump standards version to 4.1.3
  * debian: Remove unused lintian override
  * middleware: Skip 'installed' message for essential apps
  * snapshot: Don't increment version
  * snapshot: Clarify form label and help text
  * snapshot: Format code with yapf

  [ Johannes Keyser ]
  * Translated using Weblate (German)

  [ Максим Якимчук ]
  * Translated using Weblate (Ukrainian)

  [ Jonny Birkelund ]
  * Translated using Weblate (Norwegian Bokmål)

  [ Joseph Nuthalapati ]
  * users: Fix admin group appearing twice in permissions
  * apps: Fix app names and short descriptions not being translated
  * snapshots: Move manual page link to the index page
  * snapshots: Fix tests broken by UI changes
  * language: Fix tests broken by recent feature
  * tests: Improve waiting for installation and configuration
  * Fix tests for firstboot, users and groups
  * tests: snapshots: Remove find_by_value usages
  * test: sharing: Fix tests that check text in English
  * tor: Make tests independent of language
  * tests: Recover from server restart during installation
  * tests: Fix tests depending on language being English
  * tests: Fix delete_user fixture
  * UI: Fix progress bar not appearing
  * snapshots: Fix for permissions issue when updating configuration

  [ Shubham Agarwal ]
  * snapper: enable/diable apt snapshots

 -- James Valleroy <jvalleroy@mailbox.org>  Mon, 09 Apr 2018 19:34:05 -0400

plinth (0.26.0) unstable; urgency=high

  [ 关羽 ]
  * Translated using Weblate (Chinese (Simplified))

  [ Igor ]
  * Translated using Weblate (Russian)

  [ Pavel Borecki ]
  * Translated using Weblate (Czech)

  [ Dietmar ]
  * Translated using Weblate (German)

  [ anonymous ]
  * Translated using Weblate (German)

  [ Allan Nordhøy ]
  * Translated using Weblate (Norwegian Bokmål)

  [ Joseph Nuthalapati ]
  * snapshots: Update description
  * searx: Rewrite url from /searx to /searx/
  * manual: Link to manual from each service
  * manual: Fix manual page links for tor and power templates

  [ Petter Reinholdtsen ]
  * Translated using Weblate (Norwegian Bokmål)

  [ Robert Martinez ]
  * Translated using Weblate (German)

  [ Sunil Mohan Adapa ]
  * Workaround security issues in django-axes
  * ssh, avahi, apache: Fix default value for setup arguments
  * ssh: Add comment about regenerating SSH keys
  * apache: Only regenerate snake oil cert when needed
  * apache: Explicitly enable the latest version of PHP module
  * apache: Increase module version number to fix php7.2

  [ danielwine ]
  * Translated using Weblate (Hungarian)

  [ Luis A. Arizmendi ]
  * Translated using Weblate (Spanish)

  [ Sciumedanglisc ]
  * Translated using Weblate (Italian)

  [ Johannes Keyser ]
  * Translated using Weblate (German)

  [ James Valleroy ]
  * Update doc-base for current html manual file

 -- James Valleroy <jvalleroy@mailbox.org>  Mon, 26 Mar 2018 20:18:57 -0400

plinth (0.25.0) unstable; urgency=medium

  [ Pavel Borecki ]
  * Translated using Weblate (Czech)

  [ danielwine ]
  * Translated using Weblate (Hungarian)

  [ Allan Nordhøy ]
  * Translated using Weblate (Norwegian Bokmål)

  [ Luis A. Arizmendi ]
  * Translated using Weblate (Spanish)

  [ Joseph Nuthalapati ]
  * coquelicot: Rename Plinth to FreedomBox in license headers
  * functional-tests: Merge plinth-tester into plinth
  * searx: Add basic functional tests
  * snapshots: Refactoring and indentation changes
  * Translated using Weblate (Telugu)
  * ttrss: update client apps
  * sharing: Update description
  * sharing: CSS styling fixes and text changes

  [ James Valleroy ]
  * infinoted: Always check ownership of cert files in setup

  [ Алексей Докучаев ]
  * Translated using Weblate (Russian)

  [ Igor ]
  * Translated using Weblate (Russian)

  [ Sunil Mohan Adapa ]
  * doc: Fix generation of HTML fragment
  * users: Generalize styling for multi-select widget
  * sharing: Finish implementation
  * sharing: Add functional tests
  * Support Django 2.0

  [ Shubham Agarwal ]
  * snapshots: Add submenu section in UI

  [ Prachi ]
  * sharing: Add app to share disk folders using various protocols

 -- James Valleroy <jvalleroy@mailbox.org>  Mon, 12 Mar 2018 18:40:31 -0400

plinth (0.24.0) unstable; urgency=medium

  [ Joseph Nuthalapati ]
  * Add file-sharing application Coquelicot to FreedomBox
  * Translated using Weblate (Telugu)
  * mediawiki: Allow shortcut to be publicly visible on front page
  * clients: Add and correct Client Apps
  * api: fix icon_url
  * searx: New app for Searx metasearch engine

  [ Pavel Borecki ]
  * Translated using Weblate (Czech)

  [ Allan Nordhøy ]
  * Translated using Weblate (Chinese (Simplified))
  * Translated using Weblate (Norwegian Bokmål)

  [ Sunil Mohan Adapa ]
  * Rename Plinth to FreedomBox in various places
  * debian: Update copyright to FreedomBox Authors
  * setup.py: Update website to freedombox.org
  * Add locale for Hungarian (hu)
  * locale: Update the language selection form
  * config: Remove language selection from config page
  * Don't use async for method parameters
  * searx: Increase the secret key length to 64 bytes

  [ danielwine ]
  * Translated using Weblate (Hungarian)

  [ Sai Kiran Naragam ]
  * locale: Anonymous users can set preferred language
  * locale: Adds preferred language for logged in user

  [ Luis A. Arizmendi ]
  * Translated using Weblate (Spanish)

  [ Johannes Keyser ]
  * Translated using Weblate (German)
  * matrixsynapse: Fix mail attribute for ldap login

 -- James Valleroy <jvalleroy@mailbox.org>  Mon, 26 Feb 2018 18:22:23 +0100

plinth (0.23.0) unstable; urgency=medium

  [ Sunil Mohan Adapa ]
  * Fetch latest manual from wiki
  * Translated using Weblate (Telugu)
  * snapshot: Enable Delete All only with non-default snapshots

  [ Joseph Nuthalapati ]
  * jsxc: consistent url format
  * Translated using Weblate (Telugu)
  * sso: Increase timeout to 60 minutes
  * YAPF formatting for actions/auth_pubtkt
  * transmission: Add .png logo
  * snapshot: Delete All should skip currently active snapshot
  * config: Move the method get_hostname to __init__.py
  * snapshots: Refactoring and text changes
  * snapshots: Increment version to 2

  [ drashti kaushik ]
  * Translated using Weblate (Gujarati)

  [ uday17 ]
  * Translated using Weblate (Telugu)

  [ Sandeepbasva ]
  * Translated using Weblate (Telugu)

  [ kotibannu541 ]
  * Translated using Weblate (Telugu)

  [ Arshadashu ]
  * Translated using Weblate (Telugu)

  [ Nikhil Sankesa ]
  * Translated using Weblate (Telugu)

  [ sandeepgurram ]
  * Translated using Weblate (Telugu)

  [ prudhvi ]
  * Translated using Weblate (Telugu)

  [ chilumula vamshi krishna ]
  * Translated using Weblate (Telugu)

  [ pranava pari ]
  * Translated using Weblate (Telugu)

  [ Nikhil501 ]
  * Translated using Weblate (Telugu)

  [ Michal Čihař ]
  * Translated using Weblate (Telugu)

  [ Johannes Keyser ]
  * Translated using Weblate (German)

  [ anil kukmar soma ]
  * Translated using Weblate (Telugu)

  [ Pavel Borecki ]
  * Translated using Weblate (Czech)

  [ Vikas Singh ]
  * Font: Change Helvetica to Lato
  * theme: Update CSS to use Lato font

  [ Aakanksha Saini ]
  * Snapper: Modify configurations to reduce disk usage

  [ James Valleroy ]
  * Add fonts-lato as dependency
  * Update translation strings
  * Add lintian override for symlink to Lato font file

 -- James Valleroy <jvalleroy@mailbox.org>  Mon, 12 Feb 2018 19:17:31 -0500

plinth (0.22.0) unstable; urgency=medium

  [ Drashti Kaushik ]
  * Translated using Weblate (Gujarati)
  * Translated using Weblate (Hindi)

  [ Igor ]
  * Translated using Weblate (Russian)

  [ Ikmaak ]
  * Translated using Weblate (Dutch)

  [ Joseph Nuthalapati ]
  * Translated using Weblate (Telugu)
  * ci: Replace CircleCI configuration with GitLab CI configuration
  * firstboot: Fix caching issue in collecting first_boot steps
  * HACKING: Commands to run a single test method, class or module
  * first_setup: UX improvements for the first setup page
  * matrix-synapse: Fix YAML format issues.

  [ Pavel Borecki ]
  * Translated using Weblate (Czech)

  [ Sunil Mohan Adapa ]
  * Add locale for Ukrainian (uk)
  * ci: Update badge to use Gitlab CI instead of Circle CI
  * Update Github URLs with Salsa URLs
  * tor: Ensure that is-enabled status is show properly

  [ Vikas Singh ]
  * actions: Allow not printing error when an action fails

 -- Sunil Mohan Adapa <sunil@medhas.org>  Tue, 30 Jan 2018 14:41:25 +0530

plinth (0.21.0) unstable; urgency=medium

  [ Aakanksha Saini ]
  * navigation bar: change label 'Configuration' to 'System'
  * storage: Removed beta warning for expanding partition
  * groups: Consistent listing of groups
  * syncthing: Restrict administration to users in group syncthing

  [ Allan Nordhøy ]
  * Spelling: configuration, log in, wiki

  [ Johannes Keyser ]
  * doc: update HACKING, CONTRIBUTING and INSTALL information
  * help: Show menu on smaller screens also

  [ Joseph Nuthalapati ]
  * Complete some of the pending changing in renaming some files to .md

  [ Shubham Agarwal ]
  * diagnostics: Enable button when enabled but not running

  [ Sunil Mohan Adapa ]
  * openvpn: Upgrade to the new Debian way
  * Add explicit dependency on e2fsprogs (Closes: #887223).

 -- James Valleroy <jvalleroy@mailbox.org>  Mon, 15 Jan 2018 15:07:03 -0500

plinth (0.20.0) unstable; urgency=high

  [ James Valleroy ]
  * bind: Rework getting and changing config
  * bind: Don't use forwarders by default

  [ Johannes Keyser ]
  * ejabberd: Remove redundant button Client Apps
  * ejabberd: Minor description cleanups

  [ Joseph Nuthalpati ]
  * mediawiki: Add wiki application

  [ Sunil Mohan Adapa ]
  * users: Make sure first run actually works
  * bind: Add information about current utility
  * storage: Make tests run on special filesystems

 -- James Valleroy <jvalleroy@mailbox.org>  Mon, 01 Jan 2018 15:04:02 -0500

plinth (0.19.0) unstable; urgency=medium

  [ James Valleroy ]
  * users: Use own copy of ldapscripts config
  * users: Handle upgrade for ldapscripts config
  * vagrant: Avoid debconf prompts while provisioning
  * Bump standards version, no changes needed

  [ John McCann ]
  * ejabberd: Use dynamic reload after enabling/disabling MAM

  [ Joseph Nuthalapati ]
  * Add framework for user groups per application
  * groups: User permissions for access to apps based on LDAP groups
  * Fixes for user groups
  * Fix failing root tests
  * Suppress unnecessary logging in cfg tests
  * users: tests: restore previous value of restricted access
  * snapshots: Button to delete all snapshots
  * snapshots: Minor refactoring
  * manual: Make manual available as a PDF download
  * manual: Download can serve either pdf or pdf.gz file

  [ Sunil Mohan Adapa ]
  * Update yapf configuration for simplicity
  * Update HACKING file about coding standard tools
  * clients: Minor styling fixes
  * clients: Update icons to be 32x32 consistently
  * api: Update for clarity (API breaking change)
  * clients: Cleanup framework
  * clients: Update all manifest due to use updated framework
  * users: Add a note about using separate first setup action
  * help: Don't uncompress the PDF manual

  [ Hanisha P ]
  * minetest: Show domain information for users to connect to minetest
  * Option to enable/disble automatic timeline snapshots

 -- James Valleroy <jvalleroy@mailbox.org>  Mon, 18 Dec 2017 17:16:58 -0500

plinth (0.18.1) unstable; urgency=high

  * Re-upload with higher urgency (to unblock django-axes 3.0.3).

 -- James Valleroy <jvalleroy@mailbox.org>  Mon, 04 Dec 2017 23:10:37 -0500

plinth (0.18.0) unstable; urgency=low

  [ James Valleroy ]
  * Add shadowsocks client with socks5 proxy.

  [ Joseph Nuthalapati ]
  * config: Avoid sending domain_added signal for empty domain.
  * Override monkey-patched LoginView from django-axes 3.0.3.
  * Make Plinth depend on django-axes 3.0.3 or later.
  * sso: Fixes for regressions after adding captcha and axes.
  * sso: Fix conflict between urls of sso and captcha.
  * transmission: Fix sso not being enabled.
  * Add client information for Matrix Synapse and Syncthing.
  * Add icons for desktop applications and Apple App store.

  [ Prachi Srivastava ]
  * avahi: Add service for freedombox discovery.
  * Add fields to the api response.
  * Add client information for modules.

  [ Sunil Mohan Adapa ]
  * shadowsocks: Add more ciphers.
  * service: Add missing restart action.
  * avahi: Update FreedomBox service file.

  [ Hritesh Gurnani ]
  * Reduce OS icons size for clients.

 -- James Valleroy <jvalleroy@mailbox.org>  Mon, 04 Dec 2017 20:14:41 -0500

plinth (0.17.0) unstable; urgency=medium

  [ Joseph Nuthalapati ]
  * transmission: Enable Single Sign On.
  * cockpit: Add short description to frontpage shortcut.

  [ Allan Nordhøy ]
  * fail2ban: Spelling "Fail2ban" and sentence structure.

  [ Ravi Bolla ]
  * config: Refactor config.py into views and form.

  [ James Valleroy ]
  * Removed old changelog.

 -- James Valleroy <jvalleroy@mailbox.org>  Mon, 20 Nov 2017 18:43:17 -0500

plinth (0.16.0) unstable; urgency=medium

  [ Federico Ceratto ]
  * Switched to native package.

 -- James Valleroy <jvalleroy@mailbox.org>  Mon, 06 Nov 2017 20:51:58 -0500

plinth (0.15.3+ds-1) unstable; urgency=high

  [ James Valleroy ]
  * Switch from gir1.2-networkmanager-1.0 to gir1.2-nm-1.0 (Closes: #862758).
    Thanks to Michael Biebl.
  * Bump standards version to 4.1.1.
  * New upstream version 0.15.3 (Closes: #877371).
  * Add patch to skip letsencrypt tests that require root privileges.
  * Cleanup disks module (renamed to storage).
  * Add patch with workaround for login issues.
  * Add myself to uploaders.

  [ Sunil Mohan Adapa ]
  * Break older version of freedombox-setup (<< 0.11~)
  * Bump Django version to 1.11

  [ Joseph Nuthalapati ]
  * Add new dependencies - axes and captcha

 -- James Valleroy <jvalleroy@mailbox.org>  Sat, 21 Oct 2017 14:14:00 -0400

plinth (0.15.2+ds-1) unstable; urgency=medium

  [ James Valleroy ]
  * Cleanup config for removed modules (Closes: #876627).
  * New upstream version 0.15.2 (Closes: #876640).
  * Add python3-configobj depend.

 -- Federico Ceratto <federico@debian.org>  Mon, 25 Sep 2017 15:03:35 +0100

plinth (0.15.1+ds-1) unstable; urgency=medium

  [ James Valleroy ]
  * Sort dependency list for essential modules (Closes: #872541).
  * Bump standards version to 4.0.1.

  [ Federico Ceratto ]
  * New upstream version 0.15.1

 -- Federico Ceratto <federico@debian.org>  Sat, 23 Sep 2017 11:35:41 +0100

plinth (0.14.0+ds-1) unstable; urgency=medium

  [ James Valleroy ]
  * New upstream version 0.14.0.
  * Refresh patches.

 -- Sunil Mohan Adapa <sunil@medhas.org>  Thu, 20 Apr 2017 19:48:03 +0530

plinth (0.13.1+ds-1) unstable; urgency=medium

  [ James Valleroy ]
  * Disable shaarli module, package removed from Debian.
  * New upstream version 0.13.1.
  * Update paths for jsxc symlinks.
  * Remove configuration for obsolete xmpp module.

 -- Federico Ceratto <federico@debian.org>  Sun, 22 Jan 2017 21:48:59 +0000

plinth (0.12.0+ds-1) unstable; urgency=medium

  [ James Valleroy ]
  * Exclude new symlink in upstream source.
  * New upstream version 0.12.0.
  * Remove patches that have been merged upstream.
  * Rearrange copyright file with more general license at the top.
  * Move plinth into web section.
  * Update symlinks for jsxc 3.0.0.

 -- Federico Ceratto <federico@debian.org>  Sat, 10 Dec 2016 18:42:29 +0100

plinth (0.11.0+ds-1) unstable; urgency=medium

  [ James Valleroy ]
  * New upstream version 0.11.0.
  * Replace python3-yaml dependency with python3-ruamel.yaml.
  * Add python3-apt dependency.
  * Add patch to fix permissions and use new setup command (Closes: #837206).
  * Add patch to include xmpp module static files in build.
  * Add links for jsxc static files. Workaround for #838183.
  * Remove symlinks from source package.

  [ Sunil Mohan Adapa ]
  * Automatically add essential packages to depends (Closes: #837332).

 -- Federico Ceratto <federico@debian.org>  Mon, 26 Sep 2016 14:52:36 +0100

plinth (0.10.0-1) unstable; urgency=medium

  [ James Valleroy ]
  * New upstream version 0.10.0.
  * Bump minimum required python3-django to 1.10.

 -- Federico Ceratto <federico@debian.org>  Sun, 21 Aug 2016 13:07:54 +0100

plinth (0.9.4-2) unstable; urgency=medium

  [ James Valleroy ]
  * Add breaks/replaces on freedombox-setup << 0.9.2~ (Closes: #829743).

 -- Federico Ceratto <federico@debian.org>  Sat, 16 Jul 2016 14:55:37 +0100

plinth (0.9.4-1) unstable; urgency=medium

  [ James Valleroy ]
  * New upstream version 0.9.4.
  * Remove init script override. Init script was removed from upstream.
  * Drop packagekit dependency. No longer required by upstream.
  * Drop gir1.2-packagekitglib-1.0 depend and build-depend.

 -- Federico Ceratto <federico@debian.org>  Fri, 24 Jun 2016 22:02:54 +0100

plinth (0.9.2-1) unstable; urgency=medium

  [ James Valleroy ]
  * New upstream version 0.9.2.

  [ Petter Reinholdtsen ]
  * Added d/gbp.conf to enforce the user of pristine-tar.
  * Adjusted d/copyright to make sure license names are unique.  Thanks lintian.
  * Updated Standards-Version from 3.9.6 to 3.9.8.

 -- Petter Reinholdtsen <pere@debian.org>  Wed, 25 May 2016 07:16:08 +0000

plinth (0.9.1-1) unstable; urgency=low

  [ James Valleroy ]
  * New upstream version 0.9.1.
  * Add python3-requests as dependency and build-dep.

 -- Federico Ceratto <federico@debian.org>  Sat, 02 Apr 2016 16:53:42 +0100

plinth (0.8.2-1) unstable; urgency=low

  [ James Valleroy ]
  * New upstream version 0.8.2.

 -- Federico Ceratto <federico@debian.org>  Fri, 26 Feb 2016 19:51:37 +0000

plinth (0.8.1-1) unstable; urgency=low

  [ James Valleroy ]
  * Skip filter-pristine-tar step for new upstream.
  * New upstream version 0.8.1.
  * Add docbook-utils as build dependency.
  * Add packagekit as dependency.

 -- Federico Ceratto <federico@debian.org>  Tue, 16 Feb 2016 18:38:53 +0000

plinth (0.7.2-1) unstable; urgency=low

  [ James Valleroy ]
  * New upstream version 0.7.2.
  * Remove patch to enable javascript-common, fixed upstream.

 -- Federico Ceratto <federico@debian.org>  Fri, 25 Dec 2015 13:47:03 +0000

plinth (0.7.1-1) unstable; urgency=low

  [ James Valleroy ]
  * New upstream version 0.7.1.
  * Remove patch to fix config test, fixed upstream.
  * Refresh patch.
  * Add gettext as build dependency.
  * Disable restore module, node-restore package not available in Debian yet.

  [ Sunil Mohan Adapa ]
  * Remove Django HTMLParser workaround as it is no longer need.
  * Add javascript-common as dependency as we are enabling it during setup.

  * Update package description (Closes: #804753)

 -- Federico Ceratto <federico@debian.org>  Sat, 12 Dec 2015 15:12:48 +0000

plinth (0.6-1) unstable; urgency=low

  [ Nick Daly ]
  * Uploaded new version.

  [ James Valleroy ]
  * New upstream version 0.6.
  * Drop obsolete documentation patch.
  * Add dblatex and xmlto as build dependencies, for manual. Drop pandoc.
  * Add network-manager, ppp, pppoe, and python3-psutil as dependencies.
  * Remove old TODO from docs.
  * Add patch to workaround django 1.7 issue with python 3.5.
  * Add patch to fix failing plinth config test.
  * Add gir1.2-networkmanager-1.0 and python3-psutil also as build-depends.
  * Cleanup installation documenation.

 -- Nick Daly <Nick.M.Daly@gmail.com>  Fri, 16 Oct 2015 22:57:10 -0500

plinth (0.5-1) unstable; urgency=low

  [ Nick Daly ]
  * Package new upstream version 0.5.

  [ James Valleroy ]
  * Add augeas-tools, gir1.2-glib-2.0, gir1.2-networkmanager-1.0, ldapscripts,
    python3-augeas, and python3-django-stronghold as dependencies.
  * Disable "packages" module when upgrading.
  * Remove patches for python-networkmanager (obsolete) and ikiwiki
    (upstreamed).
  * Add patch to skip privileged actions test while building.
  * Add some build-depends needed for tests.

  [ James Valleroy ]
  * New upstream version 0.4.5.
  * Remove patch that has been upstreamed.
  * Add new patch to remove python-networkmanager dependency, because
    python3-networkmanager package is not available in Debian yet. The networks
    module is disabled for now.
  * Enable systemd service file.
  * Add new patch to enable javascript-common apache conf in plinth setup.
  * Add new patch to require ikiwiki module to install some of ikiwiki's
    recommends that are needed for compiling wikis.

  [ Sunil Mohan Adapa ]
  * Add python3-yaml as dependency.
  * Add lintian override for extra apache configuration.
  * Update Debian copyright file.

 -- Nick Daly <Nick.M.Daly@gmail.com>  Sun, 02 Aug 2015 17:14:50 -0500

plinth (0.4.4-1) unstable; urgency=low

  [ Sunil Mohan Adapa ]
  * New upstream version 0.4.4.  Closes: #769328, #755619, #765916,
    #768666, #737456, #741919.
  * Update dependencies as per upstream changes.
  * Require Django 1.7 reflecting upstream changes.
  * Remove patches that have been upstreamed.
  * Update standards version to 3.9.6.
  * Properly remove obsolete module configuration.
  * Remove upstream install documentation.

 -- Bdale Garbee <bdale@gag.com>  Tue, 13 Jan 2015 22:25:07 +1300

plinth (0.4.1-1) unstable; urgency=low

  [ Sunil Mohan Adapa ]
  * New upstream version 0.4.1.
  * Remove install override which is no longer required. Upstream
    does not contain images with executable permissions anymore.
  * Remove patch for changing paths which is no longer necessary.
  * Change upstream URLs to point to github.com/freedombox.
  * Update license information. Remove information about files no
    longer present in upstream.
  * Remove link to configuration file no longer necessary due to
    upstream changes.
  * Remove debian/clean no longer necessary.
  * Build package as Python 3 package. Upstream migrated to Python 3.
  * Fix issue with cleaning the package after build.

 -- Petter Reinholdtsen <pere@debian.org>  Sun, 02 Nov 2014 17:20:26 +0000

plinth (0.3.2.0.git.20140829-1) unstable; urgency=high

  * Updated to new git version from Nick Daly based on commit
    250b0100aab236fcf9dfa65eccf656fe037f9422.
    - Fixes broken web pages (Closes: #754117).
  * Updated patch program-paths.diff to include actions_dir setting,
    and drop now obsolete patch actions-path.diff.

 -- Petter Reinholdtsen <pere@debian.org>  Sat, 30 Aug 2014 08:26:06 +0200

plinth (0.3.2.0.git.20140621-1) unstable; urgency=medium

  * Updated to new git version from Nick Daly based on commit
    af08066cafefb5d10304b7d8b22ed1f18c4df6d0.
    - Drop now obsolete patch drop-firewalld-services.diff.

 -- Petter Reinholdtsen <pere@debian.org>  Sat, 21 Jun 2014 20:39:30 +0200

plinth (0.3.2.0.git.20140614-3) unstable; urgency=medium

  * Add libjs-twitter-bootstrap as binary dependency in addition to
    being a build dependency.

 -- Petter Reinholdtsen <pere@debian.org>  Sun, 15 Jun 2014 23:38:57 +0200

plinth (0.3.2.0.git.20140614-2) unstable; urgency=low

  * Update dependencies, drop python-cheetah and python-simplejson,
    which are no longer used, and add python-bootstrapform needed to
    show the first page.

 -- Petter Reinholdtsen <pere@debian.org>  Sat, 14 Jun 2014 08:51:34 +0200

plinth (0.3.2.0.git.20140614-1) unstable; urgency=low

  * Updated to new git version from Nick Daly based on commit
    a01ef055beab017fcd77ca9da7cab6fe01eeffbe.
  * Add build-depend on libjs-twitter-bootstrap, now needed to
    build documentation.
  * Add new patch drop-firewalld-services.diff to remove firewalld
    service definitions now available in firewalld version 0.3.10-1
    (Closes: #750927).

 -- Petter Reinholdtsen <pere@debian.org>  Sat, 14 Jun 2014 00:30:42 +0200

plinth (0.3.2.0.git.20140504-2) unstable; urgency=low

  * Drop python-contract dependency.  It is not used any more.
  * Add python-django as binary dependency on request from Nick Daly.

 -- Petter Reinholdtsen <pere@debian.org>  Mon, 05 May 2014 13:27:27 +0200

plinth (0.3.2.0.git.20140504-1) unstable; urgency=low

  * Updated to new git version from Nick Daly based on commit
    d7a323512073cea9e4ee5a1cd91870a9f04959a6.
    - Move firewall setup from freedombox-setup to plinth.
  * Add Sunil and Nick as uploaders.

 -- Petter Reinholdtsen <pere@debian.org>  Sun, 04 May 2014 09:53:25 +0200

plinth (0.3.1.git.20140327-1) unstable; urgency=low

  * New upstream version 0.3.1.git.20140327.

 -- Petter Reinholdtsen <pere@debian.org>  Thu, 27 Mar 2014 10:29:36 +0100

plinth (0.3.1.git.20140304-1) unstable; urgency=low

  * Add sudo as a run time dependency, to make sure the privileged
    commands work.
  * Update Standards-Version from 3.9.4 to 3.9.5.  No changes needed.
  * Create plinth user with /var/lib/plinth as home directory, to keep
    lintian happy.

 -- Petter Reinholdtsen <pere@debian.org>  Sat, 08 Mar 2014 22:25:32 +0100

plinth (0.3.0.0.git.20131229-1) unstable; urgency=low

  * Updated to new git version from Nick Daly based on commit
    cb9ca1b86c7b7440e87b6d5b65ab6ccf51f760cf .
    - Remove patch correct-issue-tracker.diff now included upstream.
    - Updated patches actions-path.diff and program-paths.diff to match
      changes done upstream.
  * Updated copyright file with more details using the new upstream
    LICENSES file.

 -- Petter Reinholdtsen <pere@debian.org>  Sun, 29 Dec 2013 16:06:53 +0100

plinth (0.3.0.0.git.20131117-1) unstable; urgency=low

  * Updated to new git version from Nick Daly based on commit
    7f3b1a62c81f760da465497030b68d77139406d7.
    - Add new dependencies libjs-jquery and libjs-modernizr to plinth.
      Patch from James Valleroy.
    - Add new dependencies on python-passlib (>= 1.6.1) and python-bcrypt.
  * Remove now obsolete disable-override-config patch
  * Updated program-paths.diff patch to match new upstream source.
  * Add new patch actions-path.diff to use correct path to actions scripts.
  * Add new patch correct-issue-tracker.diff to use correct URL to current
    upstream github repository.

 -- Petter Reinholdtsen <pere@debian.org>  Sun, 17 Nov 2013 13:07:21 +0100

plinth (0.3.0.0.git.20131101-2) unstable; urgency=low

  * Rewrite config to get plinth starting out of the box.  New patches
    program-paths and disable-override-config.

 -- Petter Reinholdtsen <pere@debian.org>  Sat, 02 Nov 2013 07:54:37 +0100

plinth (0.3.0.0.git.20131101-1) unstable; urgency=low

  * Updated to new git version from Nick Daly based on commit
    b9b4e0a2ec21edc1b1f73cffc905463a96c18f25.
  * Drop patch install-actions-lib made obsolete by latest upstream
    changes.
  * Depend on pandoc-data | pandoc (<= 1.11.1-3) to make sure
    documentation can be built with the latest pandoc package in
    unstable.

 -- Petter Reinholdtsen <pere@debian.org>  Fri, 01 Nov 2013 13:14:41 +0100

plinth (0.3.0.0.git.20131028-1) unstable; urgency=low

  * Updated to new git version from Nick Daly based on commit
    0296a1a99cb1ad0a21729ea37fd53e171ee60614.
    - Drops local copies of javascript libraries also available from
      Debian packages.
  * Add new dependency python-contract needed by new upstream version.
  * Reduce the versioned python-withsqlite dependency from
    0.0.0~git.20130929-1 to 0.0.0~git.20130929, to also accept the
    0.0.0~git.20130929-1~pere.0 version currently available from the
    non-debian repo.
  * New patch install-actions-lib to fix install target (Upstream
    issue #41).

 -- Petter Reinholdtsen <pere@debian.org>  Wed, 30 Oct 2013 22:25:25 +0100

plinth (0.3.0.0.git.20131010-1) unstable; urgency=low

  * Updated to new git version from Nick Daly based on
    commit 5ec749af8e5cb2480556e6926e239972ac890b4c
  * Dropped patch debpathes now merged upstream.
  * Changed depend on python-withsqlite to (>= 0.0.0~git.20130929-1),
    making sure a version with support for more than one table in
    one sqlite file is available.

 -- Petter Reinholdtsen <pere@debian.org>  Thu, 10 Oct 2013 22:51:34 +0200

plinth (0.0.0~git.20130928-1) unstable; urgency=low

  * Updated to new git version from Nick Daly.
  * Drop patches keep-vendor-dir.diff, handle-unknown-users.diff,
    sudo-not-exmachina.diff and app-owncloud.diff now merged upstream.
  * Drop workaround for keep-vendor-dir.diff from rules file.

 -- Petter Reinholdtsen <pere@debian.org>  Sat, 28 Sep 2013 22:55:36 +0200

plinth (0.0.0~git.20130925-2) unstable; urgency=low

  * Depend on python-withsqlite (>= 0.0.0~git.20130915-2) to make sure a
    version with support for the check_same_thread constructor option is
    available.
  * New patch handle-unknown-users.diff to make sure unknown users
    are handled exactly like incorrect passwords when login fail.
  * New patch app-owncloud.diff to add owncloud support to Plinth.
  * Adjusted rules to make sure actions/* scripts are executable.

 -- Petter Reinholdtsen <pere@debian.org>  Fri, 27 Sep 2013 09:06:38 +0200

plinth (0.0.0~git.20130925-1) unstable; urgency=low

  [ Tzafrir Cohen ]
  * Initial release. (Closes: #722093)

  [ Petter Reinholdtsen ]
  * New patch keep-vendor-dir.diff to avoid removing directories that
    should survive the clean Makefile target.
  * Add workaround in rules addressing the problem caused by
    keep-vendor-dir.diff being applied after 'make clean' is executed.
  * New patch sudo-not-exmachina.diff to drop the exmachina dependency,
    and adjust binary dependencies and the debpathes patch to cope with
    this.  Drop dependency on augeas-tools, no longer used with this
    patch.
  * Set priority to optional, as the package do not conflict with anything.

 -- Petter Reinholdtsen <pere@debian.org>  Thu, 26 Sep 2013 09:14:54 +0200<|MERGE_RESOLUTION|>--- conflicted
+++ resolved
@@ -1,10 +1,3 @@
-<<<<<<< HEAD
-plinth (20.0~bpo10+1) buster-backports; urgency=medium
-
-  * Rebuild for buster-backports.
-
- -- James Valleroy <jvalleroy@mailbox.org>  Thu, 16 Jan 2020 21:34:16 -0500
-=======
 plinth (20.1) unstable; urgency=medium
 
   [ ikmaak ]
@@ -114,7 +107,12 @@
   * functional-tests: Mark backups and security with @system
 
  -- James Valleroy <jvalleroy@mailbox.org>  Mon, 27 Jan 2020 19:23:04 -0500
->>>>>>> 964051a8
+
+plinth (20.0~bpo10+1) buster-backports; urgency=medium
+
+  * Rebuild for buster-backports.
+
+ -- James Valleroy <jvalleroy@mailbox.org>  Thu, 16 Jan 2020 21:34:16 -0500
 
 plinth (20.0) unstable; urgency=medium
 
