<<<<<<< HEAD
plinth (19.16~bpo10+1) buster-backports; urgency=medium

  * Rebuild for buster-backports.

 -- James Valleroy <jvalleroy@mailbox.org>  Sun, 15 Sep 2019 09:36:27 -0400
=======
plinth (19.17) unstable; urgency=medium

  [ Pavel Borecki ]
  * Translated using Weblate (Czech)
  * Translated using Weblate (Czech)

  [ Anxin YI ]
  * Translated using Weblate (Chinese (Simplified))

  [ Joseph Nuthalapati ]
  * firstboot: network connections not used, cleanup
  * firstboot: Add new help menu to firstboot navbar

  [ Sunil Mohan Adapa ]
  * letsencrypt: Update and fix tests involving domain changes
  * tor: Fix test case for getting status
  * firstboot: Hide left menu during first boot as intended

  [ James Valleroy ]
  * locale: Update translation strings
  * doc: Fetch latest manual

 -- James Valleroy <jvalleroy@mailbox.org>  Mon, 23 Sep 2019 18:14:40 -0400
>>>>>>> aca0c65d

plinth (19.16) unstable; urgency=medium

  [ Joseph Nuthalapati ]
  * help: Add button to submit feedback
  * help: Add button for Support
  * help: Add button for Contribute
  * manual: Move PDF download link to HTML manual page
  * help: Convert help icon in the navbar to dropdown

  [ Sunil Mohan Adapa ]
  * help: Add more text to contribute page for donations
  * action_utils: Introduce utility for setting debconf answers
  * action_utils: Workaround problem with setting debconf answers
  * views: Fix failure in redirecting from language selection page
  * help: Make download as PDF a regular button
  * backups: Add missing slashes at the end of URLs
  * backups: Remove cancel button from add disk location page
  * backups: Fix removing local repository
  * backups: Simplify checking repository capabilities using flags
  * backups: Simplify listing repositories in index page
  * backups: Rename network_storage module to store
  * backups: Introduce method for checking if a repository is usable
  * backups: Minor cosmetic fixes
  * backups: Expose repository path as property
  * backups: Rename remove_repository method to remove
  * backups: Minor change to disk repository name
  * backups: Rename repo_path to borg_path for clarity
  * backups: Make mountpoint property private
  * backups: Use higher level method in views instead of store methods
  * backups: Implement hostname property on SSH repository
  * backups: Clarify two separate uses of name create_repository
  * backups: Separate repository loading from instantiation
  * backups: Minor cosmetic changes
  * backups: Minor simplification in running of action script
  * backups: Improve handling borg errors
  * backups: Minor simplification when adding remote repository
  * backups: Handle errors when adding disk repository
  * backups: Show repository error in archives table
  * backups: Show lock icon for encrypted repositories
  * backups: Show error when password is provided for unencrypted repo
  * backups: Don't show used disk choices when adding disk repo
  * backups: Show error when there are no disks available to add repo
  * backups: Move add repository buttons to the top
  * ejabberd: Fix listen port configuration for ejabberd 19.x
  * cockpit: Prevent restart on freedombox startup
  * ejabberd: Prevent restart on freedombox startup
  * ejabberd: Perform host/domain name operations only when installed
  * module_loader: Cosmetic changes by yapf
  * web_server: Remove log message about serving static directory
  * setup: Better log message when no apps need upgrades
  * module_loader: Remove log message when app is imported
  * actions: Improve log message about action execution

  [ Doma Gergő ]
  * Translated using Weblate (Hungarian)

  [ Swann Martinet ]
  * Translated using Weblate (German)
  * Translated using Weblate (Italian)
  * Translated using Weblate (French)

  [ Allan Nordhøy ]
  * Translated using Weblate (Norwegian Bokmål)

  [ Danny Haidar ]
  * help: Minor updates to the statements on contribute page

  [ Joseph Nuthalpati ]
  * backups: Allow adding backup repositories on multiple disks
  * backups: Refactor class hierarchy in repository.py
  * backups: Save new backup location to plinth database

  [ James Valleroy ]
  * locale: Update translation strings

 -- James Valleroy <jvalleroy@mailbox.org>  Mon, 09 Sep 2019 18:20:03 -0400

plinth (19.15~bpo10+1) buster-backports; urgency=medium

  * Rebuild for buster-backports.

 -- James Valleroy <jvalleroy@mailbox.org>  Thu, 29 Aug 2019 18:51:28 -0400

plinth (19.15) unstable; urgency=medium

  [ Doma Gergő ]
  * Translated using Weblate (Hungarian)

  [ nautilusx ]
  * Translated using Weblate (German)

  [ Allan Nordhøy ]
  * Translated using Weblate (Norwegian Bokmål)

  [ Joseph Nuthalpati ]
  * functional_tests: Fix site.is_available not handling default paths
  * functional_tests: Fix step definition "When I log out"
  * matrix-synapse: Allow installation of version 1.2 from backports

  [ James Valleroy ]
  * security: Hide vulnerability table by default
  * vagrant: Stop any ongoing unattended-upgrade
  * functional_tests: Use longer password when creating user
  * locale: Update translation strings
  * doc: Fetch latest manual
  * debian: Add lintian-override for package-installs-apt-preferences

  [ Sunil Mohan Adapa ]
  * names: Perform better layout of domain names table on small screens
  * cockpit: Apply domain name changes immediately
  * ejabberd: Prevent processing empty domain name
  * config: Send hostname change signal only after fully processing it
  * letsencrypt: Don't try to obtain certificates for .local domains
  * avahi: Expose .local domain as a proper domain
  * cockpit: Make essential and install by default
  * tt-rss: Force upgrade to 18.12-1.1 and beyond
  * doc: Fetch latest manual
  * README: Add more screenshots, update existing paths
  * matrixsynapse: Fix apache syntax errors introduce by 4b8b2e171c86d75
  * users: yapf cosmetic changes
  * users: Don't delete 'admin' group when running unit tests
  * users: Minor cosmetic refactoring
  * users: Don't fail badly when admin group does not exist
  * users: Minor fix to return value when getting last admin user
  * users: Cosmetic yapf and isort fixes
  * updates: Allow matrix-synapse 1.3 to be installed for buster users
  * javascript: Don't resubmit when refreshing the page
  * vagrant: Fix dpkg command for recovering from broken state
  * functional_tests: Fix create snapshot test failure
  * storage: Fix regression with restoring backups with storage

  [ bn4t ]
  * matrix-synapse: Use recommended reverse proxy configuration

 -- James Valleroy <jvalleroy@mailbox.org>  Mon, 26 Aug 2019 18:55:49 -0400

plinth (19.14~bpo10+1) buster-backports; urgency=medium

  * Rebuild for buster-backports.

 -- James Valleroy <jvalleroy@mailbox.org>  Thu, 15 Aug 2019 20:10:30 -0400

plinth (19.14) unstable; urgency=medium

  [ James Valleroy ]
  * functional_tests: Fix delete backup path
  * tests: Test add custom shortcuts to frontpage
  * locale: Update translation strings
  * doc: Fetch latest manual
  * debian: Update standards version to 4.4.0
  * debian: Switch to debhelper-compat

  [ Pavel Borecki ]
  * Translated using Weblate (Czech)

  [ Doma Gergő ]
  * Translated using Weblate (Hungarian)

  [ pierre ]
  * Translated using Weblate (French)

  [ ZeroAurora ]
  * Translated using Weblate (Chinese (Simplified))

  [ Sunil Mohan Adapa ]
  * storage: Handle all device paths during eject
  * storage: Fix incorrect i18n when throwing and error
  * storage: yapf changes
  * setup: Clarify success log message when force upgrading
  * Yapf changes
  * firewall: Force upgrade to firewalld 0.7.x
  * frontpage: Fix regression with loading custom shortcuts
  * frontpage: Log a message when loading custom shortcuts
  * upgrades: Set apt configuration to allow release info change
  * tests: Fix flake8 warning about unused imports
  * Minor yapf fixes
  * names: Minor styling fixes
  * names: Don't enumerate services for domains supporting all
  * names: Introduce new API to manage domains
  * names: Declare domain types in various apps
  * names: Make all apps use new api to retrieve domain names
  * names: Use new API in all apps
  * letsencrypt: Revoke certificate only if it exists
  * letsencrypt: Fix problem with automatically obtaining certificates
  * cockpit: Don't error out when removing an unknown domain
  * ejabberd: Ensure that hosts are not duplicated in configuration
  * ejabberd: Use domain added signal for listening to domain changes
  * cockpit: Don't handle the domain changed signal
  * letsencrypt: Remove unused listen to domain change signal
  * config: Remove unused domain change signal
  * api: Fix regression with listing only enabled apps in mobile app

  [ Joseph Nuthalpati ]
  * upgrades: Use reusable collapsible-button style for logs

  [ Mesut Akcan ]
  * Translated using Weblate (Turkish)

  [ Radek Pasiok ]
  * Translated using Weblate (Polish)

  [ Anxin YI ]
  * Translated using Weblate (Chinese (Simplified))

  [ Allan Nordhøy ]
  * Translated using Weblate (Norwegian Bokmål)

 -- James Valleroy <jvalleroy@mailbox.org>  Mon, 12 Aug 2019 19:31:35 -0400

plinth (19.13~bpo10+1) buster-backports; urgency=medium

  * Rebuild for buster-backports.

 -- Federico Ceratto <federico@debian.org>  Tue, 06 Aug 2019 15:39:39 +0100

plinth (19.13) unstable; urgency=low

  [ Nikolas Nyby ]
  * Fix a handful of typos in docs and comments
  * Introduce flake8 checking
  * Fix typos in module init docs
  * Add flake8 to gitlib-ci

  [ Petter Reinholdtsen ]
  * Translated using Weblate (Norwegian Bokmål)

  [ Sunil Mohan Adapa ]
  * Minor changes to flake8 related updates
  * diaspora: Fix tests by reverting changes during flake8 clenaup
  * backups: Fix issue with showing index page
  * backups: Fix HTML template indentation, remove inline styling

  [ James Valleroy ]
  * help: Show security notice when backports are in use
  * security: Show vulnerability counts
  * locale: Update translation strings
  * doc: Fetch latest manual
  * Begin uploading to unstable again.
  * security: Fixup refactoring

  [ Joseph Nuthalapati ]
  * backups: Make UI more consistent with other apps
  * backups: Make backup location tables collapsible
  * flake8: Remove unused import

  [ nautilusx ]
  * Translated using Weblate (German)

  [ Anxin YI ]
  * Translated using Weblate (Chinese (Simplified))

 -- James Valleroy <jvalleroy@mailbox.org>  Mon, 29 Jul 2019 19:13:58 -0400

plinth (19.12) experimental; urgency=medium

  [ Miguel A. Bouzada ]
  * Added translation using Weblate (Galician)
  * Translated using Weblate (Galician)

  [ Sunil Mohan Adapa ]
  * dbus: Allow plinth user to own FreedomBox DBus service
  * service: Implement action for systemd try-restart
  * cockpit: Don't handle domains if app is not installed
  * dynamicdns: Send domain added signal properly during init
  * letsencrypt: Force commands to be non-interactive
  * letsencrypt: Remove renewal hooks implementation
  * letsencrypt: Remove old style hooks from all configuration files
  * letsencrypt: Remove deprecated logger.warn
  * letsencrypt: Remove special treatment for domain added from 'config'
  * letsencrypt: Implement DBus service for renewal notifications
  * letsencrypt: Add lineage information in status
  * letsencyrpt: Implement action to copy certificates
  * letsencrypt: Implement action to compare copied certificates
  * letsencrypt: Introduce component for handling certificates
  * letsencrypt: Add permanent hook to receive renewal notifications
  * letsencrypt: Trigger renewal certificate events in component
  * letsencrypt: Trigger events for obtain, revoke and delete
  * letsencrypt: Implement re-obtain separately
  * letsencrypt: Handling certificate renewals when daemon is offline
  * apache: Add let's encrypt certificate component
  * matrixsynapse: Add let's encrypt component for certficiates
  * ejabberd: Add let's encrypt component for managing certificates
  * ejabberd: Backup and restore TLS certificates
  * sso: Use new features of axes, log axes messages
  * Minor yapf and isort changes

  [ Pavel Borecki ]
  * Translated using Weblate (Czech)

  [ Petter Reinholdtsen ]
  * Translated using Weblate (Norwegian Bokmål)

  [ Allan Nordhøy ]
  * Translated using Weblate (Norwegian Bokmål)

  [ Doma Gergő ]
  * Translated using Weblate (Hungarian)

  [ Luis A. Arizmendi ]
  * Translated using Weblate (Spanish)

  [ Joseph Nuthalapati ]
  * backups: Add option to select/deselect all apps for backup or restore
  * backups: Change "select all" to a pure JavaScript implementation
  * Translated using Weblate (Telugu)
  * Translated using Weblate (Chinese (Simplified))
  * sharing: Allow directories to be publicly shared
  * sharing: Add functional test for public shares
  * sharing: Add JavaScript to hide user groups for public shares
  * sharing: Simplify --is-public option
  * sharing: Indicate public shares in listing of shares

  [ Johannes Keyser ]
  * Translated using Weblate (German)

  [ Mesut Akcan ]
  * Translated using Weblate (Turkish)

  [ Elizabeth Sherrock ]
  * Translated using Weblate (Chinese (Simplified))

  [ Anxin YI ]
  * Translated using Weblate (Chinese (Simplified))

  [ Igor ]
  * Translated using Weblate (Russian)

  [ ZeroAurora ]
  * Translated using Weblate (Chinese (Simplified))

  [ James Valleroy ]
  * Translated using Weblate (Chinese (Simplified))
  * locale: Update translation strings
  * doc: Fetch latest manual

 -- James Valleroy <jvalleroy@mailbox.org>  Mon, 22 Jul 2019 19:23:02 -0400

plinth (19.11) experimental; urgency=medium

  [ THANOS SIOURDAKIS ]
  * Added translation using Weblate (Greek)

  [ ZeroAurora ]
  * Translated using Weblate (Chinese (Simplified))

  [ Doma Gergő Mihály ]
  * matrixsynapse: Fix missing translation mark

  [ Doma Gergő ]
  * Translated using Weblate (Hungarian)

  [ Luis A. Arizmendi ]
  * Translated using Weblate (Spanish)

  [ Joseph Nuthalapati ]
  * backups: Improve UX of adding ssh remote
  * backups: Avoid creating duplicate SSH remotes
  * backups: YAPF formatting
  * backups: Text change on index page
  * backups: Make paramiko a dependency of freedombox package
  * debian: Add python3-paramiko to build dependencies
  * backups: Fix issue with repository not being initialized
  * backups: Minor refactoring in forms.py
  * backups: Add test for adding ssh remotes
  * backups: Avoid using `sudo` in tests
  * backups: Skipping tests temporarily
  * backups: tests: Fix issue with usage of fixture 'needs_root'
  * Add SSH hostkey verification
  * backups: ssh remotes: Refactoring
  * backups: Fix functional tests broken due to URL changes
  * Verify SSH hostkey before mounting
  * ui: Create reusable CSS class for collapsible-button
  * backups: Remove unnecessary context manager for paramiko SFTPClient
  * backups: Read file path of known_hosts directly from plinth.config
  * backups: Add regex validation for ssh_repository field

  [ Sunil Mohan Adapa ]
  * backups: Minor fixes to host verification view template
  * backup: Allow SSH directory paths with : in them
  * backups: Cleanup auto-mounting SSH repositories
  * backups: Minor styling changes
  * backups: Handle SSH keys for old stored repositories
  * backups: Require passphrase for encryption in add repository form
  * backups: Fix and refactor adding a new remote repository
  * backups: Remove known_hosts file from config file
  * backups: Fix issue with verifying SSH host keys
  * backups: Don't send passphrase on the command line
  * backups: Git ignore the .ssh folder in data folder
  * setup.py: Don't install directories matching ignore patterns
  * backups: Minor cleanup
  * backups: Un-mount SSH repositories before deleting them

  [ Igor ]
  * Translated using Weblate (Russian)

  [ Andrey Vostrikov ]
  * Translated using Weblate (Russian)

  [ James Valleroy ]
  * locale: Update translation strings
  * doc: Fetch latest manual

 -- James Valleroy <jvalleroy@mailbox.org>  Mon, 08 Jul 2019 18:13:37 -0400

plinth (19.10) experimental; urgency=medium

  [ Sunil Mohan Adapa ]
  * Introduce firewall component for opening/closing ports
  * Introduce webserver component for managing Apache configuration
  * Introduce uwsgi component to manage uWSGI configuration
  * app: Rename get() method to get_component()
  * app: Add unique ID to each app class
  * Introduce daemon component to handle systemd units
  * radicale: Workaround issue with creating log directory
  * app: Set app as enabled only when the daemon is enabled
  * syncthing: Open firewall ports for listening and discovery

  [ James Valleroy ]
  * functional_tests: Add shortcut- prefix to test home page config
  * locale: Update translations strings
  * doc: Fetch latest manual

  [ Mesut Akcan ]
  * Translated using Weblate (Turkish)

  [ ssantos ]
  * Translated using Weblate (German)

  [ Pavel Borecki ]
  * Translated using Weblate (Czech)

  [ Allan Nordhøy ]
  * Translated using Weblate (Norwegian Bokmål)

  [ adaragao ]
  * Translated using Weblate (Portuguese)

  [ Petter Reinholdtsen ]
  * Translated using Weblate (Norwegian Bokmål)

 -- James Valleroy <jvalleroy@mailbox.org>  Mon, 24 Jun 2019 20:06:17 -0400

plinth (19.9) experimental; urgency=medium

  [ Danny Haidar ]
  * Added translation using Weblate (Bulgarian)

  [ Sunil Mohan Adapa ]
  * menu: Remove unused template submenu.html
  * menu: Removed unused templates, methods and properties
  * Introduce component architecture and menu component
  * Turn frontpage shortcut into an app component

  [ James Valleroy ]
  * config: Update migration to use app id
  * searx: Update to use shortcut component
  * config: Add option to show advanced apps
  * monkeysphere: Hide by default
  * locale: Update translation strings
  * doc: Fetch latest manual

  [ Joseph Nuthalapati ]
  * searx: Add option to allow public access to the application
  * searx: Preserve public_access setting
  * searx: Improve functional tests

  [ Mesut Akcan ]
  * Translated using Weblate (Turkish)

  [ Allan Nordhøy ]
  * Translated using Weblate (Norwegian Bokmål)

 -- James Valleroy <jvalleroy@mailbox.org>  Mon, 10 Jun 2019 19:18:52 -0400

plinth (19.8) experimental; urgency=medium

  [ Pavel Borecki ]
  * Translated using Weblate (Czech)

  [ Allan Nordhøy ]
  * Translated using Weblate (Norwegian Bokmål)

  [ Sunil Mohan Adapa ]
  * i2p: Update SVG logo with standard units, size and margins
  * HACKING: Add guidelines for creating new icons
  * icons: Add new SVG icons for all apps
  * icons: Add license information for SVG icons
  * templates: Use SVG icons for apps page and shortcuts
  * icons: Ensure SVG presence for all non-app icons
  * icons: Update copyright information remaining icons
  * doc: Update the correct license for documentation
  * apache: Serve SVG files compressed using gzip

  [ Doma Gergő ]
  * Translated using Weblate (Hungarian)

  [ ssantos ]
  * Translated using Weblate (German)

  [ Mesut Akcan ]
  * Translated using Weblate (Turkish)

  [ ventolinmono ]
  * Translated using Weblate (Spanish)

  [ Petter Reinholdtsen ]
  * Translated using Weblate (Norwegian Bokmål)

  [ James Valleroy ]
  * locate: Update translation strings
  * doc: Fetch latest manual
  * debian: Remove duplicate priority field
  * doc: Remove unused duplicate image

 -- James Valleroy <jvalleroy@mailbox.org>  Mon, 27 May 2019 18:11:25 -0400

plinth (19.7) experimental; urgency=medium

  [ LoveIsGrief ]
  * i2p: Use augeas for editing the router.config
  * i2p: Include default favorites after installation

  [ Sunil Mohan Adapa ]
  * i2p: Update license headers for consistent formatting
  * i2p: Minor flake8 and yapf fixes
  * i2p: Convert router configuration tests to pytest style
  * transmission: Fix issue with promoting menu item
  * tor: Fix issue with promoting/demoting menu item
  * apps: Fix showing apps background twice
  * apps: Style disable app icons according to design
  * apps: Style the title for disabled icons section
  * sharing: Always keep menu item in promoted state
  * apps: Promote/demote menu items for disabled apps too
  * tests: Add commonly used fixtures globally
  * tests: Remove unused test discovery code
  * custom_shortcuts: Fix issue with writing tests as different user
  * backups: Convert tests to pytest style
  * bind: Convert tests to pytest style
  * config: Convert tests to pytest style
  * diaspora: Convert tests to pytest style
  * letsencrypt: Convert tests to pytest style
  * names: Convert tests to pytest style
  * pagekite: Convert tests to pytest style
  * storage: Convert tests to pytest style
  * tor: Convert tests to pytest style
  * users: Convert tests to pytest style
  * actions: Convert tests to pytest style
  * cfg: Convert tests to pytest style
  * clients: Convert tests to pytest style
  * context_processors: Convert tests to pytest style
  * kvstore: Convert tests to pytest style
  * menu: Convert tests to pytest style
  * middleware: Convert tests to pytest style
  * network: Convert tests to pytest style
  * templatetags: Convert tests to pytest style
  * utils: Convert tests to pytest style
  * i2p: Rename test fixtures to avoid a minor warning
  * ejabberd: Include Bosh port 5280 in port forwarding information
  * repro: Show port forwarding information
  * Common template for showing port forwarding information
  * i2p: Show port forwarding information
  * bind: Show port forwarding information
  * ssh: Show port forwarding information

  [ Doma Gergő ]
  * Translated using Weblate (Hungarian)

  [ Allan Nordhøy ]
  * Translated using Weblate (Norwegian Bokmål)

  [ Radek Pasiok ]
  * Translated using Weblate (Polish)

  [ Erik Ušaj ]
  * Added translation using Weblate (Slovenian)
  * Translated using Weblate (Slovenian)

  [ Karel Trachet ]
  * Translated using Weblate (Dutch)

  [ ssantos ]
  * Translated using Weblate (German)
  * Translated using Weblate (Portuguese)

  [ James Valleroy ]
  * apps: Separate enabled and disabled apps
  * apps: Add port forwarding info
  * service: Show port forwarding info when available
  * openvpn: Show port forwarding info
  * minetest: Fix flake8 error
  * matrixsynapse: Show port forwarding info
  * tahoe: Show port forwarding info
  * locate: Update translation strings
  * doc: Fetch latest manual

  [ Joseph Nuthalapati ]
  * Translated using Weblate (Telugu)

 -- James Valleroy <jvalleroy@mailbox.org>  Mon, 13 May 2019 19:47:52 -0400

plinth (19.6) experimental; urgency=medium

  [ Pavel Borecki ]
  * Translated using Weblate (Czech)

  [ CurlingTongs ]
  * Translated using Weblate (German)

  [ nautilusx ]
  * Translated using Weblate (German)

  [ Allan Nordhøy ]
  * Translated using Weblate (Norwegian Bokmål)

  [ Mesut Akcan ]
  * Translated using Weblate (Turkish)

  [ narendrakumar.b ]
  * letsencrypt: Provide link to configure domain if not configured

  [ James Valleroy ]
  * firewall: Get service ports details
  * firewall: Show ports details
  * locale: Update translation strings
  * doc: Fetch latest manual

  [ LoveIsGrief ]
  * i2p: Add helper to modify the tunnel config
  * i2p: Open HTTP(S) and IRC ports on all interfaces on install
  * i2p: Add HTTP(S) and IRC ports to firewall
  * i2p: Enable application

  [ Sunil Mohan Adapa ]
  * i2p: flake8 and yapf fixes
  * i2p: Convert unit tests to pytest style
  * i2p: Update firewalld service descriptions
  * i2p: Disable the daemon before editing configuration
  * i2p: Don't enable proxies on external zone

 -- James Valleroy <jvalleroy@mailbox.org>  Mon, 29 Apr 2019 19:18:01 -0400

plinth (19.5) experimental; urgency=medium

  [ LoveIsGrief ]
  * i2p: Add new application
  * i2p: Disable compression on /i2p/
  * i2p: apache: Catch more I2P locations
  * i2p: django: Add shortcuts to /i2p/... URLs
  * i2p: django: Additional information about /i2p location
  * i2p: todo: Add TODOs for I2P
  * i2p: todo: add more TODOs for I2P
  * i2p: idea: Browse eepsites directly from freedombox
  * i2p: todo: Add torrent tracker to list of favorites
  * i2p: django: Add description for the configuration shortcuts
  * i2p: django: Add i2p homepage to description
  * i2p: setup: Enrich I2P favorites
  * i2p: todo: Tick off a TODO and reword one
  * i2p: todo: Remove IDEA for browsing to .i2p sites in iframe
  * i2p: torrents: Link to the list of trackers
  * i2p: Add functional tests
  * functional_tests: Allow provisioning VM for functional tests
  * functional tests: Fix wheel errors when provisioning VM

  [ Sunil Mohan Adapa ]
  * i2p: Move data files into the app's data folder
  * i2p: Use project logo instead of mascot
  * i2p: Remove TODO in favor of issue tracker
  * apache: Add proxy_html module needed by i2p app
  * i2p: Backup/restore the correct state folder
  * i2p: Minor styling changes
  * i2p: Add diagnostic test for web interface port
  * i2p: Add main web interface to list of clients
  * i2p: Review and cleanup action script
  * i2p: Review and update views
  * i2p: Disable app until further fixes are done

  [ James Valleroy ]
  * functional_tests: Install python3-pytest-django
  * locale: Update translation strings
  * doc: Fetch manual

  [ wind ]
  * Translated using Weblate (Russian)

  [ Joseph Nuthalapati ]
  * storage: Use udisks to list disks and df for disk space utilization

  [ Igor ]
  * Translated using Weblate (Russian)

  [ CurlingTongs ]
  * Translated using Weblate (German)

 -- James Valleroy <jvalleroy@mailbox.org>  Mon, 15 Apr 2019 18:47:17 -0400

plinth (19.4) experimental; urgency=medium

  [ Allan Nordhøy ]
  * Translated using Weblate (Norwegian Bokmål)

  [ Pavel Borecki ]
  * Translated using Weblate (Czech)

  [ nautilusx ]
  * Translated using Weblate (German)

  [ Doma Gergő ]
  * Translated using Weblate (Hungarian)

  [ advocatux ]
  * Translated using Weblate (Spanish)

  [ Joseph Nuthalapati ]
  * clients: Open web app in a new browser tab
  * matrix-synapse: Change client diagnostics url
  * minetest: Fix duplicate domain names being displayed in UI
  * storage: Do not show an eject button on /boot partitions
  * letsencrypt: Call letsencrypt manage_hooks with correct arguments
  * vagrant: Run plinth as user plinth in development environment

  [ Johannes Keyser ]
  * Translated using Weblate (German)

  [ James Valleroy ]
  * dynamicdns: Install module by default
  * locale: Update strings
  * doc: Fetch latest manual

  [ Sunil Mohan Adapa ]
  * storage: Don't check type of the disk for / and /boot
  * storage: Don't log error when checking if partition is expandable

  [ wind ]
  * Translated using Weblate (Russian)

 -- James Valleroy <jvalleroy@mailbox.org>  Mon, 01 Apr 2019 20:31:54 -0400

plinth (19.3) experimental; urgency=medium

  [ Pavel Borecki ]
  * Translated using Weblate (Czech)

  [ Doma Gergő ]
  * Translated using Weblate (Hungarian)

  [ Petter Reinholdtsen ]
  * Translated using Weblate (Norwegian Bokmål)

  [ advocatux ]
  * Translated using Weblate (Spanish)

  [ James Valleroy ]
  * vagrant: Rearrange steps of provision script
  * locale: Update translation strings

  [ Joseph Nuthalapati ]
  * dynamicdns: Break up dynamicdns.py into forms.py and views.py
  * dynamicdns: Move subsubmenu below description
  * firewall: Change "Current Status:" from p to h3
  * names: Add description
  * subsubmenu: Make description a customizable block
  * pagekite: Bring subsubmenu below description. Remove About section.
  * upgrades: Move subsubmenu below description
  * Include clients.html in service-subsubmenu.html
  * ikiwiki: Move subsubmenu below description

  [ Sunil Mohan Adapa ]
  * pagekite: Rename base template file
  * pagekite: Change the template section title
  * dynamicdns: Simplify template inheritance
  * ikiwiki: Consistent styling for delete warning page
  * templates: Minor styling change
  * functional_tests: Reorder tests to disable apps after tests
  * tests: Mark functional tests with functional mark
  * tests: Read functional tests conf file without assuming CWD
  * tests: Fix backups API test cases to work under all conditions
  * README: Provide simple instruction for installing FreedomBox
  * INSTALL.md: Simplify installation instructions
  * HACKING.md: Update instructions on installing dependencies
  * functional_tests: Update todo list by removing implemented tests
  * mediawiki: Fix tests to allow running from any directory
  * tests: Use pytest for running all tests
  * ci: Allow gitlab to parse test coverage results
  * main: Show service version in logs
  * setup: Automatically gather information about files to install
  * setup: Allow apps to have their own data directories
  * setup: Don't include data/ files as package data
  * module_loader: Specially load modules in development mode
  * setup: Move app enabling files to respective apps
  * setup: Move app data files into respective apps
  * setup: Remove unused /var/run directory

  [ Dietmar ]
  * Translated using Weblate (German)
  * Translated using Weblate (French)
  * Translated using Weblate (Italian)

  [ jonathan göhler ]
  * Translated using Weblate (German)

  [ Vincent Ladeuil ]
  * Translated using Weblate (French)

  [ David Maulat ]
  * Translated using Weblate (French)

  [ Allan Nordhøy ]
  * Translated using Weblate (Norwegian Bokmål)

  [ Mesut Akcan ]
  * Translated using Weblate (Turkish)

 -- James Valleroy <jvalleroy@mailbox.org>  Mon, 18 Mar 2019 20:30:44 -0400

plinth (19.2) unstable; urgency=medium

  [ Joseph Nuthalapati ]
  * docs: Fix deprecation warnings in post-processor
  * tor: Fix deprecation warning W605 for '\' character in regex
  * utils: Simplify YAMLFile by removing the post_exit argument
  * config: Consolidate get_domainname() implementation into config
  * config: Move default-app configuration to a dedicated file
  * config: Fix Ikiwiki entries not showing up as default apps
  * config: Migrate default app configuration to new conf file
  * config: Rename Default App to Webserver Home Page
  * config: Add option to use Apache's default home page as home page
  * config: Remove Apache home page configuration from freedombox.conf
  * config: Fix error when setting JSXC as the home page
  * users: Add nscd as a dependency
  * Disable Coquelicot for Buster release
  * matrix-synapse: Fix LDAP login issue
  * config: Revert changes in freedombox.conf to avoid conffile prompt
  * config: Reset home page setting in freedombox.conf during migration
  * openvpn: Migration from easy-rsa 2 to 3 for existing installations
  * openvpn: Increment version number for easy-rsa 3 migration
  * snapshot: Fix failing functional test

  [ Pavel Borecki ]
  * Translated using Weblate (Czech)

  [ danielwine ]
  * Translated using Weblate (Hungarian)

  [ Doma Gergő ]
  * Translated using Weblate (Hungarian)

  [ Allan Nordhøy ]
  * Translated using Weblate (Norwegian Bokmål)

  [ advocatux ]
  * Translated using Weblate (Spanish)

  [ Sunil Mohan Adapa ]
  * tor: Styling changes due to yapf
  * tor: Use fixed 9001 port for relaying
  * utils: Handle exceptions in context management for YAMLFile
  * utils: Fix some flake8 warnings
  * tahoe: Styling changes
  * backups: Fix failing test case
  * web_server: Move shutdown handling to main
  * dbus: Add new module for D-Bus services
  * setup: Abstraction for getting managing packages of a module
  * setup: Filter packages to force upgrade
  * package: Implement identifying packages that need conffile prompts
  * package: Helper method to filter packages that need conffile prompt
  * setup: Trigger force upgrade for app that implement it
  * bind: Handle conffile prompt during upgrade
  * setup: Rush force upgrade in development mode
  * ttrss: Make functional test definitions specific to ttrss
  * cockpit: Pre-enable necessary apache modules
  * radicale, searx: Pre-enable necessary apache modules
  * letsencrypt: Pre-enable necessary apache modules
  * ikiwiki: Pre-enable necessary apache modules
  * sso: Pre-enable necessary apache modules
  * apache: Use cgid module instead of cgi
  * apache: Increment app version number
  * setup: Make additional info available for force upgrading
  * debian/copyright: Minor fixes
  * debian/copyright: Add full text for AGPL-3+
  * debian/copyright: Add license text for public-domain
  * debian/copyright: Add license text for GPL-2 and GPL-3
  * debian/copyright: Add license text for CC-BY-SA-3.0
  * debian/copyright: Update copyright for logos
  * static: Remove unused files
  * LICENSES: Remove files that are same license as rest of the source
  * config: Don't pass configuration file argument to action
  * openvpn: Fix issues with upgrade easy-rsa 2 to 3 migration
  * openvpn: Make frontpage shortcut appear after an upgrade
  * openvpn: Work around firewalld bug 919517
  * setup: Pass better data structure for force upgrade operation
  * utils: Introduce abstraction over distutils comparison of versions
  * firewalld: Implement upgrading from 0.4.x to 0.6.x
  * ttrss: Make setup process reusable
  * ttrss: Implement upgrade from 17.4 to 18.12

  [ Johannes Keyser ]
  * Translated using Weblate (German)

  [ Anjali Datla ]
  * Translated using Weblate (Telugu)

  [ Darkblaze ]
  * Translated using Weblate (Telugu)

  [ Petter Reinholdtsen ]
  * Translated using Weblate (Norwegian Bokmål)

  [ Jag ]
  * vagrant: Use virtualbox linked clones / CoW to reduce startup times

  [ James Valleroy ]
  * Add 2019 to copyright years
  * Fix some paths in LICENSES
  * debian: Add copyright years for debian/*
  * radicale: Add description of web interface
  * ttrss: Add backup support
  * debian: Add copyright info for lato fonts
  * debian: Add copyright info for individual logo files
  * LICENSES: Add reference to debian/copyright
  * debian: Add copyright info for theme images
  * debian/copyright: Move all license texts to end
  * debian/copyright: Remove unnecessary fields for native package
  * debian/copyright: Move some app icons from LICENSES
  * debian/copyright: Fix typo in year
  * debian/copyright: Move more app icons from LICENSES
  * debian/copyright: Include some URLs dropped from LICENSES
  * debian/copyright: Move some more app icons from LICENSES
  * debian/copyright: Fix filename for tahoe-lafs logo
  * security: Migrate access config to new file
  * users: When ssh used in tests, add users to admin group
  * locale: Update translations strings

 -- James Valleroy <jvalleroy@mailbox.org>  Sat, 02 Mar 2019 14:45:55 -0500

plinth (19.1) unstable; urgency=medium

  [ James Valleroy ]
  * radicale: Log errors during upgrade
  * radicale: Bump version to 2
  * radicale: Remove obsolete diagnostics
  * radicale: Fix server URLs in client info
  * locale: Update translation strings
  * doc: Fetch latest manual

  [ Pavel Borecki ]
  * Translated using Weblate (Czech)

  [ Allan Nordhøy ]
  * Translated using Weblate (Norwegian Bokmål)

  [ Petter Reinholdtsen ]
  * Translated using Weblate (Norwegian Bokmål)

  [ advocatux ]
  * Translated using Weblate (Spanish)

  [ Sunil Mohan Adapa ]
  * setup: Add option to handle configuration prompts during install
  * radicale: Simplify upgrading to newer packages
  * matrixsynapse: Remove hard-coded URL
  * matrixsynapse: Fix issues with showing certificate warning
  * letsencrypt: Fix issue with disabling matrixsynapse checkbox
  * matrixsynapse: Don't check for current domain in renew hook
  * matrixsynapse: Fix potential exposure of private key
  * matrixsynapse: Setup certificate after domain selection
  * matrixsynapse: Better checking for valid certificate

  [ Joseph Nuthalapati ]
  * matrixsynapse: Use Let's Encrypt certificates

 -- James Valleroy <jvalleroy@mailbox.org>  Thu, 14 Feb 2019 06:01:19 -0500

plinth (19.0) unstable; urgency=high

  [ J. Carlos Romero ]
  * mldonkey: Add some more clients to the module page
  * mldonkey: Add to the description the three available front-ends

  [ Sunil Mohan Adapa ]
  * monkeysphere: Fix handling of multiple domains and keys
  * monkeysphere: Fix regression with reading new apache domain config
  * apache: Cleanup domain configuration
  * apache: Add support for mod_ssl in addition to mod_gnutls
  * apache: Switch to mod_ssl from mod_gnutls
  * mldonkey: Add systemd service file with security options
  * mldonkey: Enable app
  * action_utils: Fix checking for URL availability
  * upgrades: Fix priority for buster-backports version
  * upgrades: Fix premature adding of buster-backports sources

  [ Pavel Borecki ]
  * Translated using Weblate (Czech)

  [ Johannes Keyser ]
  * Translated using Weblate (German)

  [ advocatux ]
  * Translated using Weblate (Spanish)

  [ James Valleroy ]
  * locale: Update strings for translation
  * Switched to a new version number scheme: YY.N
    - YY is the year of release.
    - N is the release number within that year.

 -- James Valleroy <jvalleroy@mailbox.org>  Sat, 09 Feb 2019 20:38:00 -0500

plinth (0.49.1) unstable; urgency=medium

  [ Sunil Mohan Adapa ]
  * ui: Fix regression with configure button in home page
  * backups: Rename 'Abort' buttons to 'Cancel'
  * backups: Use icon for add repository button
  * backups: Move subsubmenu below description
  * backups: Add title and description to other pages
  * backups: Add link to manual page
  * backups: Fix styling for upload size warning
  * backups: Increase timeout for SSH operations to 30 seconds
  * backups: Minor styling fixes

  [ Pavel Borecki ]
  * Translated using Weblate (Czech)

  [ Petter Reinholdtsen ]
  * Translated using Weblate (Norwegian Bokmål)

  [ advocatux ]
  * Translated using Weblate (Spanish)

  [ Joseph Nuthalapati ]
  * letsencrypt: UI: Fix checkbox disabling

  [ James Valleroy ]
  * datetime: Switch from chrony to systemd-timesyncd
  * locale: Update translation strings
  * doc: Fetch latest manual

 -- James Valleroy <jvalleroy@mailbox.org>  Thu, 07 Feb 2019 21:23:32 -0500

plinth (0.49.0) unstable; urgency=medium

  [ Prachi Srivastava ]
  * networks: remove unused html
  * security: Moves inline javascript to files
  * security: Moves input field focus javascript to django forms
  * help: Use freedombox package instead of plinth for version
  * repro: Disable app due to issues with Debian package

  [ Sunil Mohan Adapa ]
  * ui: Fix regression with card icon style in front page
  * js: Full librejs compatibility
  * js: Remove javascript license link from footer
  * backups: Remove incorrectly set buffer size during download
  * backups: Minor styling fixes
  * backups: Remove dead code
  * backups: Minor styling fixes
  * backups: Minor refactoring
  * backups: Fix incomplete download archives
  * backups: Improve performance of backup download
  * tor: Make a utility method public
  * action_utils: Expose URL checking utility for generic use
  * upgrades: Improve handling of backports
  * datetime: Fix diagnostic test to not ignore first two servers

  [ Pavel Borecki ]
  * Translated using Weblate (Czech)

  [ J. Carlos Romero ]
  * mldonkey: show 'Learn more...' link in package page when installed

  [ James Valleroy ]
  * radicale: Handle migration from 1.x to 2.x
  * shadowsocks: Use resolvable domains in functional tests
  * radicale: Handle data migration for upgrade to 2.x
  * datetime: Switch from ntp to chrony
  * vagrant: Put hold on freedombox package during provision
  * repro: Also disable functional tests
  * monkeysphere: Re-enable functional tests
  * locale: Update translation strings

  [ Allan Nordhøy ]
  * Translated using Weblate (Norwegian Bokmål)

  [ Joseph Nuthalapati ]
  * backports: Add buster-backports to apt sources list
  * debian: Add smoke test with autopkgtests (Closes: #878699)

  [ danielwine ]
  * Translated using Weblate (Hungarian)

  [ Petter Reinholdtsen ]
  * Translated using Weblate (Norwegian Bokmål)

 -- James Valleroy <jvalleroy@mailbox.org>  Tue, 05 Feb 2019 22:55:53 -0500

plinth (0.48.0) unstable; urgency=medium

  [ Doma Gergő ]
  * Translated using Weblate (Hungarian)

  [ Pavel Borecki ]
  * Translated using Weblate (Czech)

  [ Allan Nordhøy ]
  * Translated using Weblate (Norwegian Bokmål)

  [ Sunil Mohan Adapa ]
  * ui: Fix top margin for content containers
  * ui: Rename page specific CSS classes
  * ui: Underline the logo along with 'Home' text when active
  * ui: Style frontpage application info like regular content
  * ui: Fix setting width of card-list at various page sizes
  * ui: Show help nav item text when navbar is collapsed
  * ui: Hide restart/shutdown items when navbar is collapsed
  * ui: Compact pages on extra small screen sizes
  * ui: Re-add background for home, apps and system pages in small sizes
  * fail2ban: Split and update configuration files
  * fail2ban: Pickup new configurations without reboot
  * mldonkey: Update description and minor updates
  * mldonkey: Disable app due to bug during restart
  * backups: Upgrade apps before restoring them
  * backups: Fix showing not-installed apps in create backup page
  * syncthing: Add backup/restore support
  * Serve default favicon for apps that don't provide one
  * radicale: Fix issue with configuration changes not applying
  * openvpn: Add backup/restore support
  * storage: Fix false error message visiting home page
  * storage, backups: Minor styling and yapf fixes
  * service: Fix warning to use collections.abc
  * help: Minor refactoring in get-logs action
  * mldonkey: Add functional test for uploading
  * axes: Minor fixes to configuration for IP blocking
  * infinoted: Wait for up to 5 minutes to kill daemon

  [ Petter Reinholdtsen ]
  * Translated using Weblate (Norwegian Bokmål)

  [ Joseph Nuthalapati ]
  * ci: Export freedombox.deb as build artifact instead of plinth.deb
  * matrix-synapse: Fix startup error caused by bind_address setting
  * matrix-synapse: Use '::' as the IPv6 bind address
  * backups: Automatically install required apps before restore
  * backups: Add a loader to the restore button to indicate progress

  [ Johannes Keyser ]
  * Translated using Weblate (German)

  [ James Valleroy ]
  * django: Remove deprecated AXES_BEHIND_REVERSE_PROXY
  * radicale: Only set hosts for radicale 1.x
  * radicale: Don't change auth type for radicale 2.x
  * radicale: Use rights file by default for radicale 2.x
  * radicale: Add functional tests for setting access rights
  * help: Use journalctl to show status log
  * help: Add action script to read logs from journal
  * help: Add functional test to check status logs page
  * locale: Update translation strings
  * doc: Fetch latest manual from wiki

  [ Prachi Srivastava ]
  * fail2ban: Enable bans for apache auth failures

  [ J. Carlos Romero ]
  * mldonkey: Add new module for the eDonkey network
  * mldonkey: Add backup/restore support

 -- James Valleroy <jvalleroy@mailbox.org>  Mon, 28 Jan 2019 19:22:19 -0500

plinth (0.47.0) unstable; urgency=medium

  [ Joseph Nuthalapati ]
  * ci: Don't install fuse and fuse3 packages in the CI environment
  * snapshot: Fix snapshots filling up the disk
  * snapshot: ui: Remove NUMBER_MIN_AGE setting and add FREE_LIMIT
  * snapshot: Enable TIMELINE_CLEANUP and NUMBER_CLEANUP by default
  * snapshot: Improve description
  * snapshot: Merge the functionality of the migrate command into setup
  * snapshot: Fix failing tests
  * snapshots: Handle installation on non-btrfs filesystems
  * snapshot: Handle "Config in use" error

  [ James Valleroy ]
  * radicale: Add tests for well-known URLs
  * radicale: Don't modify default file for radicale >= 2.1.10
  * radicale: Add support for radicale 2.x
  * setup: Fix spelling error
  * radicale: Switch to uwsgi for radicale 2.x
  * radicale: Create collections folder before starting uwsgi
  * Update translation strings
  * Fetch latest manual
  * debian: Update debhelper compat version to 12

  [ Sunil Mohan Adapa ]
  * radicale: Redirect to well-known URLs according to version
  * syncthing: Use exact matches when enforcing trailing '/'
  * snapshot: Minor styling fixes
  * snapshot: Update descriptions and UI options
  * snapshot: Refactor configuration migration
  * main: Separate out Django setup into a separate module
  * main: Separate out CherryPy code into a separate module
  * Show Gujarati in the list of UI languages
  * cockpit: Add link to manual page
  * cockpit: Update description
  * firewalld: Flush iptables rules before restarting firewall
  * backups: Don't fail tests when borg is not installed
  * backups: yapf fixes
  * django: Use Argon2 password hash
  * setup: Handle showing setup page after app completes installation
  * setup: Minor flake8 fixes
  * setup: Reduce refresh time when application is already installed
  * setup: Don't perform is-package-manager-busy checks when not needed
  * action_utils: Implement utilities for managing uwsgi configurations
  * searx: Use action utils for uwsgi configuration management
  * radicale: Don't keep radicale service running
  * icons: Fixes for switching to fork-awesome
  * Fix i18n for menu strings

  [ Prachi Srivastava ]
  * Replace glyphicons with forkawesome icons

 -- James Valleroy <jvalleroy@mailbox.org>  Mon, 14 Jan 2019 22:08:54 -0500

plinth (0.46.1) unstable; urgency=medium

  [ prolinux ukraine ]
  * Translated using Weblate (Ukrainian)

  [ Joseph Nuthalapati ]
  * clients: Rename DAVdroid to DAVx5

  [ Allan Nordhøy ]
  * Translated using Weblate (Norwegian Bokmål)

  [ Sunil Mohan Adapa ]
  * debian: Replace and break older versions of plinth

  [ James Valleroy ]
  * debian: Fix spelling errors in lintian override comment

 -- James Valleroy <jvalleroy@mailbox.org>  Fri, 04 Jan 2019 23:17:45 -0500

plinth (0.46.0) unstable; urgency=medium

  [ Pavel Borecki ]
  * Translated using Weblate (Czech)

  [ Johannes Keyser ]
  * Translated using Weblate (German)

  [ advocatux ]
  * Translated using Weblate (Spanish)

  [ prolinux ukraine ]
  * Translated using Weblate (Ukrainian)

  [ Sunil Mohan Adapa ]
  * logging: Don't log static file requests
  * logging: Make cherrypy log to the main log
  * logging: Don't log to a log file
  * logging: Log to systemd journal directly
  * logging: Separate logging init logic into a module
  * logging: Implement colors for console messages
  * searx: Update outdated Apache configuration
  * sso: Update outdated Apache configuration
  * letsencrypt: Use macros for configuring sites
  * letsencrypt: Remove outdated Apache configuration
  * logging: Remove references to old log files
  * debian: Alter control file indentation
  * storage: Add parted as dependency module
  * debian: Add dependencies from freedombox-setup
  * sudoers: Allow all admin users to become superusers
  * Move update-motd script from freedombox-setup
  * debian: Break current version of freedombox-setup
  * Move preseed file from freedombox-setup
  * debian: Use description from freedombox.org
  * debian: Ignore debian/debhelper-build-stamp
  * debian: Fix lintian warning about vcs ignore file
  * debian: Don't change ownership recursively in postinst
  * debian: Update short description
  * debian: Rename plinth package to freedombox

  [ James Valleroy ]
  * vagrant: Cleanup for obsolete log files
  * debian: Move Recommends to binary package
  * locale: Run update_translations
  * doc: Fetch latest manual from wiki
  * debian: Standards-Version is now 4.3.0

  [ Petter Reinholdtsen ]
  * Translated using Weblate (Norwegian Bokmål)

 -- James Valleroy <jvalleroy@mailbox.org>  Mon, 31 Dec 2018 16:46:25 -0500

plinth (0.45.0) unstable; urgency=medium

  [ Doma Gergő ]
  * Translated using Weblate (Hungarian)

  [ Pavel Borecki ]
  * Translated using Weblate (Czech)

  [ advocatux ]
  * Translated using Weblate (Spanish)

  [ Joseph Nuthalapati ]
  * udiskie: Finish merging udiskie into storage
  * apache: Switch to php-fpm from mod_php

  [ Allan Nordhøy ]
  * Translated using Weblate (Chinese (Simplified))
  * Translated using Weblate (Italian)
  * Translated using Weblate (Norwegian Bokmål)

  [ Herdir ]
  * Translated using Weblate (French)

  [ Michael Pimmer ]
  * Backups: first UI sceleton for remote / encrypted backups
  * Backups: allow testing the connection of ssh locations
  * Backups, remote repositories: implement init, info and some test
  * Backups, remote repositories: uniform parameter handling
  * Backups, remote repositories: start using sshfs
  * Backups, remote repositories: integrate to backups index page
  * Backups, remote repositories: re-use template for root location
  * Backups, remote repositories: use object-oriented repositories
  * Backups, remote backups: fix unittests
  * Backups, remote repositories: create/delete/restore of remote repos
  * Backups, remote repositories: change network_storage to dict
  * Backups, remote repository: adapt functional tests
  * Backups: remove unittests to backups test directory
  * Backups: remove archive name when creating an archive
  * Backups: support for encrypted repositories
  * Backups: Cleanup and improved error handling
  * Backups: functional tests update; restoring backup bugfix
  * Backups: allow creating archive in unmounted repository
  * Backups: allow using keyfile as credentials for sshfs mounts
  * Backups: notify that credentials of remote backups are stored
  * Backups: unittests for accessing repository with borg directly
  * Backups: bump module version

  [ James Valleroy ]
  * backups: Make validator errors translatable
  * functional_tests: Move backup test into backups feature

  [ ssantos ]
  * Translated using Weblate (German)

 -- James Valleroy <jvalleroy@mailbox.org>  Mon, 17 Dec 2018 19:05:51 -0500

plinth (0.44.0) unstable; urgency=medium

  [ Pavel Borecki ]
  * Translated using Weblate (Czech)

  [ Robert Martinez ]
  * Add gray noise background
  * Add white Card
  * add footer padding

  [ Allan Nordhøy ]
  * Translated using Weblate (Norwegian Bokmål)

  [ James Valleroy ]
  * ejabberd: bosh port moved to 5443
  * apache: Run setup again to reload
  * ejabberd: Change BOSH port from 5280 to 5443
  * Revert "ci: Use python3.6 when installing dependencies"
  * ci: Install jquery packages for coverage
  * functional_tests: Confirm when deleting all snapshots
  * Translated using Weblate (Spanish)
  * Update translation strings

  [ Joseph Nuthalapati ]
  * vagrant: clear logs and plinth database on destroying box
  * minetest: Change list of mods to what's available in Debian
  * Add instructions on how to use "WIP" in merge requests
  * clients: Fix distortion of the client apps buttons
  * snapshots: Fix default snapshot listing
  * firewalld: Use nftables instead of iptables
  * snapshots: Place the subsubmenu below the description

  [ ssantos ]
  * Translated using Weblate (German)
  * Translated using Weblate (Portuguese)

  [ Prachi Srivastava ]
  * Changes delete all to delete selected in snapshot
  * Adds toggle to select all for deletion
  * Changes functional test to select All and delete snapshots
  * Ignores warnings in pytest while running functional test

  [ advocatux ]
  * Translated using Weblate (Spanish)

  [ Petter Reinholdtsen ]
  * Translated using Weblate (Norwegian Bokmål)

 -- James Valleroy <jvalleroy@mailbox.org>  Mon, 03 Dec 2018 19:47:04 -0500

plinth (0.43.0) unstable; urgency=medium

  [ Michael Pimmer ]
  * Backups: export and download archives in one step
  * Backups: uploading and import with temporarily stored file
  * Backups: Restore directly from archive
  * Backups: Don't fail when borg doesn't find files to extract
  * Backups: clean up exporting archives functionality
  * Backups: relative paths for borg extract in action script
  * Backups: fix test
  * Backups: clean up forms, names and templates
  * Functional tests: minor documentation changes
  * Backups: Stream archive downloads/exports
  * Backups: do not hardcode uploaded backup file path
  * Backups: minor cleanups
  * Backups: show free disk space on upload+restore page
  * Backups: functional test to download and restore an archive
  * Backups: minor adaption of upload file size warning
  * Backups: minor fixes of functional tests
  * Functional tests: check that browser waits for redirects to finish
  * Functional tests: fix waiting for redirects
  * Functional tests: assert that module installation succeeded
  * Cherrypy: Do not limit maximum upload size
  * Backups: Make Manifest a dict instead of a list

  [ James Valleroy ]
  * functional_tests: Remove backup export steps
  * functional_tests: Remove remaining backup export steps
  * functional_tests: Add sso tags
  * upgrades: Internationalize string and apply minor formatting

  [ Anthony Stalker ]
  * Translated using Weblate (Czech)

  [ Joseph Nuthalapati ]
  * vagrant: Destroy Plinth development database when box is destroyed
  * sso: Make auth-pubtkt tickets valid for 12 hours
  * openvpn: Migration from easy-rsa 2 to 3
  * openvpn: is-setup checks for non-empty dh.pem file
  * openvpn: Always write the latest server configuration on setup

  [ ssantos ]
  * Translated using Weblate (Portuguese)

  [ Robert Martinez ]
  * Update module terminology improvements
  * Incorporate feedback from MR

 -- James Valleroy <jvalleroy@mailbox.org>  Mon, 19 Nov 2018 17:25:31 -0500

plinth (0.42.0) unstable; urgency=medium

  [ Robert Martinez ]
  * Fix wrong color in mobile menu

  [ James Valleroy ]
  * snapshot: Handle snapper list output change
  * functional_tests: Fix steps with domain parameter

  [ Joseph Nuthalapati ]
  * Translated using Weblate (Telugu)
  * tor: Add functional tests for relays and hidden services
  * tor: Enable backup/restore
  * upgrades: Add functional tests
  * upgrades: Enable backup/restore
  * monkeysphere: Handle importing new OpenSSH format keys
  * monkeysphere: yapf reformatting
  * tests: Change the domain to be an FQDN
  * monkeysphere: Add functional tests for import/publish keys
  * monkeysphere: Enable backup/restore
  * monkeysphere: Skip functional tests until bugs are resolved
  * letsencrypt: Enable backup/restore
  * tahoe: Minor changes to facilitate functional tests
  * tahoe: Add functional tests
  * tahoe: Enable backup/restore
  * tahoe: yapf run
  * udiskie: unmount drive as superuser

  [ buoyantair ]
  * Translated using Weblate (Telugu)

  [ Michael Pimmer ]
  * Actions: use local plinth in development mode
  * Actions: path in development mode: do not preserve PYTHONPATH

  [ ButterflyOfFire ]
  * Translated using Weblate (Indonesian)
  * Translated using Weblate (Italian)

 -- James Valleroy <jvalleroy@mailbox.org>  Mon, 05 Nov 2018 18:41:15 -0800

plinth (0.41.0) unstable; urgency=medium

  [ Allan Nordhøy ]
  * Translated using Weblate (Norwegian Bokmål)

  [ ButterflyOfFire ]
  * Translated using Weblate (French)

  [ James Valleroy ]
  * debian: Add Russian translation of debconf template (Closes: #910848)
    - Thanks to Lev Lamberov for the patch.
  * deluge: Handle prompt to change default password
  * functional_tests: When creating backup, scroll window to top
  * backups: Handle permission error during chown

  [ Joseph Nuthalapati ]
  * vagrant: Increase memory to 2GiB
  * vagrant: Increase number of CPUs to 2
  * datetime: Add functional test for setting time zone
  * datetime: Enable backup/restore
  * tests: More accurately compute waited time
  * deluge: Add functional test for uploading a torrent
  * deluge: Enable backup/restore
  * avahi: Enable backup/restore (no data)
  * backups: Enable backup/restore (no data currently)
  * bind: Add functional tests
  * bind: Enable backup/restore
  * security: Add functional tests for restricted logins
  * security: Enable backup/restore
  * snapshot: Fix issue with setting configuration
  * snapshot: Add functional tests for setting configuration
  * backups: Implement app hooks
  * snapshot: Enable backup/restore
  * deluge: Add missing backups tag in functional tests
  * ssh: Enable backup/restore
  * firewall: Enable backup/restore (no data)
  * diagnostics: Enable backup/restore (no data)
  * names: Enable backup/restore (no data)
  * power: Enable backup/restore (no data)
  * storage: Enable backup/restore (no data)
  * backups: Make plinth the owner of the backup archives
  * backups: Fix issue with showing exports from disks without labels
  * storage: Minor styling with urlencode call in template
  * backups: Don't rely on disk labels during export/restore

  [ Michael Pimmer ]
  * Backups: bugfix for downloading extracted archive files

  [ rafael ]
  * Translated using Weblate (Spanish)

 -- James Valleroy <jvalleroy@mailbox.org>  Mon, 22 Oct 2018 19:48:50 -0400

plinth (0.40.0) unstable; urgency=medium

  [ Allan Nordhøy ]
  * Translated using Weblate (Norwegian Bokmål)

  [ James Valleroy ]
  * ci: Prevent installing fuse
  * upgrades: Don't change origins pattern list
  * upgrades: Keep config file when disabling
  * debian: Add Portuguese translation for debconf messages (Closes: #909745)
    - Thanks to "Traduz" - Portuguese Translation Team for the patch.
  * home: Also display card title above icon
  * functional_tests: Make coquelicot password entry more robust
  * functional_tests: Check ejabberd contact list more robustly

  [ Augusto Borin ]
  * Translated using Weblate (Portuguese)

  [ advocatux ]
  * Translated using Weblate (Spanish)

  [ Pavel Borecki ]
  * Translated using Weblate (Czech)

  [ BO41 ]
  * Translated using Weblate (German)

  [ David Maulat ]
  * Translated using Weblate (French)

  [ Robert Martinez ]
  * Translated using Weblate (German)
  * Add tint effect on card icons under "Apps"
  * Change maximum cards per row
  * Change card text style and position

  [ Joseph Nuthalapati ]
  * Don't disable installation when apt lists are empty
  * backups: Relax schema for backup manifest data
  * backups: Remove empty keys in backup manifest data
  * backups: Rename the backups API module
  * mediawiki: Backup/restore settings also
  * backups: Rename test_backup to test_api
  * backups: List apps that don't require backup too
  * backups: Minor styling fixes
  * cockpit: Add clients and backup manifests
  * mumble: Implement backup/restore
  * privoxy: Enable backup/restore (no data)
  * backups: Allow restoring backups with no files
  * roundcube: Enable backup/restore (no data)
  * searx: Enable backup/restore (no data)
  * jsxc: Enable backup/restore (no data)
  * coquelicot: Enable backup/restore
  * coquelicot: Implement functional tests with uploading file
  * tests: Reduce time for polling in functional tests
  * transmission: Implement upload torrent functional test
  * transmission: Enable backup/restore
  * coquelicot: Fix upload file functional test
  * mediawiki: Run update script for 1.31 upgrade
  * quassel: Enable backup/restore
  * shadowsocks: Enable backup/restore
  * backups: Implement disabling web configuration during backup
  * sharing: Enable backup/restore
  * pagekite: Add functional tests
  * pagekite: Enable backup/restore
  * tests: Add missing backups tag on functional tests
  * vagrant: Get rid of apt warning during provisioning
  * customization: Serve static files from customization directory
  * customization: Create customization path in /var/www
  * customization: Serve custom shortcuts through the REST API
  * customization: Show custom shortcuts on frontpage

  [ Michael Pimmer ]
  * Backup module: Implement downloading archives
  * Backup module: Implemented uploading files
  * Backup module: added some unittests; minor doc updates

  [ Federico Ceratto ]
  * Translated using Weblate (Italian)

  [ Johannes Keyser ]
  * Translated using Weblate (German)

 -- James Valleroy <jvalleroy@mailbox.org>  Tue, 09 Oct 2018 06:01:50 -0400

plinth (0.39.0) unstable; urgency=medium

  [ Joseph Nuthalapati ]
  * Fix typo in the description meta tag
  * backups: Support multiple backups in one day
  * backups: Check if paths exist before passing them to borgbackup
  * backups: Reword the no-apps-installed message
  * backups: Make getting all apps method public
  * backups: Minor styling fixes
  * backups: Minor refactoring in finding exported archive
  * backups: Simplify getting included apps during restoring
  * udiskie: Merge into storage module

  [ Doma Gergő ]
  * Translated using Weblate (Hungarian)

  [ Petter Reinholdtsen ]
  * Translated using Weblate (Norwegian Bokmål)

  [ Allan Nordhøy ]
  * Translated using Weblate (Norwegian Bokmål)

  [ danielwine ]
  * Translated using Weblate (Hungarian)

  [ James Valleroy ]
  * backups: Validate backup manifests
  * backups: Move manifest validation into backups app
  * backups: Fix iteration over loaded modules
  * users: Reset groups before testing register_group
  * backups: List supported and installed apps when creating
  * backups: Implement process manifests for Packet
  * backups: Provide a default backup name
  * backups: Select all apps by default
  * backups: Use paths from selected apps
  * backups: Fix and test service shutdown and restore
  * backups: Patch actions for shutdown services test
  * backups: Disable create archive when no supported apps are installed
  * backups: Dump manifests file and include it in backup
  * backups: Name borg repo folder more clearly
  * backups: Include app versions in manifest file
  * backups: Use valid filename for export
  * backups: Don't display time as separate column
  * backups: Confirm that archive exists before restoring
  * backups: Add apps selection to restore form
  * backups: Use valid filename for manifest
  * backups: When restoring, only list apps included in backup
  * backups: Use backups API for restore
  * backups: Add more basic tests for backups API
  * functional_tests: Test dynamicdns backup and restore
  * ikiwiki: Add sites folder to backup data
  * functional_tests: Test ikiwiki backup and restore
  * functional_tests: Test mediawiki backup and restore
  * functional_tests: Test repro config backup and restore
  * backups: Rename 'Create archive' to 'New backup'
  * functional_tests: More robust checks using eventually
  * backups: Show disabled 'New backup' button when no apps installed
  * backups: Enable module
  * backups: Create folder if needed during setup
  * functional_tests: Only select app under test for new backup
  * functional_tests: Test ejabberd backup and restore
  * functional_tests: Ensure that backups app is installed before test
  * debian: Don't make backup of /etc/security/access.conf (Closes: #909484)
  * Bump Standards-Version to 4.2.1
  * Cleanup udiskie module

 -- James Valleroy <jvalleroy@mailbox.org>  Mon, 24 Sep 2018 19:23:04 -0400

plinth (0.38.0) unstable; urgency=medium

  [ Allan Nordhøy ]
  * Translated using Weblate (Norwegian Bokmål)

  [ Pavel Borecki ]
  * Translated using Weblate (Czech)

  [ Igor ]
  * Translated using Weblate (Russian)

  [ Johannes Keyser ]
  * Translated using Weblate (German)

  [ BO41 ]
  * Translated using Weblate (German)

  [ Doma Gergő ]
  * Translated using Weblate (Hungarian)

  [ Vignan Lavu ]
  * mediawiki: Enable SVG support for MediaWiki

  [ advocatux ]
  * Translated using Weblate (Spanish)

  [ Joseph Nuthalapati ]
  * Install ncurses-term during vagrant file provision
  * docs: Fix MediaWiki manual page download failing
  * manual: Remove footer for manual pages using Python XML module
  * upgrades: Clean up old kernel packages during automatic upgrades
  * turbolinks: Make the progress bar white and thicker

  [ James Valleroy ]
  * debian: Add German translation of debconf messages (Closes: #907787)
    - Thanks to Helge Kreutzmann for the patch.
  * tests: Make coverage package optional

 -- James Valleroy <jvalleroy@mailbox.org>  Mon, 10 Sep 2018 18:12:06 -0400

plinth (0.37.0) unstable; urgency=medium

  [ Pavel Borecki ]
  * Translated using Weblate (Czech)

  [ Allan Nordhøy ]
  * Translated using Weblate (Norwegian Bokmål)

  [ Petter Reinholdtsen ]
  * Translated using Weblate (Norwegian Bokmål)

  [ Igor ]
  * Translated using Weblate (Russian)

  [ advocatux ]
  * Translated using Weblate (Spanish)

  [ Doma Gergő ]
  * Translated using Weblate (Hungarian)

  [ James Valleroy ]
  * backups: Simplify export of backup archive files
  * backups: Add list of exported archives
  * backups: Restore from exported archive
  * vagrant: Clarify post-up message
  * debian: Add Dutch translation of debconf messages (Closes: #906945)
    - Thanks to Frans Spiesschaert for the patch.
  * Bump Standards-Version to 4.2.0

  [ Joseph Nuthalapati ]
  * vagrant: Vagrantfile changes for ease of development
  * install: Use Post/Response/Get pattern for reloads

 -- James Valleroy <jvalleroy@mailbox.org>  Mon, 27 Aug 2018 19:15:08 -0400

plinth (0.36.0) unstable; urgency=medium

  [ Gayathri Das ]
  * Translated using Weblate (Hindi)

  [ James Valleroy ]
  * Fix validation error in Hindi translation
  * Fix validation error in Spanish translation
  * Add backups info to apps
  * ejabberd: Cleanup config file upgrade
  * Add license info for Lato fonts
  * ci: Run test coverage and get report
  * Commit patch for French debconf translation (Closes: #905933)
    - Thanks to jean-pierre giraud for the patch.

  [ Luis A. Arizmendi ]
  * Translated using Weblate (Spanish)

  [ Igor ]
  * Translated using Weblate (Russian)

  [ Hemanth Kumar Veeranki ]
  * Translated using Weblate (Telugu)
  * Remove deprecated settings from already existing config files
  * Add functional test to enable/disable Message Archive Management

  [ Joseph Nuthalapati ]
  * Fix validation error in Spanish translation
  * Translated using Weblate (Hindi)
  * Trim the translation strings in Letsencrypt template where missing
  * backups: Add core API for full/apps backup
  * mediawiki: Fix issue with re-installation
  * mediawiki: Enable Instant Commons
  * mediawiki: Fix images throwing 403s
  * turbolinks: Reload page using JavaScript
  * functional tests: Fix failing test change default app

  [ Johannes Keyser ]
  * Translated using Weblate (German)

  [ Doma Gergő ]
  * Translated using Weblate (Hungarian)

  [ Robert Martinez ]
  * Add woff2 fonts

  [ Prachi Srivastava ]
  * Translated using Weblate (Hindi)

  [ manikanta varma datla ]
  * Disable launch button for web client when not installed

  [ Pavel Borecki ]
  * Translated using Weblate (Czech)

 -- James Valleroy <jvalleroy@mailbox.org>  Mon, 13 Aug 2018 18:24:33 -0400

plinth (0.35.0) unstable; urgency=medium

  [ Igor ]
  * Translated using Weblate (Russian)

  [ Luis A. Arizmendi ]
  * Translated using Weblate (Spanish)

  [ ikmaak ]
  * Translated using Weblate (Dutch)

  [ Bart Notelaers ]
  * Translated using Weblate (Dutch)

  [ Doma Gergő ]
  * Translated using Weblate (Hungarian)

  [ Gayathri Das ]
  * Translated using Weblate (Hindi)

  [ Sciumedanglisc ]
  * Translated using Weblate (Italian)

  [ Praveen Illa ]
  * Translated using Weblate (Telugu)

  [ Jayasuganthi ]
  * mediawiki: Enable short URLs

  [ Joseph Nuthalapati ]
  * mediawiki: Override Debian settings in FreedomBoxSettings.php
  * functional_tests: Fix first test failing on a pristine VM
  * debian: Remove Bdale Garbee from the list of uploaders
  * Add turbolinks
  * turbolinks: Replace style elements in head with blocks in body
  * functional_tests: Use body instead of html for state change check
  * turbolinks: Disable caching on application visits
  * configuration: Option to set a default app for FreedomBox
  * configuration: Use augeas to edit Apache files
  * configuration: Fix parsing error in retrieving default app

  [ వీవెన్ ]
  * Translated using Weblate (Telugu)

  [ Johannes Keyser ]
  * Translated using Weblate (German)
  * text stripped from icons for mediawiki, radicale, tahoe-lafs

  [ Hemanth Kumar Veeranki ]
  * Clarify description for radicale shared calendar/addressbook
  * Remove deprecated `iqdisc` in ejabberd config

  [ Robert Martinez ]
  * Adding link to HACKING.md
  * Fix ejabberd logo #1336

  [ Sunil Mohan Adapa ]
  * udiskie: Move udisks2 methods to separate module
  * storage: Fix parsing issues when mount point has spaces
  * udiskie: Remove the unused ejectable property
  * utils: Remove unused method
  * udiskie: Add eject functionality for a drive
  * udiskie: Also list read-only filesystems
  * udiskie: Remove internal networks warning
  * udiskie: Show special message when no storage device available

  [ James Valleroy ]
  * udiskie: Import glib and udisks only inside methods

  [ Allan Nordhøy ]
  * Translated using Weblate (Norwegian Bokmål)

 -- James Valleroy <jvalleroy@mailbox.org>  Mon, 30 Jul 2018 19:04:51 -0400

plinth (0.34.0) unstable; urgency=medium

  [ Joseph Nuthalapati ]
  * firstboot: Prompt for secret during firstboot welcome
  * firstboot: Add debconf translations for wizard secret dialog
  * l10n: Fix build error due to partially translated string in Hindi
  * ci: Install python3-coverage before running tests
  * backups: Temporarily hide app till implementation is complete

  [ James Valleroy ]
  * postinst: Fix indents and untabify
  * lintian: Add override for no-debconf-config
  * Translated using Weblate (Italian)
  * ci: Use python3.6 when installing dependencies
  * functional_tests: Rename features, organize by app
  * backups: New app to manage borgbackup archives
  * backups: Allow valid filenames as archive names
  * backups: Set LANG=C.UTF-8 when extracting archive
  * backups: Move repository location under /var/lib

  [ ikmaak ]
  * Translated using Weblate (Dutch)

  [ Gayathri Das ]
  * Translated using Weblate (Hindi)

  [ Sciumedanglisc ]
  * Translated using Weblate (Italian)

  [ Bart Notelaers ]
  * Translated using Weblate (Dutch)

  [ Doma Gergő ]
  * Translated using Weblate (Hungarian)

 -- James Valleroy <jvalleroy@mailbox.org>  Mon, 16 Jul 2018 19:16:08 -0400

plinth (0.33.1) unstable; urgency=medium

  [ Doma Gergő ]
  * Translated using Weblate (Hungarian)

  [ Pavel Borecki ]
  * Translated using Weblate (Czech)

  [ advocatux ]
  * Translated using Weblate (Spanish)

  [ Igor ]
  * Translated using Weblate (Russian)

  [ Joseph Nuthalapati ]
  * Change get-group-users to a simpler implementation
  * users: Replace disabled with readonly for admin group checkbox
    (Closes: #902892)

  [ Gayathri Das ]
  * Translated using Weblate (Hindi)

 -- James Valleroy <jvalleroy@mailbox.org>  Wed, 04 Jul 2018 10:32:23 -0400

plinth (0.33.0) unstable; urgency=medium

  [ Doma Gergő ]
  * Translated using Weblate (Hungarian)

  [ Allan Nordhøy ]
  * Translated using Weblate (Norsk bokmål)

  [ advocatux ]
  * Translated using Weblate (Spanish)

  [ Igor ]
  * Translated using Weblate (Русский)

  [ Pavel Borecki ]
  * Translated using Weblate (Čeština)

  [ Gayathri Das ]
  * Translated using Weblate (Hindi)

  [ Joseph Nuthalapati ]
  * Fix mistake in Hindi translation template
  * firewall: Display information that a service is internal only
  * users: Don't show Create User form to non-admin users
  * Translated using Weblate (Hindi)
  * users: Redirect to users list on successful user creation
  * packages: Button to refresh package lists

  [ Hemanth Kumar Veeranki ]
  * Add a way to refine shortcuts
  * Restrict removal of last admin user
  * Use logos instead of icons in the apps page

  [ danielwine ]
  * Translated using Weblate (Hungarian)

  [ Bart Notelaers ]
  * Translated using Weblate (Dutch)

  [ James Valleroy ]
  * users: Update Change Password menu for non-admin users
  * package: Add option to skip recommends
  * udiskie: New module for automatic mounting of removable media

  [ Sciumedanglisc ]
  * Translated using Weblate (Italian)

  [ Sunil Mohan Adapa ]
  * udiskie: Use glib library for dbus interaction

 -- James Valleroy <jvalleroy@mailbox.org>  Mon, 02 Jul 2018 20:15:50 -0400

plinth (0.32.0) unstable; urgency=medium

  [ Allan Nordhøy ]
  * Translated using Weblate (Norsk bokmål)

  [ Pavel Borecki ]
  * Translated using Weblate (Čeština)

  [ advocatux ]
  * Translated using Weblate (Spanish)

  [ Igor ]
  * Translated using Weblate (Русский)

  [ Gayathri Das ]
  * Translated using Weblate (Hindi)

  [ Hemanth Kumar Veeranki ]
  * Hide mediawiki frontpage shortcut when private mode is enabled
  * Translated using Weblate (Telugu)
  * Enable image uploads in mediawiki at startup

  [ Sciumedanglisc ]
  * Translated using Weblate (Italian)

  [ ikmaak ]
  * Translated using Weblate (Dutch)

  [ Michael Pimmer ]
  * Use djangos url reverse mechanism instead of hardcoding urls
  * Add ./run --develop option to use relative config/file paths
  * Add documentation for the './run --develop' option
  * Adapt test and documentation to changes of '--develop' option
  * Adapt .md files to four spaces for correct lists
  * Merge ./run --debug into --develop option
  * Remove unused imports and variables

  [ Sunil Mohan Adapa ]
  * yapf and isort fixes
  * Fix client info table size and flickering
  * Resize all main content
  * Remove unnecessary submenu override in 403.html
  * help: Show cards in the index page
  * snapshot: Remove unnecessary column sizing
  * users: Remove unnecessary column sizing
  * networks: Center align connection information
  * networks: Remove unnecessary column sizing
  * pagekite: Convert a two column page to one column
  * pagekite: Remove unnecessary column sizing
  * letsencrpt: Remove unnecessary column sizing
  * monkeysphere: Remove unnecessary column sizing
  * names: Remove unnecessary column sizing
  * sso: Adjust size of login form
  * storage: Remove unnecessary column sizing
  * tor: Increase the size of the status tables
  * help: Center the FreedomBox logo on about page
  * help: Remove the duplicate index URL and menu item
  * firewall: Resize the info table to full width
  * Increase language selection form to full width
  * first_setup: Remove unnecessary content sizing
  * first_boot: Remove unnecessary content sizing
  * diagnostics: Remove unnecessary content sizing
  * frontpage: Fix card sizing

  [ Johannes Keyser ]
  * Translated using Weblate (German)

  [ Joseph Nuthalapati ]
  * Translated using Weblate (Telugu)
  * mediawiki: Make private mode and public registrations mutually exclusive
  * mediawiki: Image uploads: improve logic and add functional tests
  * first-setup: Automatically expand root partition

  [ kotibannu541 ]
  * Translated using Weblate (Telugu)

  [ Nikhil Sankesa ]
  * Translated using Weblate (Telugu)

  [ Nikhil501 ]
  * Translated using Weblate (Telugu)

  [ Sandeepbasva ]
  * Translated using Weblate (Telugu)

  [ James Valleroy ]
  * mediawiki: Untabify template

  [ Doma Gergő ]
  * Translated using Weblate (Hungarian)

  [ Manish Tripathy ]
  * Apply new card based design

 -- James Valleroy <jvalleroy@mailbox.org>  Mon, 18 Jun 2018 20:36:30 -0400

plinth (0.31.0) unstable; urgency=medium

  [ Pavel Borecki ]
  * Translated using Weblate (Czech)

  [ advocatux ]
  * Translated using Weblate (Spanish)

  [ Igor ]
  * Translated using Weblate (Russian)

  [ Johannes Keyser ]
  * Translated using Weblate (German)

  [ Sciumedanglisc ]
  * Translated using Weblate (Italian)

  [ Gayathri Das ]
  * Translated using Weblate (Hindi)

  [ Robert Pollak ]
  * Translated using Weblate (German)

  [ Hemanth Kumar Veeranki ]
  * Translated using Weblate (Telugu)
  * Added an option to enable/disable private mode in mediawiki

  [ Petter Reinholdtsen ]
  * Translated using Weblate (Norwegian Bokmål)

  [ Allan Nordhøy ]
  * Translated using Weblate (Norwegian Bokmål)

  [ Sunil Mohan Adapa ]
  * searx: Don't depend on libapache2-mod-proxy-uwsgi

  [ Joseph Nuthalapati ]
  * users: Fix user permissions not being saved
  * users: internationalize a string
  * mediawiki: Run update script for 1.30 upgrade
  * shortcuts: Fix urls for ikiwiki shortcuts

  [ James Valleroy ]
  * mediawiki: Handle missing config lines for private mode

 -- James Valleroy <jvalleroy@mailbox.org>  Mon, 04 Jun 2018 18:16:00 -0400

plinth (0.30.0) unstable; urgency=medium

  [ Igor ]
  * Translated using Weblate (Russian)

  [ Sciumedanglisc ]
  * Translated using Weblate (Italian)

  [ Allan Nordhøy ]
  * Translated using Weblate (Norwegian Bokmål)

  [ danielwine ]
  * Translated using Weblate (Hungarian)

  [ Gayathri Das ]
  * Translated using Weblate (Hindi)

  [ Joseph Nuthalapati ]
  * setup: Remove unavailable as a state in setup_helper

 -- James Valleroy <jvalleroy@mailbox.org>  Mon, 21 May 2018 17:15:47 -0400

plinth (0.29.1) unstable; urgency=high

  [ Pavel Borecki ]
  * Translated using Weblate (Czech)

  [ advocatux ]
  * Translated using Weblate (Spanish)

  [ Sunil Mohan Adapa ]
  * security: Fix issue with Plinth locked out from sudo

 -- James Valleroy <jvalleroy@mailbox.org>  Tue, 08 May 2018 05:20:45 -0400

plinth (0.29.0) unstable; urgency=high

  [ Pavel Borecki ]
  * Translated using Weblate (Czech)

  [ advocatux ]
  * Translated using Weblate (Spanish)

  [ Johannes Keyser ]
  * Translated using Weblate (German)

  [ Allan Nordhøy ]
  * Translated using Weblate (Norwegian Bokmål)

  [ Hemanth Kumar Veeranki ]
  * Add an option to enable/disable public registrations in mediawiki

  [ Joseph Nuthalapati ]
  * mediawiki: enable/disable public registrations - refactoring & tests
  * security: Allow console login access to user plinth
  * tt-rss: Skip the check for SELF_URL_PATH

  [ Sciumedanglisc ]
  * Translated using Weblate (Italian)

  [ Sunil Mohan Adapa ]
  * searx: Fix issue with uwsgi crashing

 -- James Valleroy <jvalleroy@mailbox.org>  Mon, 07 May 2018 18:45:02 -0400

plinth (0.28.0) unstable; urgency=medium

  [ Sunil Mohan Adapa ]
  * Add locale for Lithuanian (lt)

  [ Sciumedanglisc ]
  * Translated using Weblate (Italian)

  [ Pavel Borecki ]
  * Translated using Weblate (Czech)

  [ Igor ]
  * Translated using Weblate (Russian)

  [ advocatux ]
  * Translated using Weblate (Spanish)

  [ Johannes Keyser ]
  * Translated using Weblate (German)
  * setup: disable install button for currently unavailable apps

  [ Allan Nordhøy ]
  * Translated using Weblate (Norwegian Bokmål)

  [ Joseph Nuthalapati ]
  * Translated using Weblate (Telugu)

  [ ikmaak ]
  * Translated using Weblate (Dutch)

  [ James Valleroy ]
  * Bump Standards-Version to 4.1.4

 -- James Valleroy <jvalleroy@mailbox.org>  Mon, 23 Apr 2018 21:03:39 -0400

plinth (0.27.0) unstable; urgency=medium

  [ Sciumedanglisc ]
  * Translated using Weblate (Italian)

  [ Pavel Borecki ]
  * Translated using Weblate (Czech)

  [ Igor ]
  * Translated using Weblate (Russian)

  [ advocatux ]
  * Translated using Weblate (Spanish)

  [ ikmaak ]
  * Translated using Weblate (Dutch)
  * Translated using Weblate (German)

  [ Allan Nordhøy ]
  * Translated using Weblate (Norwegian Bokmål)

  [ James Valleroy ]
  * snapshot: Disable python formatting for description
  * debian: Move Lintian source-level overrides to preferred location
  * debian: Bump debhelper compat version to 11
  * debian: Use https for copyright format url
  * debian: Bump standards version to 4.1.3
  * debian: Remove unused lintian override
  * middleware: Skip 'installed' message for essential apps
  * snapshot: Don't increment version
  * snapshot: Clarify form label and help text
  * snapshot: Format code with yapf

  [ Johannes Keyser ]
  * Translated using Weblate (German)

  [ Максим Якимчук ]
  * Translated using Weblate (Ukrainian)

  [ Jonny Birkelund ]
  * Translated using Weblate (Norwegian Bokmål)

  [ Joseph Nuthalapati ]
  * users: Fix admin group appearing twice in permissions
  * apps: Fix app names and short descriptions not being translated
  * snapshots: Move manual page link to the index page
  * snapshots: Fix tests broken by UI changes
  * language: Fix tests broken by recent feature
  * tests: Improve waiting for installation and configuration
  * Fix tests for firstboot, users and groups
  * tests: snapshots: Remove find_by_value usages
  * test: sharing: Fix tests that check text in English
  * tor: Make tests independent of language
  * tests: Recover from server restart during installation
  * tests: Fix tests depending on language being English
  * tests: Fix delete_user fixture
  * UI: Fix progress bar not appearing
  * snapshots: Fix for permissions issue when updating configuration

  [ Shubham Agarwal ]
  * snapper: enable/diable apt snapshots

 -- James Valleroy <jvalleroy@mailbox.org>  Mon, 09 Apr 2018 19:34:05 -0400

plinth (0.26.0) unstable; urgency=high

  [ 关羽 ]
  * Translated using Weblate (Chinese (Simplified))

  [ Igor ]
  * Translated using Weblate (Russian)

  [ Pavel Borecki ]
  * Translated using Weblate (Czech)

  [ Dietmar ]
  * Translated using Weblate (German)

  [ anonymous ]
  * Translated using Weblate (German)

  [ Allan Nordhøy ]
  * Translated using Weblate (Norwegian Bokmål)

  [ Joseph Nuthalapati ]
  * snapshots: Update description
  * searx: Rewrite url from /searx to /searx/
  * manual: Link to manual from each service
  * manual: Fix manual page links for tor and power templates

  [ Petter Reinholdtsen ]
  * Translated using Weblate (Norwegian Bokmål)

  [ Robert Martinez ]
  * Translated using Weblate (German)

  [ Sunil Mohan Adapa ]
  * Workaround security issues in django-axes
  * ssh, avahi, apache: Fix default value for setup arguments
  * ssh: Add comment about regenerating SSH keys
  * apache: Only regenerate snake oil cert when needed
  * apache: Explicitly enable the latest version of PHP module
  * apache: Increase module version number to fix php7.2

  [ danielwine ]
  * Translated using Weblate (Hungarian)

  [ Luis A. Arizmendi ]
  * Translated using Weblate (Spanish)

  [ Sciumedanglisc ]
  * Translated using Weblate (Italian)

  [ Johannes Keyser ]
  * Translated using Weblate (German)

  [ James Valleroy ]
  * Update doc-base for current html manual file

 -- James Valleroy <jvalleroy@mailbox.org>  Mon, 26 Mar 2018 20:18:57 -0400

plinth (0.25.0) unstable; urgency=medium

  [ Pavel Borecki ]
  * Translated using Weblate (Czech)

  [ danielwine ]
  * Translated using Weblate (Hungarian)

  [ Allan Nordhøy ]
  * Translated using Weblate (Norwegian Bokmål)

  [ Luis A. Arizmendi ]
  * Translated using Weblate (Spanish)

  [ Joseph Nuthalapati ]
  * coquelicot: Rename Plinth to FreedomBox in license headers
  * functional-tests: Merge plinth-tester into plinth
  * searx: Add basic functional tests
  * snapshots: Refactoring and indentation changes
  * Translated using Weblate (Telugu)
  * ttrss: update client apps
  * sharing: Update description
  * sharing: CSS styling fixes and text changes

  [ James Valleroy ]
  * infinoted: Always check ownership of cert files in setup

  [ Алексей Докучаев ]
  * Translated using Weblate (Russian)

  [ Igor ]
  * Translated using Weblate (Russian)

  [ Sunil Mohan Adapa ]
  * doc: Fix generation of HTML fragment
  * users: Generalize styling for multi-select widget
  * sharing: Finish implementation
  * sharing: Add functional tests
  * Support Django 2.0

  [ Shubham Agarwal ]
  * snapshots: Add submenu section in UI

  [ Prachi ]
  * sharing: Add app to share disk folders using various protocols

 -- James Valleroy <jvalleroy@mailbox.org>  Mon, 12 Mar 2018 18:40:31 -0400

plinth (0.24.0) unstable; urgency=medium

  [ Joseph Nuthalapati ]
  * Add file-sharing application Coquelicot to FreedomBox
  * Translated using Weblate (Telugu)
  * mediawiki: Allow shortcut to be publicly visible on front page
  * clients: Add and correct Client Apps
  * api: fix icon_url
  * searx: New app for Searx metasearch engine

  [ Pavel Borecki ]
  * Translated using Weblate (Czech)

  [ Allan Nordhøy ]
  * Translated using Weblate (Chinese (Simplified))
  * Translated using Weblate (Norwegian Bokmål)

  [ Sunil Mohan Adapa ]
  * Rename Plinth to FreedomBox in various places
  * debian: Update copyright to FreedomBox Authors
  * setup.py: Update website to freedombox.org
  * Add locale for Hungarian (hu)
  * locale: Update the language selection form
  * config: Remove language selection from config page
  * Don't use async for method parameters
  * searx: Increase the secret key length to 64 bytes

  [ danielwine ]
  * Translated using Weblate (Hungarian)

  [ Sai Kiran Naragam ]
  * locale: Anonymous users can set preferred language
  * locale: Adds preferred language for logged in user

  [ Luis A. Arizmendi ]
  * Translated using Weblate (Spanish)

  [ Johannes Keyser ]
  * Translated using Weblate (German)
  * matrixsynapse: Fix mail attribute for ldap login

 -- James Valleroy <jvalleroy@mailbox.org>  Mon, 26 Feb 2018 18:22:23 +0100

plinth (0.23.0) unstable; urgency=medium

  [ Sunil Mohan Adapa ]
  * Fetch latest manual from wiki
  * Translated using Weblate (Telugu)
  * snapshot: Enable Delete All only with non-default snapshots

  [ Joseph Nuthalapati ]
  * jsxc: consistent url format
  * Translated using Weblate (Telugu)
  * sso: Increase timeout to 60 minutes
  * YAPF formatting for actions/auth_pubtkt
  * transmission: Add .png logo
  * snapshot: Delete All should skip currently active snapshot
  * config: Move the method get_hostname to __init__.py
  * snapshots: Refactoring and text changes
  * snapshots: Increment version to 2

  [ drashti kaushik ]
  * Translated using Weblate (Gujarati)

  [ uday17 ]
  * Translated using Weblate (Telugu)

  [ Sandeepbasva ]
  * Translated using Weblate (Telugu)

  [ kotibannu541 ]
  * Translated using Weblate (Telugu)

  [ Arshadashu ]
  * Translated using Weblate (Telugu)

  [ Nikhil Sankesa ]
  * Translated using Weblate (Telugu)

  [ sandeepgurram ]
  * Translated using Weblate (Telugu)

  [ prudhvi ]
  * Translated using Weblate (Telugu)

  [ chilumula vamshi krishna ]
  * Translated using Weblate (Telugu)

  [ pranava pari ]
  * Translated using Weblate (Telugu)

  [ Nikhil501 ]
  * Translated using Weblate (Telugu)

  [ Michal Čihař ]
  * Translated using Weblate (Telugu)

  [ Johannes Keyser ]
  * Translated using Weblate (German)

  [ anil kukmar soma ]
  * Translated using Weblate (Telugu)

  [ Pavel Borecki ]
  * Translated using Weblate (Czech)

  [ Vikas Singh ]
  * Font: Change Helvetica to Lato
  * theme: Update CSS to use Lato font

  [ Aakanksha Saini ]
  * Snapper: Modify configurations to reduce disk usage

  [ James Valleroy ]
  * Add fonts-lato as dependency
  * Update translation strings
  * Add lintian override for symlink to Lato font file

 -- James Valleroy <jvalleroy@mailbox.org>  Mon, 12 Feb 2018 19:17:31 -0500

plinth (0.22.0) unstable; urgency=medium

  [ Drashti Kaushik ]
  * Translated using Weblate (Gujarati)
  * Translated using Weblate (Hindi)

  [ Igor ]
  * Translated using Weblate (Russian)

  [ Ikmaak ]
  * Translated using Weblate (Dutch)

  [ Joseph Nuthalapati ]
  * Translated using Weblate (Telugu)
  * ci: Replace CircleCI configuration with GitLab CI configuration
  * firstboot: Fix caching issue in collecting first_boot steps
  * HACKING: Commands to run a single test method, class or module
  * first_setup: UX improvements for the first setup page
  * matrix-synapse: Fix YAML format issues.

  [ Pavel Borecki ]
  * Translated using Weblate (Czech)

  [ Sunil Mohan Adapa ]
  * Add locale for Ukrainian (uk)
  * ci: Update badge to use Gitlab CI instead of Circle CI
  * Update Github URLs with Salsa URLs
  * tor: Ensure that is-enabled status is show properly

  [ Vikas Singh ]
  * actions: Allow not printing error when an action fails

 -- Sunil Mohan Adapa <sunil@medhas.org>  Tue, 30 Jan 2018 14:41:25 +0530

plinth (0.21.0) unstable; urgency=medium

  [ Aakanksha Saini ]
  * navigation bar: change label 'Configuration' to 'System'
  * storage: Removed beta warning for expanding partition
  * groups: Consistent listing of groups
  * syncthing: Restrict administration to users in group syncthing

  [ Allan Nordhøy ]
  * Spelling: configuration, log in, wiki

  [ Johannes Keyser ]
  * doc: update HACKING, CONTRIBUTING and INSTALL information
  * help: Show menu on smaller screens also

  [ Joseph Nuthalapati ]
  * Complete some of the pending changing in renaming some files to .md

  [ Shubham Agarwal ]
  * diagnostics: Enable button when enabled but not running

  [ Sunil Mohan Adapa ]
  * openvpn: Upgrade to the new Debian way
  * Add explicit dependency on e2fsprogs (Closes: #887223).

 -- James Valleroy <jvalleroy@mailbox.org>  Mon, 15 Jan 2018 15:07:03 -0500

plinth (0.20.0) unstable; urgency=high

  [ James Valleroy ]
  * bind: Rework getting and changing config
  * bind: Don't use forwarders by default

  [ Johannes Keyser ]
  * ejabberd: Remove redundant button Client Apps
  * ejabberd: Minor description cleanups

  [ Joseph Nuthalpati ]
  * mediawiki: Add wiki application

  [ Sunil Mohan Adapa ]
  * users: Make sure first run actually works
  * bind: Add information about current utility
  * storage: Make tests run on special filesystems

 -- James Valleroy <jvalleroy@mailbox.org>  Mon, 01 Jan 2018 15:04:02 -0500

plinth (0.19.0) unstable; urgency=medium

  [ James Valleroy ]
  * users: Use own copy of ldapscripts config
  * users: Handle upgrade for ldapscripts config
  * vagrant: Avoid debconf prompts while provisioning
  * Bump standards version, no changes needed

  [ John McCann ]
  * ejabberd: Use dynamic reload after enabling/disabling MAM

  [ Joseph Nuthalapati ]
  * Add framework for user groups per application
  * groups: User permissions for access to apps based on LDAP groups
  * Fixes for user groups
  * Fix failing root tests
  * Suppress unnecessary logging in cfg tests
  * users: tests: restore previous value of restricted access
  * snapshots: Button to delete all snapshots
  * snapshots: Minor refactoring
  * manual: Make manual available as a PDF download
  * manual: Download can serve either pdf or pdf.gz file

  [ Sunil Mohan Adapa ]
  * Update yapf configuration for simplicity
  * Update HACKING file about coding standard tools
  * clients: Minor styling fixes
  * clients: Update icons to be 32x32 consistently
  * api: Update for clarity (API breaking change)
  * clients: Cleanup framework
  * clients: Update all manifest due to use updated framework
  * users: Add a note about using separate first setup action
  * help: Don't uncompress the PDF manual

  [ Hanisha P ]
  * minetest: Show domain information for users to connect to minetest
  * Option to enable/disble automatic timeline snapshots

 -- James Valleroy <jvalleroy@mailbox.org>  Mon, 18 Dec 2017 17:16:58 -0500

plinth (0.18.1) unstable; urgency=high

  * Re-upload with higher urgency (to unblock django-axes 3.0.3).

 -- James Valleroy <jvalleroy@mailbox.org>  Mon, 04 Dec 2017 23:10:37 -0500

plinth (0.18.0) unstable; urgency=low

  [ James Valleroy ]
  * Add shadowsocks client with socks5 proxy.

  [ Joseph Nuthalapati ]
  * config: Avoid sending domain_added signal for empty domain.
  * Override monkey-patched LoginView from django-axes 3.0.3.
  * Make Plinth depend on django-axes 3.0.3 or later.
  * sso: Fixes for regressions after adding captcha and axes.
  * sso: Fix conflict between urls of sso and captcha.
  * transmission: Fix sso not being enabled.
  * Add client information for Matrix Synapse and Syncthing.
  * Add icons for desktop applications and Apple App store.

  [ Prachi Srivastava ]
  * avahi: Add service for freedombox discovery.
  * Add fields to the api response.
  * Add client information for modules.

  [ Sunil Mohan Adapa ]
  * shadowsocks: Add more ciphers.
  * service: Add missing restart action.
  * avahi: Update FreedomBox service file.

  [ Hritesh Gurnani ]
  * Reduce OS icons size for clients.

 -- James Valleroy <jvalleroy@mailbox.org>  Mon, 04 Dec 2017 20:14:41 -0500

plinth (0.17.0) unstable; urgency=medium

  [ Joseph Nuthalapati ]
  * transmission: Enable Single Sign On.
  * cockpit: Add short description to frontpage shortcut.

  [ Allan Nordhøy ]
  * fail2ban: Spelling "Fail2ban" and sentence structure.

  [ Ravi Bolla ]
  * config: Refactor config.py into views and form.

  [ James Valleroy ]
  * Removed old changelog.

 -- James Valleroy <jvalleroy@mailbox.org>  Mon, 20 Nov 2017 18:43:17 -0500

plinth (0.16.0) unstable; urgency=medium

  [ Federico Ceratto ]
  * Switched to native package.

 -- James Valleroy <jvalleroy@mailbox.org>  Mon, 06 Nov 2017 20:51:58 -0500

plinth (0.15.3+ds-1) unstable; urgency=high

  [ James Valleroy ]
  * Switch from gir1.2-networkmanager-1.0 to gir1.2-nm-1.0 (Closes: #862758).
    Thanks to Michael Biebl.
  * Bump standards version to 4.1.1.
  * New upstream version 0.15.3 (Closes: #877371).
  * Add patch to skip letsencrypt tests that require root privileges.
  * Cleanup disks module (renamed to storage).
  * Add patch with workaround for login issues.
  * Add myself to uploaders.

  [ Sunil Mohan Adapa ]
  * Break older version of freedombox-setup (<< 0.11~)
  * Bump Django version to 1.11

  [ Joseph Nuthalapati ]
  * Add new dependencies - axes and captcha

 -- James Valleroy <jvalleroy@mailbox.org>  Sat, 21 Oct 2017 14:14:00 -0400

plinth (0.15.2+ds-1) unstable; urgency=medium

  [ James Valleroy ]
  * Cleanup config for removed modules (Closes: #876627).
  * New upstream version 0.15.2 (Closes: #876640).
  * Add python3-configobj depend.

 -- Federico Ceratto <federico@debian.org>  Mon, 25 Sep 2017 15:03:35 +0100

plinth (0.15.1+ds-1) unstable; urgency=medium

  [ James Valleroy ]
  * Sort dependency list for essential modules (Closes: #872541).
  * Bump standards version to 4.0.1.

  [ Federico Ceratto ]
  * New upstream version 0.15.1

 -- Federico Ceratto <federico@debian.org>  Sat, 23 Sep 2017 11:35:41 +0100

plinth (0.14.0+ds-1) unstable; urgency=medium

  [ James Valleroy ]
  * New upstream version 0.14.0.
  * Refresh patches.

 -- Sunil Mohan Adapa <sunil@medhas.org>  Thu, 20 Apr 2017 19:48:03 +0530

plinth (0.13.1+ds-1) unstable; urgency=medium

  [ James Valleroy ]
  * Disable shaarli module, package removed from Debian.
  * New upstream version 0.13.1.
  * Update paths for jsxc symlinks.
  * Remove configuration for obsolete xmpp module.

 -- Federico Ceratto <federico@debian.org>  Sun, 22 Jan 2017 21:48:59 +0000

plinth (0.12.0+ds-1) unstable; urgency=medium

  [ James Valleroy ]
  * Exclude new symlink in upstream source.
  * New upstream version 0.12.0.
  * Remove patches that have been merged upstream.
  * Rearrange copyright file with more general license at the top.
  * Move plinth into web section.
  * Update symlinks for jsxc 3.0.0.

 -- Federico Ceratto <federico@debian.org>  Sat, 10 Dec 2016 18:42:29 +0100

plinth (0.11.0+ds-1) unstable; urgency=medium

  [ James Valleroy ]
  * New upstream version 0.11.0.
  * Replace python3-yaml dependency with python3-ruamel.yaml.
  * Add python3-apt dependency.
  * Add patch to fix permissions and use new setup command (Closes: #837206).
  * Add patch to include xmpp module static files in build.
  * Add links for jsxc static files. Workaround for #838183.
  * Remove symlinks from source package.

  [ Sunil Mohan Adapa ]
  * Automatically add essential packages to depends (Closes: #837332).

 -- Federico Ceratto <federico@debian.org>  Mon, 26 Sep 2016 14:52:36 +0100

plinth (0.10.0-1) unstable; urgency=medium

  [ James Valleroy ]
  * New upstream version 0.10.0.
  * Bump minimum required python3-django to 1.10.

 -- Federico Ceratto <federico@debian.org>  Sun, 21 Aug 2016 13:07:54 +0100

plinth (0.9.4-2) unstable; urgency=medium

  [ James Valleroy ]
  * Add breaks/replaces on freedombox-setup << 0.9.2~ (Closes: #829743).

 -- Federico Ceratto <federico@debian.org>  Sat, 16 Jul 2016 14:55:37 +0100

plinth (0.9.4-1) unstable; urgency=medium

  [ James Valleroy ]
  * New upstream version 0.9.4.
  * Remove init script override. Init script was removed from upstream.
  * Drop packagekit dependency. No longer required by upstream.
  * Drop gir1.2-packagekitglib-1.0 depend and build-depend.

 -- Federico Ceratto <federico@debian.org>  Fri, 24 Jun 2016 22:02:54 +0100

plinth (0.9.2-1) unstable; urgency=medium

  [ James Valleroy ]
  * New upstream version 0.9.2.

  [ Petter Reinholdtsen ]
  * Added d/gbp.conf to enforce the user of pristine-tar.
  * Adjusted d/copyright to make sure license names are unique.  Thanks lintian.
  * Updated Standards-Version from 3.9.6 to 3.9.8.

 -- Petter Reinholdtsen <pere@debian.org>  Wed, 25 May 2016 07:16:08 +0000

plinth (0.9.1-1) unstable; urgency=low

  [ James Valleroy ]
  * New upstream version 0.9.1.
  * Add python3-requests as dependency and build-dep.

 -- Federico Ceratto <federico@debian.org>  Sat, 02 Apr 2016 16:53:42 +0100

plinth (0.8.2-1) unstable; urgency=low

  [ James Valleroy ]
  * New upstream version 0.8.2.

 -- Federico Ceratto <federico@debian.org>  Fri, 26 Feb 2016 19:51:37 +0000

plinth (0.8.1-1) unstable; urgency=low

  [ James Valleroy ]
  * Skip filter-pristine-tar step for new upstream.
  * New upstream version 0.8.1.
  * Add docbook-utils as build dependency.
  * Add packagekit as dependency.

 -- Federico Ceratto <federico@debian.org>  Tue, 16 Feb 2016 18:38:53 +0000

plinth (0.7.2-1) unstable; urgency=low

  [ James Valleroy ]
  * New upstream version 0.7.2.
  * Remove patch to enable javascript-common, fixed upstream.

 -- Federico Ceratto <federico@debian.org>  Fri, 25 Dec 2015 13:47:03 +0000

plinth (0.7.1-1) unstable; urgency=low

  [ James Valleroy ]
  * New upstream version 0.7.1.
  * Remove patch to fix config test, fixed upstream.
  * Refresh patch.
  * Add gettext as build dependency.
  * Disable restore module, node-restore package not available in Debian yet.

  [ Sunil Mohan Adapa ]
  * Remove Django HTMLParser workaround as it is no longer need.
  * Add javascript-common as dependency as we are enabling it during setup.

  * Update package description (Closes: #804753)

 -- Federico Ceratto <federico@debian.org>  Sat, 12 Dec 2015 15:12:48 +0000

plinth (0.6-1) unstable; urgency=low

  [ Nick Daly ]
  * Uploaded new version.

  [ James Valleroy ]
  * New upstream version 0.6.
  * Drop obsolete documentation patch.
  * Add dblatex and xmlto as build dependencies, for manual. Drop pandoc.
  * Add network-manager, ppp, pppoe, and python3-psutil as dependencies.
  * Remove old TODO from docs.
  * Add patch to workaround django 1.7 issue with python 3.5.
  * Add patch to fix failing plinth config test.
  * Add gir1.2-networkmanager-1.0 and python3-psutil also as build-depends.
  * Cleanup installation documenation.

 -- Nick Daly <Nick.M.Daly@gmail.com>  Fri, 16 Oct 2015 22:57:10 -0500

plinth (0.5-1) unstable; urgency=low

  [ Nick Daly ]
  * Package new upstream version 0.5.

  [ James Valleroy ]
  * Add augeas-tools, gir1.2-glib-2.0, gir1.2-networkmanager-1.0, ldapscripts,
    python3-augeas, and python3-django-stronghold as dependencies.
  * Disable "packages" module when upgrading.
  * Remove patches for python-networkmanager (obsolete) and ikiwiki
    (upstreamed).
  * Add patch to skip privileged actions test while building.
  * Add some build-depends needed for tests.

  [ James Valleroy ]
  * New upstream version 0.4.5.
  * Remove patch that has been upstreamed.
  * Add new patch to remove python-networkmanager dependency, because
    python3-networkmanager package is not available in Debian yet. The networks
    module is disabled for now.
  * Enable systemd service file.
  * Add new patch to enable javascript-common apache conf in plinth setup.
  * Add new patch to require ikiwiki module to install some of ikiwiki's
    recommends that are needed for compiling wikis.

  [ Sunil Mohan Adapa ]
  * Add python3-yaml as dependency.
  * Add lintian override for extra apache configuration.
  * Update Debian copyright file.

 -- Nick Daly <Nick.M.Daly@gmail.com>  Sun, 02 Aug 2015 17:14:50 -0500

plinth (0.4.4-1) unstable; urgency=low

  [ Sunil Mohan Adapa ]
  * New upstream version 0.4.4.  Closes: #769328, #755619, #765916,
    #768666, #737456, #741919.
  * Update dependencies as per upstream changes.
  * Require Django 1.7 reflecting upstream changes.
  * Remove patches that have been upstreamed.
  * Update standards version to 3.9.6.
  * Properly remove obsolete module configuration.
  * Remove upstream install documentation.

 -- Bdale Garbee <bdale@gag.com>  Tue, 13 Jan 2015 22:25:07 +1300

plinth (0.4.1-1) unstable; urgency=low

  [ Sunil Mohan Adapa ]
  * New upstream version 0.4.1.
  * Remove install override which is no longer required. Upstream
    does not contain images with executable permissions anymore.
  * Remove patch for changing paths which is no longer necessary.
  * Change upstream URLs to point to github.com/freedombox.
  * Update license information. Remove information about files no
    longer present in upstream.
  * Remove link to configuration file no longer necessary due to
    upstream changes.
  * Remove debian/clean no longer necessary.
  * Build package as Python 3 package. Upstream migrated to Python 3.
  * Fix issue with cleaning the package after build.

 -- Petter Reinholdtsen <pere@debian.org>  Sun, 02 Nov 2014 17:20:26 +0000

plinth (0.3.2.0.git.20140829-1) unstable; urgency=high

  * Updated to new git version from Nick Daly based on commit
    250b0100aab236fcf9dfa65eccf656fe037f9422.
    - Fixes broken web pages (Closes: #754117).
  * Updated patch program-paths.diff to include actions_dir setting,
    and drop now obsolete patch actions-path.diff.

 -- Petter Reinholdtsen <pere@debian.org>  Sat, 30 Aug 2014 08:26:06 +0200

plinth (0.3.2.0.git.20140621-1) unstable; urgency=medium

  * Updated to new git version from Nick Daly based on commit
    af08066cafefb5d10304b7d8b22ed1f18c4df6d0.
    - Drop now obsolete patch drop-firewalld-services.diff.

 -- Petter Reinholdtsen <pere@debian.org>  Sat, 21 Jun 2014 20:39:30 +0200

plinth (0.3.2.0.git.20140614-3) unstable; urgency=medium

  * Add libjs-twitter-bootstrap as binary dependency in addition to
    being a build dependency.

 -- Petter Reinholdtsen <pere@debian.org>  Sun, 15 Jun 2014 23:38:57 +0200

plinth (0.3.2.0.git.20140614-2) unstable; urgency=low

  * Update dependencies, drop python-cheetah and python-simplejson,
    which are no longer used, and add python-bootstrapform needed to
    show the first page.

 -- Petter Reinholdtsen <pere@debian.org>  Sat, 14 Jun 2014 08:51:34 +0200

plinth (0.3.2.0.git.20140614-1) unstable; urgency=low

  * Updated to new git version from Nick Daly based on commit
    a01ef055beab017fcd77ca9da7cab6fe01eeffbe.
  * Add build-depend on libjs-twitter-bootstrap, now needed to
    build documentation.
  * Add new patch drop-firewalld-services.diff to remove firewalld
    service definitions now available in firewalld version 0.3.10-1
    (Closes: #750927).

 -- Petter Reinholdtsen <pere@debian.org>  Sat, 14 Jun 2014 00:30:42 +0200

plinth (0.3.2.0.git.20140504-2) unstable; urgency=low

  * Drop python-contract dependency.  It is not used any more.
  * Add python-django as binary dependency on request from Nick Daly.

 -- Petter Reinholdtsen <pere@debian.org>  Mon, 05 May 2014 13:27:27 +0200

plinth (0.3.2.0.git.20140504-1) unstable; urgency=low

  * Updated to new git version from Nick Daly based on commit
    d7a323512073cea9e4ee5a1cd91870a9f04959a6.
    - Move firewall setup from freedombox-setup to plinth.
  * Add Sunil and Nick as uploaders.

 -- Petter Reinholdtsen <pere@debian.org>  Sun, 04 May 2014 09:53:25 +0200

plinth (0.3.1.git.20140327-1) unstable; urgency=low

  * New upstream version 0.3.1.git.20140327.

 -- Petter Reinholdtsen <pere@debian.org>  Thu, 27 Mar 2014 10:29:36 +0100

plinth (0.3.1.git.20140304-1) unstable; urgency=low

  * Add sudo as a run time dependency, to make sure the privileged
    commands work.
  * Update Standards-Version from 3.9.4 to 3.9.5.  No changes needed.
  * Create plinth user with /var/lib/plinth as home directory, to keep
    lintian happy.

 -- Petter Reinholdtsen <pere@debian.org>  Sat, 08 Mar 2014 22:25:32 +0100

plinth (0.3.0.0.git.20131229-1) unstable; urgency=low

  * Updated to new git version from Nick Daly based on commit
    cb9ca1b86c7b7440e87b6d5b65ab6ccf51f760cf .
    - Remove patch correct-issue-tracker.diff now included upstream.
    - Updated patches actions-path.diff and program-paths.diff to match
      changes done upstream.
  * Updated copyright file with more details using the new upstream
    LICENSES file.

 -- Petter Reinholdtsen <pere@debian.org>  Sun, 29 Dec 2013 16:06:53 +0100

plinth (0.3.0.0.git.20131117-1) unstable; urgency=low

  * Updated to new git version from Nick Daly based on commit
    7f3b1a62c81f760da465497030b68d77139406d7.
    - Add new dependencies libjs-jquery and libjs-modernizr to plinth.
      Patch from James Valleroy.
    - Add new dependencies on python-passlib (>= 1.6.1) and python-bcrypt.
  * Remove now obsolete disable-override-config patch
  * Updated program-paths.diff patch to match new upstream source.
  * Add new patch actions-path.diff to use correct path to actions scripts.
  * Add new patch correct-issue-tracker.diff to use correct URL to current
    upstream github repository.

 -- Petter Reinholdtsen <pere@debian.org>  Sun, 17 Nov 2013 13:07:21 +0100

plinth (0.3.0.0.git.20131101-2) unstable; urgency=low

  * Rewrite config to get plinth starting out of the box.  New patches
    program-paths and disable-override-config.

 -- Petter Reinholdtsen <pere@debian.org>  Sat, 02 Nov 2013 07:54:37 +0100

plinth (0.3.0.0.git.20131101-1) unstable; urgency=low

  * Updated to new git version from Nick Daly based on commit
    b9b4e0a2ec21edc1b1f73cffc905463a96c18f25.
  * Drop patch install-actions-lib made obsolete by latest upstream
    changes.
  * Depend on pandoc-data | pandoc (<= 1.11.1-3) to make sure
    documentation can be built with the latest pandoc package in
    unstable.

 -- Petter Reinholdtsen <pere@debian.org>  Fri, 01 Nov 2013 13:14:41 +0100

plinth (0.3.0.0.git.20131028-1) unstable; urgency=low

  * Updated to new git version from Nick Daly based on commit
    0296a1a99cb1ad0a21729ea37fd53e171ee60614.
    - Drops local copies of javascript libraries also available from
      Debian packages.
  * Add new dependency python-contract needed by new upstream version.
  * Reduce the versioned python-withsqlite dependency from
    0.0.0~git.20130929-1 to 0.0.0~git.20130929, to also accept the
    0.0.0~git.20130929-1~pere.0 version currently available from the
    non-debian repo.
  * New patch install-actions-lib to fix install target (Upstream
    issue #41).

 -- Petter Reinholdtsen <pere@debian.org>  Wed, 30 Oct 2013 22:25:25 +0100

plinth (0.3.0.0.git.20131010-1) unstable; urgency=low

  * Updated to new git version from Nick Daly based on
    commit 5ec749af8e5cb2480556e6926e239972ac890b4c
  * Dropped patch debpathes now merged upstream.
  * Changed depend on python-withsqlite to (>= 0.0.0~git.20130929-1),
    making sure a version with support for more than one table in
    one sqlite file is available.

 -- Petter Reinholdtsen <pere@debian.org>  Thu, 10 Oct 2013 22:51:34 +0200

plinth (0.0.0~git.20130928-1) unstable; urgency=low

  * Updated to new git version from Nick Daly.
  * Drop patches keep-vendor-dir.diff, handle-unknown-users.diff,
    sudo-not-exmachina.diff and app-owncloud.diff now merged upstream.
  * Drop workaround for keep-vendor-dir.diff from rules file.

 -- Petter Reinholdtsen <pere@debian.org>  Sat, 28 Sep 2013 22:55:36 +0200

plinth (0.0.0~git.20130925-2) unstable; urgency=low

  * Depend on python-withsqlite (>= 0.0.0~git.20130915-2) to make sure a
    version with support for the check_same_thread constructor option is
    available.
  * New patch handle-unknown-users.diff to make sure unknown users
    are handled exactly like incorrect passwords when login fail.
  * New patch app-owncloud.diff to add owncloud support to Plinth.
  * Adjusted rules to make sure actions/* scripts are executable.

 -- Petter Reinholdtsen <pere@debian.org>  Fri, 27 Sep 2013 09:06:38 +0200

plinth (0.0.0~git.20130925-1) unstable; urgency=low

  [ Tzafrir Cohen ]
  * Initial release. (Closes: #722093)

  [ Petter Reinholdtsen ]
  * New patch keep-vendor-dir.diff to avoid removing directories that
    should survive the clean Makefile target.
  * Add workaround in rules addressing the problem caused by
    keep-vendor-dir.diff being applied after 'make clean' is executed.
  * New patch sudo-not-exmachina.diff to drop the exmachina dependency,
    and adjust binary dependencies and the debpathes patch to cope with
    this.  Drop dependency on augeas-tools, no longer used with this
    patch.
  * Set priority to optional, as the package do not conflict with anything.

 -- Petter Reinholdtsen <pere@debian.org>  Thu, 26 Sep 2013 09:14:54 +0200<|MERGE_RESOLUTION|>--- conflicted
+++ resolved
@@ -1,10 +1,3 @@
-<<<<<<< HEAD
-plinth (19.16~bpo10+1) buster-backports; urgency=medium
-
-  * Rebuild for buster-backports.
-
- -- James Valleroy <jvalleroy@mailbox.org>  Sun, 15 Sep 2019 09:36:27 -0400
-=======
 plinth (19.17) unstable; urgency=medium
 
   [ Pavel Borecki ]
@@ -28,7 +21,12 @@
   * doc: Fetch latest manual
 
  -- James Valleroy <jvalleroy@mailbox.org>  Mon, 23 Sep 2019 18:14:40 -0400
->>>>>>> aca0c65d
+
+plinth (19.16~bpo10+1) buster-backports; urgency=medium
+
+  * Rebuild for buster-backports.
+
+ -- James Valleroy <jvalleroy@mailbox.org>  Sun, 15 Sep 2019 09:36:27 -0400
 
 plinth (19.16) unstable; urgency=medium
 
