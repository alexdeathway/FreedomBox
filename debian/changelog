<<<<<<< HEAD
freedombox (20.18~bpo10+1) buster-backports; urgency=medium

  * Rebuild for buster-backports.

 -- James Valleroy <jvalleroy@mailbox.org>  Fri, 20 Nov 2020 18:01:52 -0500
=======
freedombox (20.18.1) unstable; urgency=medium

  [ Burak Yavuz ]
  * Translated using Weblate (Turkish)
  * Translated using Weblate (Turkish)

  [ Hetgyl ]
  * Translated using Weblate (French)
  * Translated using Weblate (French)
  * Translated using Weblate (French)
  * Translated using Weblate (French)
  * Translated using Weblate (French)
  * Translated using Weblate (French)
  * Translated using Weblate (French)
  * Translated using Weblate (French)
  * Translated using Weblate (French)
  * Translated using Weblate (French)
  * Translated using Weblate (French)
  * Translated using Weblate (French)

  [ Reg Me ]
  * Translated using Weblate (Dutch)
  * Translated using Weblate (Dutch)

  [ Oğuz Ersen ]
  * Translated using Weblate (Turkish)

  [ Thomas Vincent ]
  * Translated using Weblate (French)
  * Translated using Weblate (French)
  * Translated using Weblate (French)
  * Translated using Weblate (French)
  * Translated using Weblate (French)
  * Translated using Weblate (French)
  * Translated using Weblate (French)
  * Translated using Weblate (French)
  * Translated using Weblate (French)
  * Translated using Weblate (French)
  * Translated using Weblate (French)

  [ Petter Reinholdtsen ]
  * Translated using Weblate (Norwegian Bokmål)

  [ Joseph Nuthalapati ]
  * sso: Fix regression in auth-pubtkt configuration

  [ Dietmar ]
  * Translated using Weblate (German)
  * Translated using Weblate (Italian)

  [ Fioddor Superconcentrado ]
  * Translated using Weblate (Spanish)

  [ Diego Roversi ]
  * Translated using Weblate (Italian)

  [ ikmaak ]
  * Translated using Weblate (Dutch)

  [ Michael Breidenbach ]
  * Translated using Weblate (Swedish)

  [ James Valleroy ]
  * Translated using Weblate (French)
  * doc: Fetch latest manual

 -- James Valleroy <jvalleroy@mailbox.org>  Mon, 23 Nov 2020 18:37:38 -0500
>>>>>>> 45da955c

freedombox (20.18) unstable; urgency=medium

  [ Hetgyl ]
  * Translated using Weblate (French)

  [ Reg Me ]
  * Translated using Weblate (Dutch)
  * Translated using Weblate (Dutch)
  * Translated using Weblate (Dutch)
  * Translated using Weblate (Dutch)

  [ Joseph Nuthalapati ]
  * coverage: Omit files under tests/ directories
  * ci: Add --cov-config to the coverage command
  * openvpn: Cleanup easyrsa 2 to 3 upgrade code
  * openvpn: Function to detect ECC/RSA configuration
  * openvpn: ECC: Setup and Migration
  * openvpn: Remove explicit setup step
  * openvpn: Improve migrate_to_ecc template
  * openvpn: Remove opinion on which curve to use
  * openvpn: client configuration for RSA and ECC
  * gitlabci: Update Dockerfile and script

  [ Ralf Barkow ]
  * Translated using Weblate (German)

  [ Fioddor Superconcentrado ]
  * Translated using Weblate (Spanish)

  [ Matthias Dellweg ]
  * Enable dynamicdns module to handle IPv6

  [ Dietmar ]
  * Translated using Weblate (Italian)

  [ James Valleroy ]
  * locale: Update translation strings
  * doc: Fetch latest manual

 -- James Valleroy <jvalleroy@mailbox.org>  Mon, 16 Nov 2020 20:49:24 -0500

freedombox (20.17.1) experimental; urgency=medium

  [ Burak Yavuz ]
  * Translated using Weblate (Turkish)
  * Translated using Weblate (Turkish)

  [ Dietmar ]
  * Translated using Weblate (German)
  * Translated using Weblate (Italian)

  [ Joseph Nuthalapati ]
  * ci: Fix flake8 errors
  * pubtkt: Fix Python format language errors

  [ James Valleroy ]
  * debian: Rename source package to freedombox
  * doc: Fetch latest manual

 -- James Valleroy <jvalleroy@mailbox.org>  Sat, 07 Nov 2020 08:02:53 -0500

plinth (20.17~bpo10+1) buster-backports; urgency=medium

  * Rebuild for buster-backports.

 -- James Valleroy <jvalleroy@mailbox.org>  Thu, 05 Nov 2020 05:47:29 -0500

plinth (20.17) unstable; urgency=medium

  [ Fioddor Superconcentrado ]
  * package: i18n: Mark progress status strings for translation
  * networks: i18n: Mark string for translation on delete page
  * networks: i18n: Mark various strings for translation
  * notifications: i18n: Mark app names and extra data for translation
  * networks: css: Make button wider in network list
  * Translated using Weblate (Spanish)

  [ Sunil Mohan Adapa ]
  * backups: i18n: Mark form success messages for translation
  * doc: wikiparser: Fix issue with running parser outside doc/ dir
  * upgrades: Disable the option when not able to dist upgrade
  * ci: Split testing stages into smaller stages

  [ Coucouf ]
  * Translated using Weblate (French)
  * Translated using Weblate (French)

  [ Burak Yavuz ]
  * Translated using Weblate (Turkish)
  * Translated using Weblate (Turkish)

  [ Nikita Epifanov ]
  * Translated using Weblate (Russian)

  [ Jens Molgaard ]
  * Translated using Weblate (Danish)

  [ Petter Reinholdtsen ]
  * Translated using Weblate (Norwegian Bokmål)

  [ Praveen Illa ]
  * Translated using Weblate (Telugu)

  [ James Valleroy ]
  * Translated using Weblate (Danish)
  * ci: Run wikiparser doctests
  * wikiparser: Exit with return value 1 on test failure
  * upgrades: Add a setting to enable dist upgrade
  * locale: Update translation strings
  * doc: Fetch latest manual

  [ Michael Breidenbach ]
  * Translated using Weblate (German)
  * Translated using Weblate (Swedish)

  [ marklin0913 ]
  * Added translation using Weblate (Chinese (Traditional))

  [ Joseph Nuthalapati ]
  * mediawiki: Ensure password file is not empty
  * mediawiki: Add action to set domain name

  [ Dietmar ]
  * Translated using Weblate (German)
  * Translated using Weblate (Italian)

  [ Radek Pasiok ]
  * Translated using Weblate (Polish)

  [ Onurb ]
  * apache: setup uwsgi by default

 -- James Valleroy <jvalleroy@mailbox.org>  Mon, 02 Nov 2020 19:45:57 -0500

plinth (20.16~bpo10+1) buster-backports; urgency=medium

  * Rebuild for buster-backports.

 -- James Valleroy <jvalleroy@mailbox.org>  Thu, 22 Oct 2020 18:01:42 -0400

plinth (20.16) unstable; urgency=medium

  [ Oğuz Ersen ]
  * Translated using Weblate (Turkish)

  [ Burak Yavuz ]
  * Translated using Weblate (Turkish)
  * Translated using Weblate (Turkish)

  [ Nikita Epifanov ]
  * Translated using Weblate (Russian)

  [ Allan Nordhøy ]
  * Translated using Weblate (Norwegian Bokmål)
  * Translated using Weblate (Chinese (Simplified))
  * Translated using Weblate (Slovenian)
  * Translated using Weblate (Greek)
  * Translated using Weblate (Norwegian Bokmål)

  [ Veiko Aasa ]
  * diagnostics: Show low system memory notifications
  * notifications: Show severity level on every notification

  [ Coucouf ]
  * Translated using Weblate (French)

  [ James Valleroy ]
  * app: Add donation links in dropdown menu
  * debian: Add Brazilian Portuguese debconf templates translation
    (Closes: #972449)
    - Thanks to Adriano Rafael Gomes for the translation.
  * locale: Update translation strings
  * doc: Fetch latest manual

  [ Fioddor Superconcentrado ]
  * upgrades: Add status section showing version and upgrade status
  * diagnostics: Lazy format all diagnostic test strings properly
  * Translated using Weblate (Spanish)
  * help: Link to updates page when new version is available
  * updates: Eliminate delay and better status for manual upgrade

  [ Michael Breidenbach ]
  * Translated using Weblate (Swedish)

  [ Sunil Mohan Adapa ]
  * calibre: Add link to donation page
  * app: Make the donation button more prominent
  * calibre: Update group description to reflect 'using' app

 -- James Valleroy <jvalleroy@mailbox.org>  Mon, 19 Oct 2020 20:42:32 -0400

plinth (20.15~bpo10+1) buster-backports; urgency=medium

  * Rebuild for buster-backports.

 -- James Valleroy <jvalleroy@mailbox.org>  Thu, 08 Oct 2020 18:26:10 -0400

plinth (20.15) unstable; urgency=medium

  [ Coucouf ]
  * Translated using Weblate (French)
  * Translated using Weblate (French)
  * Translated using Weblate (French)
  * Translated using Weblate (French)

  [ Joseph Nuthalapati ]
  * bepasty: Change default permissions to 'read'
  * calibre: Add new e-book library app
  * calibre: Minor changes to app description
  * container: Handle edge cases with container update

  [ Fioddor Superconcentrado ]
  * HACKING: Add extra development requirements
  * CONTRIBUTING: Require flake8 compliance
  * Translated using Weblate (Spanish)
  * HACKING.md: Re-organised contents according to onboarding journey
  * Translated using Weblate (Spanish)

  [ Sunil Mohan Adapa ]
  * module_loader, web_framework: Update console log messages
  * dynamicdns: Drop unnecessary code to set app as enabled
  * pagekite: Don't announce unconfigured kite as a valid domain
  * pagekite: Don't update names module if not installed
  * tor: Don't check if enabled when not installed
  * tests: functional: Simplify calling the login helper
  * doc: Before fetching, drop all old to cleanup deleted pages/images
  * coturn: Don't handle certificates if not installed
  * quassel: Don't handle certificates if not installed
  * quassel: Fix minor typo
  * mumble: Store and use a single domain for TLS certificate setup
  * doc: dev: Link to list of potential apps from tutorial
  * coturn: Don't handle certificates if not installed
  * quassel: Don't handle certificates if not installed
  * users: Deal with admin user already existing during first boot
  * users: cosmetic: Yapf refactoring
  * *: Minor flake8 fixes
  * debian/control: Add sshpass as build dependency

  [ Michael Breidenbach ]
  * Translated using Weblate (Swedish)

  [ ssantos ]
  * Translated using Weblate (Portuguese)

  [ Phil Morrell ]
  * mumble: configure letsencrypt component

  [ Burak Yavuz ]
  * Translated using Weblate (Turkish)

  [ Petter Reinholdtsen ]
  * Translated using Weblate (Norwegian Bokmål)

  [ Veiko Aasa ]
  * ssh: action script: Require user credentials when editing ssh keys
  * users: Require admin credentials when creating or editing a user
  * container: Assign virtual network interface to trusted firewall zone

  [ James Valleroy ]
  * upgrades: Extend function to check for normal dist availability
  * upgrades: Detect and upgrade to next stable release
  * upgrades: Set a flag so interrupted dist-upgrade can be continued
  * upgrades: Check free space before dist-upgrade
  * locale: Update translation strings
  * doc: Fetch latest manual

 -- James Valleroy <jvalleroy@mailbox.org>  Mon, 05 Oct 2020 19:25:41 -0400

plinth (20.14.1~bpo10+1) buster-backports; urgency=high

  * Rebuild for buster-backports.

 -- James Valleroy <jvalleroy@mailbox.org>  Fri, 25 Sep 2020 06:26:43 -0400

plinth (20.14.1) unstable; urgency=high

  [ Burak Yavuz ]
  * Translated using Weblate (Turkish)

  [ Nikita Epifanov ]
  * Translated using Weblate (Russian)

  [ JC Staudt ]
  * minidlna: Fix typo DNLA -> DLNA

  [ Sunil Mohan Adapa ]
  * cockpit: Don't show home page icon to non-admin users
  * module_loader: Load/process all essential modules before others

  [ Petter Reinholdtsen ]
  * Translated using Weblate (Norwegian Bokmål)

  [ Dietmar ]
  * Translated using Weblate (German)

  [ Coucouf ]
  * Translated using Weblate (French)

  [ James Valleroy ]
  * doc: Fetch latest manual

 -- James Valleroy <jvalleroy@mailbox.org>  Wed, 23 Sep 2020 07:37:53 -0400

plinth (20.14~bpo10+1) buster-backports; urgency=high

  * Rebuild for buster-backports.

 -- James Valleroy <jvalleroy@mailbox.org>  Fri, 18 Sep 2020 14:07:17 -0400

plinth (20.14) unstable; urgency=high

  [ Fioddor Superconcentrado ]
  * Translated using Weblate (Spanish)
  * Translated using Weblate (Spanish)
  * sudo user needed for container
  * Branch-out
  * Specify machine
  * Fix typo
  * post-processor: Solve 1908 fixing the wiki links fix
  * Translated using Weblate (Spanish)
  * Translated using Weblate (Spanish)
  * jsxc, sharing: Add 'Learn more...' link for help pages
  * wireguard: Add 'Learn more...' link for help page
  * doc: wikiparser: Resolve URLs for locally available pages
  * HACKING.md: Instructions for container-related troubleshooting
  * i18n: Mark strings missed for translation
  * snapshots: Clarify description for disabling yearly snapshots

  [ Doma Gergő ]
  * Translated using Weblate (Hungarian)
  * Translated using Weblate (Hungarian)

  [ Sunil Mohan Adapa ]
  * upgrades: Minor isort fix
  * upgrades: Remove unused context variable
  * security: Don't show report button as part of backports notice
  * upgrades: security: Don't with the technical term 'backports' in UI
  * matrixsynapse: Allow upgrade to version 1.17
  * backups: Make app available by default
  * samba: cosmetic: Minor yapf fixes
  * container: unstable: Handle interface naming for systemd < 245
  * storage: Fix expanding partitions on GPT partition tables
  * matrixsynapse: Rename Riot to Element
  * ejabberd, mumble, wireguard: Update Apple app links
  * menu: Update documentation to clarify that icons can be files
  * frontpage: Fix documentation related to renamed parameter
  * bepasty: Make description a private variable
  * bepasty: Expand app description
  * bepasty: Tighten permissions on the uwsgi socket
  * infinoted, syncthing: Fix minor typo in a comment
  * bepasty: Add diagnostics tests on app URL
  * bepasty: Minor fixes
  * bepasty: tests: functional: Add a password before removing all
  * bepasty: Resize SVG to 512x512 for consistency with other icons
  * bepasty: Add "Snippet" in category/short description
  * bepasty: Update UI strings for permissions
  * bepasty: Require at least one permission on a password
  * bepasty: Simplify configuration file handling
  * js: Don't show running status on buttons pulled to right
  * diagnostics: Prevent showing running status on diagnostics menu item
  * help, networks: Clarify i18n different contexts for "Manual"
  * radicale: Stop service during backup and restore
  * radicale: tests: functional: Add test for backup/restore
  * doc: Recompile when parser script changes
  * doc: wikiparser: Handle processing instructions
  * doc: wikiparser: Fix attachment URLs in regular links
  * doc: wikiparser: When processing single pages, ignore header/footer
  * doc: wikiparser: Generate colspec for tables
  * doc: wikiparser: Handle table of contents macro without parenthesis
  * doc: wikiparser: Handle more paragraph breakers
  * doc: wikiparser: Parse content inside a comment
  * doc: wikiparser: Allow empty lines between list items
  * doc: wikiparser: Fix parsing URLs, simplify plain text parsing
  * doc: wikiparser: Resolve relative URLs
  * doc: wikiparser: Preserve spaces during parsing and generation
  * doc: wikiparser: Handle existing # in links, don't append again
  * doc: wikiparser: Assign text to URLs that don't provide them
  * doc: wikiparser: Handle wiki links starting with a /
  * doc: wikiparser: Allow lists to started with just spaces
  * doc: wikiparser: Strip spaces from attachment's text
  * doc: wikiparser: Place anchors inside paragraphs
  * doc: wikiparser: Sort imagedata properties
  * doc: wikiparser: Retain the text for icons
  * doc: wikiparser: Set icon dimensions to old values (temporarily)
  * doc: wikiparser: Handle empty table cells
  * doc: wikiparser: Fix some flake8 warnings
  * doc: wikiparser: Improve links relative to included files
  * doc: wikiparser: Fix issue with parsing inline code blocks
  * doc: wikiparser: Handle markup inside italic/bold markup
  * doc: wikiparser: Format text inside admonitions properly
  * doc: Drop post processor as it is not needed anymore
  * doc: wikiparser: Incorporate post processing fixes
  * doc: Simplify make file by eliminating targets for intermediates
  * doc: wikiparser: Add note about some incorrect links
  * doc: Update the test script for wikiparser
  * manual: Fetch latest images
  * doc: Fetch latest manual
  * firewall: Use service files for showing port forwarding info
  * firewall: Show port forwarding info in tabular format
  * kvstore: Allow module to be imported before Django init
  * networks: Expose API to get/set network meta info
  * firewall: Show port forwarding info contextually
  * doc: wikiparser: Fix a minor flake8 issue
  * doc: wikiparser: Fix issue with some URL containing dup. lang part
  * doc: wikiparser: Make it easier to run with a #! at the top
  * doc: wikiparser: Reduce build verbosity
  * upgrades: Fix issue with checking if backports is current
  * upgrades: Separate concepts for backports enabled vs. requested
  * upgrades, security: Use consistent terminology 'activate'
  * backports: When upgrading from older version, assumed requested
  * package: Add ability to reinstall a package
  * matrixsynapse: Perform a one time conversion to new config format
  * doc: manual: Fetch latest manual, remove non-existent images/pages
  * doc: wikiparser: Use icons from the icons directory
  * doc: wikiparser: Show icons with full size
  * doc: manual: Replace manual icons to drop CC 2.5 license
  * deluge: Use older icon to drop CC 2.0 license

  [ Joseph Nuthalapati ]
  * searx: Add functional test for app availability
  * container: Add unstable distribution
  * functional-tests: Fix instructions for running functional tests
  * functional-tests: Use latest version of splinter
  * framework: Remove module init() functions
  * wireguard: Remove hardcoded Windows client version
  * functional-tests: splinter 0.14.0 is in PyPI
  * apps: Remove Coquelicot
  * matrix-synapse: Upgrade to 1.19
  * container: Use builds with build-deps included

  [ James Valleroy ]
  * ci: Allow fuse to be installed
  * tests: functional: Strip trailing / from FREEDOMBOX_URL
  * ejabberd: Use new ruamel.yaml API and allow duplicate keys
  * locale: Update translation strings
  * doc: Fetch latest manual
  * debian: Add gbp dch config
  * debian: Fix use of wildcard path in copyright
  * debian: Split copyright paragraph to avoid lintian error
  * radicale: Remove code to handle 1.x
  * doc: Fetch latest manual
  * bepasty: New app for file upload and sharing
  * bepasty: Add public access config form
  * bepasty: Fetch manual page
  * locale: Update translation strings
  * doc: Add moinmoin wiki parser
  * wikiparser: Fix spaces, multi-line, languages, icons
  * doc: Use Makefile to fetch raw wiki files
  * doc: Add icons used in manual
  * manual: Add raw wiki files of included pages
  * manual: Remove checked-in xml files
  * wikiparser: Don't render Admonition with style comment
  * test-wikiparser: Remove fixes.xslt step
  * debian: Add unit tests to autopkgtest
  * apache: Disable mod_status (CVE-2020-25073)
  * debian: Don't show first wizard secret on command line
  * debian: Remove unused vars from postinst
  * matrixsynapse: Use conf.d snippets
  * upgrades: Change backports activation message wording
  * upgrades: Display correct backports info for unstable
  * upgrades: Add first boot step to configure backports
  * upgrades: Use kvstore and then file to determine if backports are enabled
  * debian: Temporarily revert source package rename
  * locale: Update translation strings
  * doc: Fetch latest manual

  [ Veiko Aasa ]
  * samba: Hide common system partitions
  * ikiwiki: Validate a path when deleting wiki or blog
  * ssh: Disallow managing keys for the root user
  * debian: Add newline to end of /var/lib/plinth/firstboot-wizard-secret
  * functional-tests: snapshot: Skip if filesystem doesn't support snapshots
  * container: Randomize btrfs partition UUID
  * gitweb: Fix enable auth webserver component on app init
  * gitweb: Add ability to change default branch

  [ Павел Протасов ]
  * Translated using Weblate (Russian)

  [ Michael Breidenbach ]
  * Translated using Weblate (German)
  * Translated using Weblate (Swedish)
  * Translated using Weblate (German)
  * Translated using Weblate (Swedish)
  * Translated using Weblate (German)
  * Translated using Weblate (Swedish)

  [ ikmaak ]
  * Translated using Weblate (Dutch)
  * Translated using Weblate (Dutch)

  [ Burak Yavuz ]
  * Translated using Weblate (Turkish)
  * Translated using Weblate (Turkish)
  * Translated using Weblate (Turkish)
  * Translated using Weblate (Turkish)

  [ Xosé M ]
  * Translated using Weblate (Galician)

  [ Jens Molgaard ]
  * Translated using Weblate (Danish)

  [ Nikita Epifanov ]
  * Translated using Weblate (Russian)
  * Translated using Weblate (Russian)

  [ Dietmar ]
  * Translated using Weblate (German)

  [ Johannes Keyser ]
  * Translated using Weblate (German)

  [ Diego Roversi ]
  * Translated using Weblate (Italian)

  [ Artem ]
  * Translated using Weblate (Russian)

  [ Ralf Barkow ]
  * Translated using Weblate (German)

  [ Reg Me ]
  * Translated using Weblate (Dutch)
  * Translated using Weblate (Dutch)

  [ Q.-A. Nick ]
  * upgrades, security: Update the messages describing backports

 -- James Valleroy <jvalleroy@mailbox.org>  Tue, 15 Sep 2020 17:03:43 -0400

freedombox (20.13) unstable; urgency=medium

  [ Sunil Mohan Adapa ]
  * Rename source package from plinth to freedombox.

  [ Veiko Aasa ]
  * minidlna: Do not expose statistics over public web

  [ Benjamin Ortiz ]
  * backups: Allow remote repository usernames to start with numbers

  [ James Valleroy ]
  * upgrades: Update apt cache before manual update
  * upgrades: Parameterize backports dist name
  * upgrades: Use current release codename when enabling backports
  * upgrades: Use codename to pin freedombox from backports
  * security: Move backports notice to security page
  * upgrades: Add button to activate backports
  * upgrades: Use only sources file to determine if backports enabled
  * upgrades: Check that backports is for current release
  * upgrades: Rewrite apt prefs file when activating backports
  * upgrades: Enable backports for testing only in development mode
  * upgrades: Show dist of backports to be activated
  * upgrades: Split apt preferences into 2 files
  * upgrades: Refactor use of lsb_release
  * locale: Update translation strings
  * doc: Fetch latest manual

  [ Allan Nordhøy ]
  * Translated using Weblate (Norwegian Bokmål)

  [ Tang Zongxun ]
  * Translated using Weblate (Chinese (Simplified))

  [ Doma Gergő ]
  * Translated using Weblate (Hungarian)

 -- Federico Ceratto <federico@debian.org>  Sat, 18 Jul 2020 12:14:08 +0100

plinth (20.12.1~bpo10+1) buster-backports; urgency=high

  * Rebuild for buster-backports.

 -- James Valleroy <jvalleroy@mailbox.org>  Wed, 08 Jul 2020 06:46:30 -0400

plinth (20.12.1) unstable; urgency=high

  [ nautilusx ]
  * Translated using Weblate (German)

  [ Robert Pollak ]
  * Translated using Weblate (German)

  [ J. Lavoie ]
  * Translated using Weblate (French)

  [ Petter Reinholdtsen ]
  * Translated using Weblate (Norwegian Bokmål)

  [ Sunil Mohan Adapa ]
  * cfg, frontpage: Ignore errors while reading config and shortcuts

  [ Milo Ivir ]
  * Translated using Weblate (German)

 -- James Valleroy <jvalleroy@mailbox.org>  Sun, 05 Jul 2020 15:40:30 -0400

plinth (20.12~bpo10+1) buster-backports; urgency=medium

  * Rebuild for buster-backports.

 -- James Valleroy <jvalleroy@mailbox.org>  Thu, 02 Jul 2020 09:00:02 -0400

plinth (20.12) unstable; urgency=medium

  [ Oğuz Ersen ]
  * Translated using Weblate (Turkish)

  [ Sunil Mohan Adapa ]
  * Translated using Weblate (Telugu)
  * transmission: tests: functional: Fix to wait properly
  * ttrss: tests: functional: Fix to wait properly
  * tor: tests: functional: Fix to wait properly on progress page
  * users: tests: functional: Leave no-language as final setting
  * mldonkey: tests: functional: Wait for frame to load properly
  * snapshot: tests: functional: Delete all snapshots properly
  * ejabberd: tests: functional: Fixes for no implicit waiting
  * syncthing: tests: functional: Fix to wait properly
  * tests: functional: Remove implicit and explicit wait times
  * tests: functional: Allow parallel installation of apps
  * d/control: Add python3-systemd as a dependency
  * apache: Add ssl-cert package as dependency
  * storage: Use DBus directly for listing disks
  * storage: Fix regression with showing error messages
  * storage: Use UDisks information as primary source
  * storage: Don't show empty progress bar for disks not mounted
  * storage: Remove rule to not automount system disks with no paritions
  * storage: Don't auto-mount loopback devices except in develop mode
  * storage: Allow ejecting any device not in fstab or crypttab
  * storage: Ignore eject failures if filesystems unmounted properly
  * backups: Remove an unnecessary print() statement
  * Translated using Weblate (Telugu)
  * container: Remove sqlite3 file early enough
  * storage: Don't log exception of disk space check fails
  * storage: Use mount info instead of disk info for free space warning
  * notifications: Fix issue with redirection on dismiss
  * views: Drop use of private Django utility
  * cfg: Don't fallback to develop config if main is not found
  * cfg: Drop the default configuration file
  * frontpage: Read custom shortcuts from multiple locations
  * frontpage: Drop empty custom shortcut files
  * cfg: Allow loading multiple configuration files
  * cfg: For develop mode, overlay on top of regular configuration
  * context_processor: tests: Use already available config fixture
  * cfg: Eliminate the need for 'root' directory in configuration
  * cfg: Move /plinth.config to plinth/develop.config
  * cfg: Rename configuration file to freedombox.config
  * d/tests/control: Rename Plinth to FreedomBox in a comment
  * cfg: Read configuration from .d files and multiple locations
  * frontpage: Load shortcuts from .d directories too
  * frontpage: Read from .d files too
  * cfg: Remove redundant data in develop.config
  * cfg: Remove comments in test data
  * cfg: In develop mode, use /var/lib for DB and sessions
  * web_framework: Split initialization into two parts
  * web_framework: Don't create Django secret key when listing depends
  * log: Allow setting the default log level before log configuration
  * main: List dependencies without writing to disk
  * d/rules: vagrant: INSTALL.md: Fix installing dependencies
  * *: Drop files paths in data/var
  * doc: Update manual page with configuration file changes
  * network: test: Fix race condition when deleting connections
  * storage: tests: Ignore cases needing loop devices when not available
  * actions: tests: Fix test failures due order of fixtures
  * tests: Use develop configuration for most tests
  * templates: Disable button and show spinner on submit for all forms
  * backups: Remove custom handling of progress on the restore button
  * js: Simplify auto-refresh page logic
  * jsxc: Remove inline javascript
  * apache: Set CSP and other common security headers
  * apache: Relax CSP to allow web workers for JSXC
  * locale: Update translation strings

  [ ferhad.necef ]
  * Translated using Weblate (Russian)

  [ Thomas Vincent ]
  * Translated using Weblate (French)

  [ Joseph Nuthalapati ]
  * Translated using Weblate (Telugu)

  [ wind ]
  * Translated using Weblate (Russian)

  [ James Valleroy ]
  * upgrades: Combine into single page with manual update
  * upgrades: Skip enable-auto in develop mode
  * debian: Add nscd >= 2 as dependency
  * upgrades: Append unattended-upgrades-dpkg.log for more detail
  * storage: Handle multi-line text in functional test
  * apt: Run `apt-get -f install` before other commands
  * apt: Run `dpkg --configure -a` before other actions
  * upgrades: Skip enabling backports on testing and unstable
  * networks: Remove firewall zone warning
  * networks: Correct wording of internet connection form

  [ Veiko Aasa ]
  * functional-tests: Handle connection error when web server restarts
  * functional-tests: Skip tests if app is not available in distribution
  * functional-tests: Fix page not fully loaded errors when taking backups
  * functional-tests: Remove unnecessary wait when navigating to module

  [ Michael Breidenbach ]
  * Translated using Weblate (German)
  * Translated using Weblate (Swedish)

  [ Fioddor Superconcentrado ]
  * Translated using Weblate (Spanish)

  [ Pavel Borecki ]
  * Translated using Weblate (Czech)

  [ Éfrit ]
  * Translated using Weblate (French)

  [ Jens Molgaard ]
  * Translated using Weblate (Danish)

 -- Sunil Mohan Adapa <sunil@medhas.org>  Mon, 29 Jun 2020 16:39:33 -0700

plinth (20.11~bpo10+1) buster-backports; urgency=medium

  * Rebuild for buster-backports.

 -- James Valleroy <jvalleroy@mailbox.org>  Thu, 18 Jun 2020 07:26:47 -0400

plinth (20.11) unstable; urgency=medium

  [ Thomas Vincent ]
  * Translated using Weblate (French)

  [ Petter Reinholdtsen ]
  * Translated using Weblate (Norwegian Bokmål)

  [ Michael Breidenbach ]
  * Translated using Weblate (German)
  * Translated using Weblate (Swedish)

  [ Sunil Mohan Adapa ]
  * *: Remove use of Turbolinks library
  * web_framework: Reduce verbosity of DB migration process
  * container: Add script to manage systemd-nspawn containers for dev.
  * container: Fix upgrading of freedombox
  * matrixsynapse: Handle upgrade to versions 1.15.x

  [ James Valleroy ]
  * upgrades: Don't enable backports on Debian derivatives
  * upgrades: Use a custom service for manual update
  * locale: Update translation strings
  * doc: Fetch latest manual
  * debian: Update renamed lintian tag

  [ Ralf Barkow ]
  * Translated using Weblate (German)

  [ aiman an ]
  * Added translation using Weblate (Arabic (Saudi Arabia))
  * Translated using Weblate (Arabic (Saudi Arabia))

  [ WaldiS ]
  * Translated using Weblate (Polish)

  [ Luis A. Arizmendi ]
  * Translated using Weblate (Spanish)

 -- James Valleroy <jvalleroy@mailbox.org>  Mon, 15 Jun 2020 19:55:45 -0400

plinth (20.10~bpo10+1) buster-backports; urgency=medium

  * Rebuild for buster-backports.

 -- James Valleroy <jvalleroy@mailbox.org>  Fri, 05 Jun 2020 07:11:21 -0400

plinth (20.10) unstable; urgency=high

  [ Joseph Nuthalapati ]
  * backups: Add optional field - Name
  * functional-tests: Use Name attribute in backups
  * functional-tests: Move @backups to Scenario level
  * functional-tests: Leave tor+http test disabled
  * tests: functional: Document running tests in parallel
  * tests: functional: Add pytest-xdist to install.sh

  [ Sunil Mohan Adapa ]
  * openvpn: Use app toggle button and common app view
  * tests: functional: Merge into main source hierarchy
  * storage: Fix failing path validation unit tests
  * tests: functional: cosmetic: flake8 fixes
  * tests: functional: Re-organize step definitions and helper methods
  * coturn: Fix functional test for backup/restore
  * ttrss: Fix functional tests
  * snapshot: Fix functional test to account for non-removable snapshots
  * test: functional: Fix for Apache restart after domain change
  * tor: Fix problems with running a relay
  * mldonkey: Add app to freedombox-share group
  * samba: Add clients information
  * cockpit: Promote for advanced storage/firewalld/networking ops
  * firewall: Mention that internal services are available over VPN
  * firewall: Don't show tun interface in internal zone warning
  * minidlna: Add link to manual page
  * minidlna: Fix i18n for name of the app
  * pagekite: Fix expired certificates causing connection failures

  [ Luis A. Arizmendi ]
  * Translated using Weblate (Spanish)

  [ Etienne ]
  * Translated using Weblate (French)

  [ Artem ]
  * Translated using Weblate (Russian)

  [ fred1m ]
  * ikiwiki: Enable 'attachment' plugin by default

  [ James Valleroy ]
  * utils: Handle removal of axes.get_version()
  * debian: Mark doc packages as Multi-Arch: foreign
  * firewall: Minor spelling fix
  * radicale: Fix link in description to clients
  * users: Avoid error when user's groups cannot be parsed
  * templates: Fix setup state check
  * locale: Update translation strings
  * doc: Fetch latest manual

  [ Allan Nordhøy ]
  * Translated using Weblate (Norwegian Bokmål)
  * Translated using Weblate (Czech)
  * Translated using Weblate (Hungarian)
  * Translated using Weblate (Greek)

 -- James Valleroy <jvalleroy@mailbox.org>  Mon, 01 Jun 2020 20:06:53 -0400

plinth (20.9~bpo10+1) buster-backports; urgency=medium

  * Rebuild for buster-backports.

 -- James Valleroy <jvalleroy@mailbox.org>  Thu, 21 May 2020 07:06:26 -0400

plinth (20.9) unstable; urgency=medium

  [ Petter Reinholdtsen ]
  * Translated using Weblate (Norwegian Bokmål)

  [ James Valleroy ]
  * snapshot: Set as essential module
  * functional_tests: snapshot: Skip delete all when there are no snapshots
  * quassel: Use systemd sandboxing features
  * minidlna: Move sysctl config to /etc/sysctl.d/50-freedombox.conf
  * upgrades: Add needrestart to restart services as needed
  * upgrades: Enable Automatic-Reboot option of unattended-upgrades
  * locale: Update translation strings
  * doc: Fetch latest manual

  [ Michael Breidenbach ]
  * Translated using Weblate (German)
  * Translated using Weblate (Swedish)

  [ Fioddor Superconcentrado ]
  * Folder remained unrenamed. Should have changed along with git links.

  [ Sunil Mohan Adapa ]
  * snapshot: Fix issues with restore and delete
  * performance: Add basic functional tests
  * daemon: Allow using an alias when enabling a daemon
  * bind: Add daemon alias for bind9 -> named
  * daemon: bind: cosmetic: yapf, isort formatting
  * firewall: Reload firewalld so it works with newly installed services
  * glib: Allow scheduling non-repeating tasks in separate threads
  * notification: Expand and clarify restriction on id property
  * storage: Auto-mount disks, notify of failing disks
  * package: Fix error log when checking if package manager is busy
  * power: cosmetic: Fix flake8 warnings
  * first_setup: Fix regression with logo not showing
  * minidlna: cosmetic: isort fixes
  * mediawiki: Stop jobrunner during backup/restore
  * minidlna: Stop daemon during backup/restore
  * mumble: Stop server during backup/restore
  * quassel: Fix stopping server during backup/restore
  * tor: Fix stopping server during backup/restore
  * upgrades: Always schedule a reboot at 02:00 local time
  * upgrades: Add information about service restart and system reboot
  * performance: Launch the Cockpit graphs directly if possible

  [ Joseph Nuthalapati ]
  * samba: Change description to Network File Storage
  * functional-tests: Skip network setup wizard
  * functional-tests: Move Disable tests to the end

  [ fred1m ]
  * performance: Add app for system monitoring

  [ Luis A. Arizmendi ]
  * Translated using Weblate (Spanish)

  [ Artem ]
  * Translated using Weblate (Russian)

 -- James Valleroy <jvalleroy@mailbox.org>  Mon, 18 May 2020 19:42:49 -0400

plinth (20.8~bpo10+1) buster-backports; urgency=medium

  * Rebuild for buster-backports.

 -- James Valleroy <jvalleroy@mailbox.org>  Thu, 07 May 2020 09:36:23 -0400

plinth (20.8) unstable; urgency=medium

  [ Luis A. Arizmendi ]
  * Translated using Weblate (Spanish)
  * Translated using Weblate (Spanish)

  [ Joseph Nuthalapati ]
  * Translated using Weblate (Telugu)
  * Translated using Weblate (Telugu)
  * HACKING: More detailed instructions for VirtualBox
  * HACKING: Correction to macOS package manager name

  [ Nektarios Katakis ]
  * syncthing: add to freedombox-share group

  [ Veiko Aasa ]
  * users: Try-restart service after service is added to the sharing group
  * datetime: Handle timesyncd service runs conditionally
  * minidlna: Add functional tests that enable and disable application
  * minidlna: Make app installable inside unprivileged container

  [ Sunil Mohan Adapa ]
  * web_server: Suppress warnings that static directories don't exist
  * debian: Remove timer to setup repositories properly
  * static: Use SVG logo during first wizard welcome step
  * static: Reduce the size of the background noise image
  * mediawiki: Reuse existing images in functional tests
  * setup.py: Don't install/ship .po files
  * static: Don't ship visual design file and unused images
  * storage: Fix tests by wrestling with auto-mounting of disks
  * HACKING: Minor indentation fix
  * *: Update links to repository and project page
  * ci: Update link to container in Docker registry
  * coturn: New app to manage Coturn TURN/STUN server
  * datetime: Refactor handling systemd-timesyncd not running in VMs
  * datetime: Don't expect synced time in diagnostics inside VMs
  * mediawiki: Partial fix for installing on testing
  * datetime: Disable diagnostics when no tests are available

  [ James Valleroy ]
  * d/copyright: Fix path to visual_design
  * data: Print hostname and IP addresses before console login
  * snapshot: Fix message when not available
  * snapshot: Fix title
  * locale: Update translation strings
  * debian: Use debhelper compat level 13
  * doc: Fetch latest manual

  [ Artem ]
  * Translated using Weblate (Russian)

  [ nautilusx ]
  * Translated using Weblate (German)

  [ Fioddor Superconcentrado ]
  * Directions to install VirtualBox when it's not part of the Debian-based
    distro, like Buster.

  [ Anonymous ]
  * Translated using Weblate (Spanish)

  [ Nathan ]
  * Translated using Weblate (French)

  [ Michael Breidenbach ]
  * Translated using Weblate (Swedish)

  [ fred1m ]
  * mumble: Add Mumla to the list of clients

 -- James Valleroy <jvalleroy@mailbox.org>  Mon, 04 May 2020 20:33:35 -0400

plinth (20.7~bpo10+1) buster-backports; urgency=medium

  * Rebuild for buster-backports.

 -- James Valleroy <jvalleroy@mailbox.org>  Thu, 23 Apr 2020 12:12:09 -0400

plinth (20.7) unstable; urgency=medium

  [ Coucouf ]
  * Translated using Weblate (French)

  [ vihor ]
  * Translated using Weblate (Serbian)

  [ Localisation Lab ]
  * Translated using Weblate (French)

  [ Joseph Nuthalapati ]
  * Translated using Weblate (Telugu)

  [ Veiko Aasa ]
  * gitweb: Improve error handling when creating repository

  [ James Valleroy ]
  * upgrades: Allow installation of python3-twisted from backports
  * matrixsynapse: Handle upgrade to 1.12.*
  * locale: Update translation strings
  * doc: Fetch latest manual

  [ Fioddor Superconcentrado ]
  * HACKING: Clarify where commands should be run

 -- James Valleroy <jvalleroy@mailbox.org>  Mon, 20 Apr 2020 18:38:52 -0400

plinth (20.6.1~bpo10+1) buster-backports; urgency=medium

  [ James Valleroy ]
  * Rebuild for buster-backports.

 -- Federico Ceratto <federico@debian.org>  Fri, 17 Apr 2020 00:05:00 +0100

plinth (20.6.1) unstable; urgency=medium

  [ James Valleroy ]
  * users: Fix regression where form help_text line was dropped
  * debian: Add firmware-ath9k-htc to Recommends
  * doc: Fetch latest manual

  [ Allan Nordhøy ]
  * gitweb: Use proper ellipsis char when showing clone progress
  * Translated using Weblate (Norwegian Bokmål)
  * Translated using Weblate (German)

  [ Coucouf ]
  * Translated using Weblate (French)
  * Translated using Weblate (French)

  [ Manuela Silva ]
  * Translated using Weblate (Portuguese)

  [ nautilusx ]
  * Translated using Weblate (German)

  [ Jeannette L ]
  * Translated using Weblate (German)
  * Translated using Weblate (French)
  * Translated using Weblate (Italian)

  [ wind ]
  * Translated using Weblate (Russian)

  [ vihor ]
  * Translated using Weblate (Serbian)

 -- James Valleroy <jvalleroy@mailbox.org>  Sat, 11 Apr 2020 09:56:43 -0400

plinth (20.6) unstable; urgency=medium

  [ wind ]
  * Translated using Weblate (Russian)

  [ Thomas Vincent ]
  * Translated using Weblate (French)
  * Translated using Weblate (French)

  [ Alice Kile ]
  * app: Separate app enable/disable form from config form

  [ Sunil Mohan Adapa ]
  * pagekite: Fix functional tests
  * monkeysphere: Making styling more specific to avoid interference
  * networks: Make styling more specific to avoid interference
  * syncthing: Update description to mention 'syncthing' group

  [ Michael Breidenbach ]
  * Translated using Weblate (German)

  [ Coucouf ]
  * Translated using Weblate (French)
  * Translated using Weblate (French)
  * Translated using Weblate (French)
  * Translated using Weblate (French)
  * Translated using Weblate (French)
  * Translated using Weblate (French)
  * Translated using Weblate (French)
  * Translated using Weblate (French)
  * Translated using Weblate (French)

  [ Pavel Borecki ]
  * Translated using Weblate (Czech)

  [ James Valleroy ]
  * radicale: Support upgrade to any 2.x version
  * packages: Mark freedombox package as held during package installs
  * packages: Keep existing hold if already set
  * locale: Update translation strings
  * doc: Fetch latest manual
  * debian: Cleanup overrides for jsxc symlinks

  [ Allan Nordhøy ]
  * Translated using Weblate (German)
  * Translated using Weblate (French)
  * Translated using Weblate (Italian)
  * Translated using Weblate (Hindi)

  [ Joseph Nuthalapati ]
  * users: Add component for managing users and groups
  * yapf: Update conf to add blank line before nested class/def
  * cosmetic: Minor yapf and other fixes
  * app: Fix grammar in developer documentation string
  * ikiwiki: Disable edits. Add moderation of comments
  * Translated using Weblate (Telugu)
  * vagrant: Skip upgrading freedombox dependencies
  * firewalld: Force upgrade anything in [0.7, 0.9)
  * infinoted: Fix permissions of sync directory

  [ vihor ]
  * Added translation using Weblate (Serbian)
  * Translated using Weblate (Serbian)

  [ Luis A. Arizmendi ]
  * Translated using Weblate (Spanish)

 -- James Valleroy <jvalleroy@mailbox.org>  Mon, 06 Apr 2020 20:40:17 -0400

plinth (20.5.1) unstable; urgency=medium

  [ Petter Reinholdtsen ]
  * Translated using Weblate (Norwegian Bokmål)

  [ Allan Nordhøy ]
  * networks: Update label wording in topology form: Choose → Specify
  * Translated using Weblate (Norwegian Bokmål)

  [ Sunil Mohan Adapa ]
  * web_server: Introduce component to handle special static file dirs
  * jsxc: Fix issue with serving static files
  * help: Move custom static file handling into app from central place
  * debian: Update doc-base to include PDF
  * debian: Prepare for multiple binary packages
  * debian: Separate binary packages for each language manual
  * debian: Remove outdated TODO file

  [ Michael Breidenbach ]
  * Translated using Weblate (German)

  [ James Valleroy ]
  * debian: Correct doc package names in Recommends

 -- James Valleroy <jvalleroy@mailbox.org>  Thu, 26 Mar 2020 09:13:13 -0400

plinth (20.5~bpo10+1) buster-backports; urgency=medium

  * Rebuild for buster-backports.

 -- James Valleroy <jvalleroy@mailbox.org>  Thu, 26 Mar 2020 06:28:26 -0400

plinth (20.5) unstable; urgency=medium

  [ Joseph Nuthalapati ]
  * ci: Use pre-built container image to speed up CI
  * ci: Add maintenance script for updating images
  * ci: Optimize refreshing Docker image for GitLabCI

  [ James Valleroy ]
  * ci: Switch docker image to testing
  * Translated using Weblate (Swedish)
  * locale: Update translation strings
  * doc: Fetch latest manual

  [ Sunil Mohan Adapa ]
  * app: Fix name of the block in templates, used for overriding
  * views: Allow AppViews to set self.intial
  * pagekite: Simplify code for form adding custom service
  * pagekite: Remove unused templates
  * pagekite: Drop ineffective base template
  * pagekite: Minor cleanup
  * pagekite: Merge all the configuration retrieval actions
  * pagekite: Merge set-kite and set-frontend actions
  * pagekite: Use Daemon component to simplify handling daemon actions
  * pagekite: Don't signal new domain on init if app is disabled
  * pagekite: Simplify code notifying domain name changes
  * pagekite: Don't attempt to notify about domain if app is disabled
  * pagekite: Remove app enabled checking from getting configuration
  * pagekite: Fix functional tests by submitting the right form
  * pagekite: Fix styling issues for custom services section
  * pagekite: On enable/disable, add/remove domain from names module
  * pagekite: Fix an error message in custom services form
  * pagekite: Ensure transitioning for from old code
  * matrixsynapse: Handle release of matrix-synapse 1.11
  * setup: Fix regression to force-upgrade caused by Info changes
  * pagekite: Don't allow non-unique custom services
  * toolbar: Factor out the clients buttons into a separate template
  * index: Reintroduce clients button in front page
  * upgrades: Don't ship apt backport preferences file
  * setup.py: Remove files shipped in the past
  * upgrades: Use internal scheduler instead of systemd timer
  * shadowsocks: Change default configuration
  * action_utils: Add utility to call systemd daemon-reload
  * shadowsocks: Fix incorrect setting of state directory
  * shadowsocks: When editing configuration, don't re-enable
  * mediawiki: Don't allow anonymous edits

  [ Fioddor Superconcentrado ]
  * Translated using Weblate (Spanish)
  * Translated using Weblate (Spanish)
  * Translated using Weblate (Spanish)
  * Translated using Weblate (Spanish)
  * Translated using Weblate (Spanish)

  [ Luis A. Arizmendi ]
  * Translated using Weblate (Spanish)
  * Translated using Weblate (Spanish)
  * Translated using Weblate (Spanish)
  * Translated using Weblate (Spanish)

  [ Fred ]
  * Translated using Weblate (French)

  [ Veiko Aasa ]
  * names: Fix Local Network Domain is not shown

  [ Thomas Vincent ]
  * Translated using Weblate (French)

  [ Nektarios Katakis ]
  * shadowshocks: Fix setting configuration on Buster

  [ Michael Breidenbach ]
  * Translated using Weblate (Swedish)

 -- James Valleroy <jvalleroy@mailbox.org>  Mon, 23 Mar 2020 19:42:28 -0400

plinth (20.4~bpo10+1) buster-backports; urgency=medium

  * Rebuild for buster-backports.

 -- James Valleroy <jvalleroy@mailbox.org>  Thu, 12 Mar 2020 07:12:56 -0400

plinth (20.4) unstable; urgency=medium

  [ Thomas Vincent ]
  * Translated using Weblate (French)
  * Translated using Weblate (French)

  [ Sunil Mohan Adapa ]
  * networks: Fixes for networks wizards
  * avahi: Use generic app view
  * privoxy: Use generic app view
  * infinoted: Move views to a separate views module
  * help: Rename views modules as 'views'
  * networks: Rename views modules as 'views'
  * diagnostics: Rename views modules, move utilities to main module
  * backups: cosmetic: Rename .inc file to .html
  * css: Merge responsive.css into main style file
  * css: cosmetic: Rename plinth.css to main.css
  * views: Don't send app to template context
  * app: Fix showing app name in port forwarding information
  * networks: Rename polkit JS authority rules file
  * firewalld: Add polkit JS authority rules files
  * networks: Show router wizard before Internet connection type wizard
  * networks: Don't show router wizard if not behind a router
  * networks: If topology wizard is skipped, skip router wizard too
  * apache: Handle transition to php 7.4

  [ Joseph Nuthalapati ]
  * Translated using Weblate (Telugu)
  * shadowsocks: Move user settings to state directory

  [ Veiko Aasa ]
  * storage: Directory selection form improvements
  * transmission: Allow one to submit download directory if it is creatable
  * plinth: Increase sqlite busy timeout from default 5s to 30s
  * upgrades: Clean apt cache every week
  * apps: Do not show status block if service is running
  * i2p: New style app page layout
  * quassel: Fix unable to disable application without choosing a domain name

  [ Luis A. Arizmendi ]
  * Translated using Weblate (Spanish)

  [ Nektarios Katakis ]
  * networks: Add form for network topology
  * networks: Add page for network topology form
  * networks: First boot view for network topology wizard
  * networks: First boot step for network topology wizard
  * networks: Save networks topology type to DB
  * networks: Update main networks page Internet connectivity section

  [ Michael Breidenbach ]
  * Translated using Weblate (Swedish)

  [ James Valleroy ]
  * ci: Switch to testing image
  * locale: Update translation strings
  * doc: Fetch latest manual

 -- James Valleroy <jvalleroy@mailbox.org>  Mon, 09 Mar 2020 20:01:44 -0400

plinth (20.3~bpo10+1) buster-backports; urgency=medium

  * Rebuild for buster-backports.

 -- James Valleroy <jvalleroy@mailbox.org>  Thu, 27 Feb 2020 18:37:15 -0500

plinth (20.3) unstable; urgency=medium

  [ Sunil Mohan Adapa ]
  * web_framework: Separate out Django settings into module
  * doc/dev: Allow all modules to be imported by Sphinx
  * notification: Add developer documentation
  * doc/dev: Update copyright year
  * app: Update style for toggle button
  * app: Drop border shadow for app icon in mobile view
  * app: cosmetic: Minor refactoring of header styling
  * app: Simplify some header styling
  * app: cosmetic: Rename a CSS style class in app header
  * app: cosmetic: Rename header.html to app-header.html
  * app: Show short description as secondary title
  * networks: Fix i18n for wizard forms
  * networks: Minor changes to router/internet configuration forms
  * web_framework: Generate and retain a secret key
  * web_framework: Cleanup expired sessions every week

  [ Nektarios Katakis ]
  * networks: Add form for internet connection type
  * networks: Add network view and url for internet connection help page
  * networks: Link internet connection help page with networks page.
  * networks: All first step wizard form for internet connection type
  * networks: Add first boot step for internet connection type
  * networks: Save to kvstore internet connectivity type
  * networks: Refactor connections list template
  * networks: Show internet connectivity string in main page

  [ Michael Breidenbach ]
  * Translated using Weblate (German)
  * Translated using Weblate (Swedish)

  [ Dietmar ]
  * Translated using Weblate (Italian)

  [ Jaime Marquínez Ferrándiz ]
  * Translated using Weblate (Spanish)

  [ Luis A. Arizmendi ]
  * Translated using Weblate (Spanish)

  [ Joseph Nuthalapati ]
  * shadowsocks: Fix shadowsocks not able to start

  [ James Valleroy ]
  * locale: Update translation strings
  * doc: Fetch latest manual

 -- James Valleroy <jvalleroy@mailbox.org>  Mon, 24 Feb 2020 20:16:12 -0500

plinth (20.2.1) unstable; urgency=high

  [ Veiko Aasa ]
  * apps: remove css filters and glow from app icons
  * config: Depends also on apache module

  [ Dietmar ]
  * Translated using Weblate (German)
  * Translated using Weblate (Italian)
  * Translated using Weblate (Italian)

  [ Petter Reinholdtsen ]
  * Translated using Weblate (Norwegian Bokmål)

  [ Sunil Mohan Adapa ]
  * cards: Remove the transition delay on hover effect
  * system: Implement new style for cards
  * jsxc: Bypass issue with stronghold to get the app working again
  * jsxc: Fix functional test case failure
  * functional_tests: cosmetic: Minor yapf change
  * app: Introduce Info component to store basic app information
  * app: Add info property as shortcut to access basic information
  * app: Refactor all apps to use the Info component
  * app: Document the app_id property for App class
  * doc/dev: Include information on how to edit dev documentation
  * views: Document the AppView class properties
  * monkeysphere: Fix regression with reading Apache configuration
  * Translated using Weblate (Italian)
  * firewall: Use firewalld DBus API for most operations
  * *.py: Use SPDX license identifier
  * *.html: Use SPDX license identifier
  * actions/*: Use SPDX license identifier
  * functional_tests: Use SPDX license identifier
  * *.css: Use SPDX license identifier
  * *: Update misc build related files to use SPDX license identifier
  * doc/dev: Update tutorial to use SPDX license indentifier
  * *: Update remaining misc files to use SPDX license identifier
  * *.js: Use SPDX license identifier
  * help: Fix attribute on download manual button
  * css: Add missing license identifier on some CSS files
  * firewalld: Ignore errors with DBus API when firewalld is not running
  * deluge: Don't use code execution for editing configuration
  * deluge: More reliable initial configuration setup

  [ Joseph Nuthalapati ]
  * l10n: Fix gettext not detecting no-python-format
  * samba: Add link to manual page
  * searx: Update search engines for 0.16.0

  [ Allan Nordhøy ]
  * openvpn: Fix spelling for Tunnelblick
  * Translated using Weblate (Norwegian Bokmål)

  [ Nektarios Katakis ]
  * bind: parse zones files
  * bind: test for parsing zones file with specific format
  * bind: views show served domains in main view
  * bind: create zones directory on setup action

  [ James Valleroy ]
  * bind: Bump version and handle upgrade

  [ Ralf Barkow ]
  * Translated using Weblate (German)

  [ nautilusx ]
  * Translated using Weblate (German)

  [ Doma Gergő ]
  * Translated using Weblate (Hungarian)

  [ Lev Lamberov ]
  * debian: Update Russian translation for debconf (Closes: #951440)

  [ Radek Pasiok ]
  * Translated using Weblate (Polish)

  [ Alice Kile ]
  * gitignore: Add .vscode & segregate editor settings

  [ Thomas Vincent ]
  * Translated using Weblate (French)

 -- James Valleroy <jvalleroy@mailbox.org>  Fri, 21 Feb 2020 22:38:12 -0500

plinth (20.2~bpo10+1) buster-backports; urgency=medium

  * Rebuild for buster-backports.

 -- James Valleroy <jvalleroy@mailbox.org>  Thu, 13 Feb 2020 19:40:38 -0500

plinth (20.2) unstable; urgency=medium

  [ Veiko Aasa ]
  * networks: Support virtual Ethernet (veth) devices
  * diagnostics: Show firewall service status
  * users: Fix functional test delete user
  * storage: Show disks if FreedomBox is running in an unprivileged container
  * service: Stop service not before but after disabling it
  * users: More precise username validation
  * sso, users: Turn off autocapitalization on the username field
  * users: Add unit tests for views
  * help: Fix anchor hidden under navbar

  [ Joseph Nuthalapati ]
  * tests: Use the latest version of geckodriver
  * vagrant: Add alias for run --develop
  * l10n: Add blocktrans trimmed tag on a block
  * l10n: Add missing trimmed to blocktrans blocks
  * vagrant: Allocate cpus equal to the no. of cores
  * Translated using Weblate (Telugu)
  * searx: Fix installation issue for 0.16.0

  [ Sunil Mohan Adapa ]
  * firewall: Show Run Diagnostics button in app
  * help: Eliminate redundant HTML attribute in template
  * glib: Create a new module to deal with all things glib
  * glib: Introduce method to schedule an operation at regular intervals
  * web_framework: Set the timezone to UTC
  * log: Ability to log SQL queries (disabled by default)
  * tests: Allow adding test templates
  * models: Add model for storing notifications
  * notification: New API for showing better notifications
  * notification: Add tests for notification API
  * views: A view to dismiss notifications
  * notification: Show a drop down from main navbar for notifications
  * storage: Show low disk space warning using notifications API
  * upgrades: Show notification when FreedomBox is updated
  * storage: In develop mode check for low disk space more frequently

  [ Thomas Vincent ]
  * Translated using Weblate (French)

  [ Allan Nordhøy ]
  * Translated using Weblate (Norwegian Bokmål)

  [ Ralf Barkow ]
  * Translated using Weblate (German)

  [ Luis A. Arizmendi ]
  * Translated using Weblate (Spanish)

  [ James Valleroy ]
  * users: Make help text translatable
  * security: Add Sandbox Coverage to report page
  * bind: Add CapabilityBoundingSet and ReadWritePaths to service file
  * matrixsynapse: Enable systemd sandboxing
  * security: Drop PrivateUsers=yes from all service files
  * locale: Update translation strings
  * doc: Fetch latest manual

  [ Michael Breidenbach ]
  * Translated using Weblate (German)
  * Translated using Weblate (Swedish)

 -- James Valleroy <jvalleroy@mailbox.org>  Mon, 10 Feb 2020 19:22:55 -0500

plinth (20.1~bpo10+1) buster-backports; urgency=medium

  * Rebuild for buster-backports.

 -- James Valleroy <jvalleroy@mailbox.org>  Thu, 30 Jan 2020 07:15:23 -0500

plinth (20.1) unstable; urgency=medium

  [ ikmaak ]
  * Translated using Weblate (Dutch)
  * Translated using Weblate (Dutch)

  [ Allan Nordhøy ]
  * samba: Fix spelling
  * Translated using Weblate (Norwegian Bokmål)
  * Translated using Weblate (German)
  * Translated using Weblate (Spanish)
  * Translated using Weblate (Norwegian Bokmål)
  * Translated using Weblate (Swedish)

  [ Veiko Aasa ]
  * samba: Add unit and functional tests
  * deluge: Allow one to set a download directory
  * deluge: Fix installation failure on slow machine
  * storage: Make external disk mounts accessible by other users
  * gitweb: Add link to the manual page
  * gitweb: Fix functional tests if git user and email is not configured

  [ Sunil Mohan Adapa ]
  * style: Fix incorrect margins for containers in mobile view
  * style: Fix responsiveness for app header
  * network: Fix activating connections that don't have real devices
  * network: Allow setting the auto-connect property on a connection
  * network: Add method to re-activate connections after an update
  * wireguard: Show large buttons in show client/server pages
  * wireguard: Cosmetic fixes by yapf and isort
  * wireguard: Don't error out when wg0 server is not setup
  * wireguard: Add ability to set private key in client addition
  * wireguard: Accept all IPs on server in a client setup
  * wireguard: Update descriptions in form labels
  * wireguard: Only use network manager for connections to servers
  * wireguard: Handle client connections through network manager
  * wireguard: Update descriptions for client vs. server clarity
  * wireguard: Generate private key if needed when editing server
  * wireguard: Add validations in forms
  * wireguard: Ensure tests work without latest network manager
  * wireguard: Implement enabling/disabling app using a stored flag
  * wireguard: Enable/disable connections along with the app
  * wireguard: When a connection is edited, reactivate to apply changes
  * wireguard: Show public key even when connection is not active

  [ Thomas Vincent ]
  * Translated using Weblate (French)

  [ Nektarios Katakis ]
  * Translated using Weblate (Greek)
  * Translated using Weblate (Greek)
  * Translated using Weblate (Greek)
  * networks: form for configuring router
  * networks: create view & url for new form
  * networks: add link to main page for router config form
  * networks: add first boot step for router config helper
  * networks: modify as first boot wizard step
  * networks: save router config to kvstore

  [ James Valleroy ]
  * Translated using Weblate (French)
  * wireguard: Add skeleton for new app
  * wireguard: Implement adding client
  * wireguard: Show list of added clients
  * wireguard: Allow deleting a client
  * wireguard: Add client info view
  * wireguard: Form to add server
  * wireguard: List peers in client section
  * wireguard: Add server information view
  * wireguard: Generate key pair
  * wireguard: Show this box's public key
  * wireguard: Create network manager connection
  * wireguard: Encode public keys for use in URLs
  * wireguard: Refactor actions file
  * wireguard: Add views for editing and deleting clients and servers
  * wireguard: Make setup idempotent
  * wireguard: Write pre-shared key to tempfile
  * wireguard: Use network API to handle connections
  * wireguard: Add icon
  * wireguard: Replace nmcli use with libnm
  * restore: Remove app
  * repro: Remove app
  * networks: Update text for router setup
  * bind: Enable systemd sandbox options for bind9 service
  * functional_tests: Update geckodriver version to v0.26.0
  * locale: Update translation strings
  * doc: Fetch latest manual
  * debian: Rename TODO.Debian to TODO
  * debian: Add Expat license to copyright
  * debian: Update standards version to 4.5.0

  [ Dietmar ]
  * Translated using Weblate (German)

  [ nautilusx ]
  * Translated using Weblate (German)
  * Translated using Weblate (German)

  [ Joseph Nuthalapati ]
  * functional-tests: Login only once per session
  * functional-tests: Africa/Addis_Abada is gone?
  * functional-tests: Add tag @service-discovery
  * functional-tests: Make nav_to_module efficient
  * functional-tests: Avoid unnecessary trips to Home
  * functional-tests: Avoid warnings about markers
  * functional-tests: Minor refactoring
  * functional-tests: Mark backups and security with @system

 -- James Valleroy <jvalleroy@mailbox.org>  Mon, 27 Jan 2020 19:23:04 -0500

plinth (20.0~bpo10+1) buster-backports; urgency=medium

  * Rebuild for buster-backports.

 -- James Valleroy <jvalleroy@mailbox.org>  Thu, 16 Jan 2020 21:34:16 -0500

plinth (20.0) unstable; urgency=medium

  [ Veiko Aasa ]
  * users: Fix test fixture that disables console login restrictions
  * gitweb: Add tests for views
  * samba: Improve actions script startup time
  * deluge: Manage starting/stoping deluged
  * deluge: Fix set default daemon

  [ Nektarios Katakis ]
  * openvpn: Enable support for communication among all clients
  * Translated using Weblate (Greek)
  * Translated using Weblate (Greek)
  * Translated using Weblate (Greek)
  * Translated using Weblate (Greek)

  [ Sunil Mohan Adapa ]
  * gitweb: Fix flake8 error that is causing pipeline failures
  * storage: Ignore errors resizing partition during initial setup
  * storage: Make partition resizing work with parted 3.3
  * debian: Add powermgmt-base to recommends list
  * openvpn: Enable IPv6 for server and client outside the tunnel
  * networks: Refactor creating a network manager client
  * networks: Remove unused method
  * networks: Fix crashing when accessing network manager D-Bus API

  [ Michael Breidenbach ]
  * Translated using Weblate (German)
  * Translated using Weblate (Swedish)
  * Translated using Weblate (German)
  * Translated using Weblate (German)

  [ Doma Gergő ]
  * Translated using Weblate (Hungarian)

  [ Joseph Nuthalapati ]
  * mediawiki: Use a mobile-friendly skin by default
  * mediawiki: Allow admin to set default skin
  * mediawiki: Fix functional tests depending on skin

  [ James Valleroy ]
  * Translated using Weblate (Greek)
  * Translated using Weblate (Greek)
  * openvpn: Add diagnostic for ipv6 port
  * matrixsynapse: Allow upgrade to 1.8.*
  * security: Add explanation of sandboxing
  * locale: Update translation strings
  * doc: Fetch latest manual

  [ Allan Nordhøy ]
  * Translated using Weblate (Norwegian Bokmål)

  [ Thomas Vincent ]
  * Translated using Weblate (French)

  [ Ralf Barkow ]
  * Translated using Weblate (German)

 -- James Valleroy <jvalleroy@mailbox.org>  Mon, 13 Jan 2020 19:11:44 -0500

plinth (19.24~bpo10+1) buster-backports; urgency=medium

  * Rebuild for buster-backports.

 -- James Valleroy <jvalleroy@mailbox.org>  Thu, 02 Jan 2020 20:27:33 -0500

plinth (19.24) unstable; urgency=medium

  [ Thomas Vincent ]
  * Translated using Weblate (French)
  * Translated using Weblate (French)

  [ Veiko Aasa ]
  * app: Fix javascript doesn't run on first visit
  * samba: private shares
  * storage: Tests for the directory validation action
  * users: Add tests for the Samba user database

  [ James Valleroy ]
  * samba: Fix spelling in description
  * debian: Update French debconf translation (Closes: #947386)
    - Thanks to Jean-Pierre Giraud for the patch.
  * firewall: Support upgrading firewalld to 0.8
  * mldonkey: Add ProtectKernelLogs
  * deluge: Use systemd sandboxing features
  * infinoted: Use systemd sandboxing features
  * storage: Add systemd sandboxing features to udiskie service
  * upgrades: Add systemd sandboxing features to repository setup service
  * security: List whether each app is sandboxed
  * locale: Update translation strings
  * debian: Update Dutch debconf translation (Closes: #947136)
    - Thanks to Frans Spiesschaert for the patch.
  * doc: Fetch latest manual

  [ Michael Breidenbach ]
  * Translated using Weblate (German)
  * Translated using Weblate (Swedish)

  [ Nektarios Katakis ]
  * Translated using Weblate (Greek)

  [ Doma Gergő ]
  * Translated using Weblate (Hungarian)

  [ Allan Nordhøy ]
  * Translated using Weblate (Norwegian Bokmål)

  [ Kunal Mehta ]
  * mediawiki: Pass --quick when running update.php

  [ Sunil Mohan Adapa ]
  * help: Refactor to move app into __init__.py for consistency
  * app: Introduce API to return a list of all apps
  * app: Introduce API to run diagnostics on an app
  * apache: Implement diagnostic test for web server component
  * daemon: Implement diagnostic test for daemon component
  * daemon: Implement diagnostic test to check if a daemon is running
  * firewall: Implement new diagnostic tests to check port status
  * diagnostics: Use new component based API for all diagnostic tests
  * cosmetic: Yapf and isort fixes
  * daemon: Move diagnosing port listening into daemon module
  * daemon: Move diagnosing using netcat to daemon module
  * apache: Move diagnostics for checking URLs into apache module
  * app: Implement API to check if app/component has diagnostics
  * views: Don't require sending diagnostics module name separately
  * minidlna: Fix showing clients information
  * mediawiki: Fix problem with session cache failing logins

  [ Ralf Barkow ]
  * Translated using Weblate (German)

  [ erlendnagel ]
  * Translated using Weblate (Dutch)

 -- James Valleroy <jvalleroy@mailbox.org>  Mon, 30 Dec 2019 21:17:58 -0500

plinth (19.23~bpo10+1) buster-backports; urgency=medium

  * Rebuild for buster-backports.

 -- James Valleroy <jvalleroy@mailbox.org>  Thu, 19 Dec 2019 10:04:11 -0500

plinth (19.23) unstable; urgency=medium

  [ Thomas Vincent ]
  * Translated using Weblate (French)
  * Translated using Weblate (French)

  [ Fred ]
  * Translated using Weblate (French)

  [ Alice Kile ]
  * show app icons in apps page
  * use single variable for referencing icon filename
  * fix formatting issues
  * fix formatting and template-related issues
  * properly implement header in app and setup pages
  * implement responsive layout for app page
  * fix toggle button html layout and responsive design css
  * config: fix minor syntax error
  * fix: implement requested changes

  [ James Valleroy ]
  * themes: css whitespace minor fixes
  * samba: Add icon to app page
  * minidlna: Add managed service and Daemon component
  * minidlna: Use single action to set media dir and restart
  * minidlna: Show icon on app page
  * minidlna: Fix webserver config name
  * minidlna: Only show shortcut to users in group
  * mumble: Keep icon_filename in moved view
  * cockpit: Filter out localhost URLs from displayed access list
  * users: Use service action to restart share group service
  * locale: Update translation strings
  * doc: Fetch latest manual

  [ Veiko Aasa ]
  * samba: recursively set open share directory permissions
  * users: Fix functional tests changing the language feature
  * app: Fix app checkbox status change functional tests
  * storage: Directory selection form and validator
  * transmission: New directory selection form

  [ Nektarios Katakis ]
  * feature: minidlna app
  * fix: minidlna.conf file permissions after editing
  * update minidlna svg
  * run sysctl after installation
  * mumble: Add option to set SuperUser password
  * cockpit: extend apps description with access info
  * cockpit: add list of valid urls to access the app.

  [ /rgb ]
  * Translated using Weblate (German)
  * Translated using Weblate (German)

  [ Luis A. Arizmendi ]
  * Translated using Weblate (Spanish)

  [ adaragao ]
  * Translated using Weblate (Portuguese)

  [ Michael Breidenbach ]
  * Translated using Weblate (Swedish)

 -- James Valleroy <jvalleroy@mailbox.org>  Mon, 16 Dec 2019 18:38:46 -0500

plinth (19.22~bpo10+1) buster-backports; urgency=medium

  * Rebuild for buster-backports.

 -- James Valleroy <jvalleroy@mailbox.org>  Fri, 06 Dec 2019 21:01:10 -0500

plinth (19.22) unstable; urgency=medium

  [ Matt Conroy ]
  * pagekite: Get rid of tabs in the configuration page
  * openvpn: manual link points to incorrect page

  [ Joseph Nuthalapati ]
  * pagekite: Fix functional tests
  * pagekite: Show existing services only if there are any
  * pagekite: Make Custom Services look like it's under Configuration
  * pagekite: Use the new app toggle button
  * openvpn: Add client apps

  [ Thomas Vincent ]
  * Translated using Weblate (French)

  [ Fred ]
  * Translated using Weblate (French)
  * Translated using Weblate (French)

  [ Alice Kile ]
  * backups: fix title not appearing
  * diagnostics: don't run on disabled modules
  * apps: Remove link to webapps in app descriptions
  * Fix error with app toggle input
  * templates: Add toolbar for apps in app.html
  * toolbar: Move diagnostics button into dropdown menu

  [ nautilusx ]
  * Translated using Weblate (German)

  [ Michael Breidenbach ]
  * Translated using Weblate (German)
  * Translated using Weblate (Swedish)

  [ Veiko Aasa ]
  * ssh: fix Avahi SFTP service file
  * diagnostics: fix IPv6 failures
  * matrix-synapse: Update requirement from buster-backports
  * samba: Users can enable a guest share
  * samba: user can select devices for sharing
  * samba: fixes and improvements
  * samba: fixes and improvements
  * app: fix javascript constant redeclaration error
  * samba: Fix javascript constant redeclaration error

  [ James Valleroy ]
  * debian: Update German debconf translation (Closes: #945387)
    - Thanks to Helge Kreutzmann for the patch.
  * samba: Add acl to managed_packages
  * samba: Fix restore command
  * samba: Move urls under apps/
  * functional_tests: Add basic samba tests
  * samba: Use register_group instead of create_group
  * samba: Only show shortcut to users in freedombox-share group
  * samba: Keep create_group in setup
  * diagnostics: Use a distinct class for Run Diagnostics button on this page
  * locale: Update translation strings
  * doc: Fetch latest manual

  [ Sunil Mohan Adapa ]
  * diagnostics: Use app.html instead of simple_app.html
  * firewall: Use app.html instead of simple_app.html
  * letsencrypt: Use app.html instead of simple_app.html
  * monkeysphere: Use app.html instead of simple_app.html
  * names: Use app.html instead of simple_app.html
  * power: Use app.html instead of simple_app.html
  * openvpn: Use app.html instead of simple_app.html
  * tor: Use app.html instead of simple_app.html
  * ikiwiki: Move the create button to manage section
  * gitweb: Move create button into manage section
  * networks: Move actions button into connection section
  * templates: Remove the now unused simple_app.html
  * users: Move create button into users section
  * minetest: Minor cosmetic fix
  * templates: Make internal zone and port forwarding info override-able
  * toolbar: Make diagnostics button looks like other drop down items
  * toolbar: Align extra actions drop down button to the right
  * toolbar: Rewamp toolbar code for simplicity and to fix issues

 -- James Valleroy <jvalleroy@mailbox.org>  Mon, 02 Dec 2019 18:00:45 -0500

plinth (19.21~bpo10+1) buster-backports; urgency=medium

  * Rebuild for buster-backports.

 -- James Valleroy <jvalleroy@mailbox.org>  Sun, 24 Nov 2019 05:44:45 -0500

plinth (19.21) unstable; urgency=medium

  [ Veiko Aasa ]
  * gitweb: Allow to import from a remote repository
  * gitweb: Do not recursively scan for Git repositories
  * turbolinks: Disable turbolinks on links that don't point to /plinth/...

  [ nautilusx ]
  * Translated using Weblate (German)

  [ Doma Gergő ]
  * Translated using Weblate (Hungarian)

  [ Allan Nordhøy ]
  * Translated using Weblate (Swedish)
  * Translated using Weblate (Norwegian Bokmål)

  [ Birger Schacht ]
  * backups: Show proper error when SSH server is not reachable
  * ssh: Add the error of ssh-keyscan to the verification view
  * tor: Rename "Hidden Service" to "Onion Service"

  [ Joseph Nuthalapati ]
  * ejabberd: Handle case where domain name is not set
  * tahoe: Mark Tahoe-LAFS as an advanced app
  * README: Fix hyperlinks to badges and images
  * doc: dev: Add instructions to setup developer documentation
  * doc: dev: Mention where to find the user manual
  * doc: dev: Reduce toc depth to 2 levels to reduce noise
  * doc: dev: Fix headings
  * doc: dev: Add favicon to developer documentation site
  * app: Avoid showing empty configuration block
  * app: Fix broken functional tests
  * firstboot: reading firstboot-wizard-secret file
  * searx: Set safe_search to Moderate by default
  * clients: Improve code readability

  [ Sunil Mohan Adapa ]
  * backups: i18n for a string on verify ssh host page
  * backups: Simplify SSH fingerprint verification command
  * HACKING: Update with instructions for multiple OSes
  * CONTRIBUTING: Add more instructions on commits and MR changes
  * doc: Fix unavailability of manual images
  * tor: Fix port diagnostics by correcting port data type
  * tor: Expect obfs service to be also available on IPv6
  * tor: Listen on IPv6 for OrPort

  [ Thomas Vincent ]
  * Translated using Weblate (French)

  [ Michael Breidenbach ]
  * Translated using Weblate (Swedish)

  [ James Valleroy ]
  * HACKING: Fix provision with tests command
  * d/po: Run debconf-updatepo
  * locale: Update translation strings

  [ Radek Pasiok ]
  * Translated using Weblate (Polish)
  * Translated using Weblate (Polish)

  [ Alice Kile ]
  * clients: implement launch button feature
  * app: Implement toggle button in app page
  * app: Use single form for app toggle and configuration
  * app: Make the toggle-button responsive

 -- James Valleroy <jvalleroy@mailbox.org>  Mon, 18 Nov 2019 19:35:38 -0500

plinth (19.20~bpo10+1) buster-backports; urgency=medium

  * Rebuild for buster-backports.

 -- James Valleroy <jvalleroy@mailbox.org>  Thu, 07 Nov 2019 05:58:35 -0500

plinth (19.20) unstable; urgency=medium

  [ Veiko Aasa ]
  * gitweb: Set correct access rights after enabling application
  * gitweb: Add tests for actions script
  * gitweb: Add functional tests
  * gitweb: avoid global environment variables in Apache configuration
  * gitweb: fix links that end with /HEAD
  * gitweb: Validate repository name also in actions script
  * gitweb: do not change working directory inside actions script
  * sharing: Fix wrong links on Apache2 directory index page

  [ Fioddor Superconcentrado ]
  * Translated using Weblate (German)
  * Translated using Weblate (Spanish)
  * d/po/es: New translation file
  * d/po: Fix header comments

  [ Michael Breidenbach ]
  * Translated using Weblate (German)
  * Translated using Weblate (Swedish)
  * Translated using Weblate (Swedish)

  [ Sunil Mohan Adapa ]
  * debian: Remove plinth transitional package
  * cfg: Fix test case failure due to incorrect path assumption
  * gitlab-ci: Fix path for HTML coverage report generation
  * gitweb: Set proper access after restoration of a backup
  * setup: Don't include actions/__pycache__ during installation
  * ssh: Fix flake8 failure by removing unused import
  * config: Use AppView and cleanup custom code
  * storage: Use AppView and cleanup custom code
  * doc: Install using makefile instead of setup.py
  * doc: Fetch and add Spanish manual
  * help: Fix showing manual pages in fallback cases
  * app: Fix a pytest warning in tests
  * setup.py: Set development status classifier to production/stable
  * setup.py: Add more topics to classifiers
  * doc: Add developer documentation using Sphinx
  * actions: Fix issue with docstring causing issues with Sphnix
  * Translated using Weblate (Swedish)

  [ Pavel Borecki ]
  * Translated using Weblate (Czech)

  [ Thomas Vincent ]
  * Translated using Weblate (French)
  * backups: Fix a typo in backups upload form
  * Translated using Weblate (French)

  [ homycal ]
  * Translated using Weblate (French)

  [ Mattias Münster ]
  * Translated using Weblate (Swedish)

  [ Allan Nordhøy ]
  * Translated using Weblate (Norwegian Bokmål)
  * Translated using Weblate (French)
  * Translated using Weblate (French)

  [ Nektarios Katakis ]
  * ssh: Option for disabling password authentication

  [ Joseph Nuthalapati ]
  * infinoted: Add missing manual page link
  * doc: Add directory for development documentation
  * doc: Skip empty lines when piping to wget
  * doc: Fix Unicode issues with the manual
  * doc: Remove language code from title
  * doc: Move build scripts into separate directory
  * doc: Minor cosmetic changes
  * doc: Move English manual to manual/en directory
  * help: Respect language preference when showing user manual
  * snapshot: Sort snapshot list from newest to oldest

  [ Doma Gergő ]
  * Translated using Weblate (Hungarian)

  [ Fred ]
  * Translated using Weblate (French)
  * Translated using Weblate (French)

  [ James Valleroy ]
  * config: Implement get_initial and form_valid
  * functional_tests: Update config form ids
  * coquelicot: Change quotes to ASCII
  * locale: Update translation strings
  * doc: Fetch latest manual

 -- James Valleroy <jvalleroy@mailbox.org>  Mon, 04 Nov 2019 19:15:27 -0500

plinth (19.19~bpo10+1) buster-backports; urgency=medium

  * Rebuild for buster-backports.

 -- James Valleroy <jvalleroy@mailbox.org>  Thu, 24 Oct 2019 17:53:02 -0400

plinth (19.19) unstable; urgency=medium

  [ Veiko Aasa ]
  * ikiwiki: Allow full Unicode text in wiki/blog title names
  * actions: Check with flake8
  * gitweb: New app for simple git hosting
  * users: reload Apache2 to flush LDAP cache after user operations
  * gitweb: update repository list where necessary
  * gitweb: fix Windows Git client download link in manifest
  * gitweb: add help text for description and owner fields in the form
  * gitweb: enable rename detection

  [ Pavel Borecki ]
  * Translated using Weblate (Czech)

  [ Thomas Vincent ]
  * Translated using Weblate (French)

  [ Birger Schacht ]
  * ssh: Show server fingerprints in SSH page

  [ James Valleroy ]
  * Translated using Weblate (French)
  * gitweb: Fix flake8 error
  * locale: Update translations strings
  * doc: Fetch latest manual

  [ Nevena Mircheva ]
  * Translated using Weblate (Bulgarian)

  [ Sunil Mohan Adapa ]
  * matrixsynapse: Remove unused letsencrypt action
  * ejabberd: Removed unused letsencrypt action
  * gitweb: Minor fixes after review
  * gitweb: Minor visual changes to templates
  * gitweb: Fix issue with elevated access to private repositories
  * frontpage: Show shortcuts that public even if need a group
  * searx, app, translation, language-selection: Fix license header
  * ikiwiki: Remove extra create button when no wiki/blog is present
  * cosmetic: yapf formatting

  [ ikmaak ]
  * Translated using Weblate (Dutch)

  [ Michael Breidenbach ]
  * Translated using Weblate (German)

  [ Allan Nordhøy ]
  * Translated using Weblate (Norwegian Bokmål)

  [ Matthias Dellweg ]
  * quassel: Add let's encrypt component for certficiates

 -- James Valleroy <jvalleroy@mailbox.org>  Mon, 21 Oct 2019 18:49:35 -0400

plinth (19.18~bpo10+1) buster-backports; urgency=medium

  * Rebuild for buster-backports.

 -- James Valleroy <jvalleroy@mailbox.org>  Thu, 10 Oct 2019 07:04:16 -0400

plinth (19.18) unstable; urgency=medium

  [ Matthias Dellweg ]
  * diagnose: Move negating diagnose result inside try block

  [ Fioddor Superconcentrado ]
  * Translated using Weblate (Spanish)

  [ Luis A. Arizmendi ]
  * Translated using Weblate (Spanish)

  [ Allan Nordhøy ]
  * Translated using Weblate (Norwegian Bokmål)

  [ Dietmar ]
  * Translated using Weblate (German)

  [ Sunil Mohan Adapa ]
  * pagekite: Remove first wizard step for danube edition
  * pagekite: cosmetic: yapf and isort changes
  * debian: Remove python3-requests from depends list
  * users: Make UI close to rest of the apps
  * upgrades: Remove unnecessary subsubmenu
  * ikiwiki: Remove subsubmenu in favor of toolbar
  * networks: Remove subsubmenu in favor of toolbar buttons
  * backups: Remove unnecessary use of subsubmenu template
  * templates: Remove unused invocation of subsubmenu
  * templates: Simplify unnecessary override
  * templates: Provide subsubmenu functionality in app.html
  * dynamicdns: Use app.html instead of app-subsubmenu.html
  * i2p: Use app.html instead of app-subsubmenu.html
  * pagekite: Use app.html instead of app-subsubmenu.html
  * snapshot: Use app.html instead of app-subsubmenu.html
  * templates: Remove unused app-subsubmenu.html
  * deluge: Support deluge 2 by starting it properly
  * minetest: Remove mod-torches no longer available in testing/unstable

  [ James Valleroy ]
  * security: Add past vulnerabilities count
  * security: Move security report to new page
  * locale: Update translation strings
  * doc: Fetch latest manual
  * d/control: Add Rules-Requires-Root: no
  * d/control: Update Standards-Version to 4.4.1

 -- James Valleroy <jvalleroy@mailbox.org>  Mon, 07 Oct 2019 19:06:16 -0400

plinth (19.17~bpo10+1) buster-backports; urgency=medium

  * Rebuild for buster-backports.

 -- James Valleroy <jvalleroy@mailbox.org>  Sun, 29 Sep 2019 11:05:32 -0400

plinth (19.17) unstable; urgency=medium

  [ Pavel Borecki ]
  * Translated using Weblate (Czech)
  * Translated using Weblate (Czech)

  [ Anxin YI ]
  * Translated using Weblate (Chinese (Simplified))

  [ Joseph Nuthalapati ]
  * firstboot: network connections not used, cleanup
  * firstboot: Add new help menu to firstboot navbar

  [ Sunil Mohan Adapa ]
  * letsencrypt: Update and fix tests involving domain changes
  * tor: Fix test case for getting status
  * firstboot: Hide left menu during first boot as intended

  [ James Valleroy ]
  * locale: Update translation strings
  * doc: Fetch latest manual

 -- James Valleroy <jvalleroy@mailbox.org>  Mon, 23 Sep 2019 18:14:40 -0400

plinth (19.16~bpo10+1) buster-backports; urgency=medium

  * Rebuild for buster-backports.

 -- James Valleroy <jvalleroy@mailbox.org>  Sun, 15 Sep 2019 09:36:27 -0400

plinth (19.16) unstable; urgency=medium

  [ Joseph Nuthalapati ]
  * help: Add button to submit feedback
  * help: Add button for Support
  * help: Add button for Contribute
  * manual: Move PDF download link to HTML manual page
  * help: Convert help icon in the navbar to dropdown

  [ Sunil Mohan Adapa ]
  * help: Add more text to contribute page for donations
  * action_utils: Introduce utility for setting debconf answers
  * action_utils: Workaround problem with setting debconf answers
  * views: Fix failure in redirecting from language selection page
  * help: Make download as PDF a regular button
  * backups: Add missing slashes at the end of URLs
  * backups: Remove cancel button from add disk location page
  * backups: Fix removing local repository
  * backups: Simplify checking repository capabilities using flags
  * backups: Simplify listing repositories in index page
  * backups: Rename network_storage module to store
  * backups: Introduce method for checking if a repository is usable
  * backups: Minor cosmetic fixes
  * backups: Expose repository path as property
  * backups: Rename remove_repository method to remove
  * backups: Minor change to disk repository name
  * backups: Rename repo_path to borg_path for clarity
  * backups: Make mountpoint property private
  * backups: Use higher level method in views instead of store methods
  * backups: Implement hostname property on SSH repository
  * backups: Clarify two separate uses of name create_repository
  * backups: Separate repository loading from instantiation
  * backups: Minor cosmetic changes
  * backups: Minor simplification in running of action script
  * backups: Improve handling borg errors
  * backups: Minor simplification when adding remote repository
  * backups: Handle errors when adding disk repository
  * backups: Show repository error in archives table
  * backups: Show lock icon for encrypted repositories
  * backups: Show error when password is provided for unencrypted repo
  * backups: Don't show used disk choices when adding disk repo
  * backups: Show error when there are no disks available to add repo
  * backups: Move add repository buttons to the top
  * ejabberd: Fix listen port configuration for ejabberd 19.x
  * cockpit: Prevent restart on freedombox startup
  * ejabberd: Prevent restart on freedombox startup
  * ejabberd: Perform host/domain name operations only when installed
  * module_loader: Cosmetic changes by yapf
  * web_server: Remove log message about serving static directory
  * setup: Better log message when no apps need upgrades
  * module_loader: Remove log message when app is imported
  * actions: Improve log message about action execution

  [ Doma Gergő ]
  * Translated using Weblate (Hungarian)

  [ Swann Martinet ]
  * Translated using Weblate (German)
  * Translated using Weblate (Italian)
  * Translated using Weblate (French)

  [ Allan Nordhøy ]
  * Translated using Weblate (Norwegian Bokmål)

  [ Danny Haidar ]
  * help: Minor updates to the statements on contribute page

  [ Joseph Nuthalpati ]
  * backups: Allow adding backup repositories on multiple disks
  * backups: Refactor class hierarchy in repository.py
  * backups: Save new backup location to plinth database

  [ James Valleroy ]
  * locale: Update translation strings

 -- James Valleroy <jvalleroy@mailbox.org>  Mon, 09 Sep 2019 18:20:03 -0400

plinth (19.15~bpo10+1) buster-backports; urgency=medium

  * Rebuild for buster-backports.

 -- James Valleroy <jvalleroy@mailbox.org>  Thu, 29 Aug 2019 18:51:28 -0400

plinth (19.15) unstable; urgency=medium

  [ Doma Gergő ]
  * Translated using Weblate (Hungarian)

  [ nautilusx ]
  * Translated using Weblate (German)

  [ Allan Nordhøy ]
  * Translated using Weblate (Norwegian Bokmål)

  [ Joseph Nuthalpati ]
  * functional_tests: Fix site.is_available not handling default paths
  * functional_tests: Fix step definition "When I log out"
  * matrix-synapse: Allow installation of version 1.2 from backports

  [ James Valleroy ]
  * security: Hide vulnerability table by default
  * vagrant: Stop any ongoing unattended-upgrade
  * functional_tests: Use longer password when creating user
  * locale: Update translation strings
  * doc: Fetch latest manual
  * debian: Add lintian-override for package-installs-apt-preferences

  [ Sunil Mohan Adapa ]
  * names: Perform better layout of domain names table on small screens
  * cockpit: Apply domain name changes immediately
  * ejabberd: Prevent processing empty domain name
  * config: Send hostname change signal only after fully processing it
  * letsencrypt: Don't try to obtain certificates for .local domains
  * avahi: Expose .local domain as a proper domain
  * cockpit: Make essential and install by default
  * tt-rss: Force upgrade to 18.12-1.1 and beyond
  * doc: Fetch latest manual
  * README: Add more screenshots, update existing paths
  * matrixsynapse: Fix apache syntax errors introduce by 4b8b2e171c86d75
  * users: yapf cosmetic changes
  * users: Don't delete 'admin' group when running unit tests
  * users: Minor cosmetic refactoring
  * users: Don't fail badly when admin group does not exist
  * users: Minor fix to return value when getting last admin user
  * users: Cosmetic yapf and isort fixes
  * updates: Allow matrix-synapse 1.3 to be installed for buster users
  * javascript: Don't resubmit when refreshing the page
  * vagrant: Fix dpkg command for recovering from broken state
  * functional_tests: Fix create snapshot test failure
  * storage: Fix regression with restoring backups with storage

  [ bn4t ]
  * matrix-synapse: Use recommended reverse proxy configuration

 -- James Valleroy <jvalleroy@mailbox.org>  Mon, 26 Aug 2019 18:55:49 -0400

plinth (19.14~bpo10+1) buster-backports; urgency=medium

  * Rebuild for buster-backports.

 -- James Valleroy <jvalleroy@mailbox.org>  Thu, 15 Aug 2019 20:10:30 -0400

plinth (19.14) unstable; urgency=medium

  [ James Valleroy ]
  * functional_tests: Fix delete backup path
  * tests: Test add custom shortcuts to frontpage
  * locale: Update translation strings
  * doc: Fetch latest manual
  * debian: Update standards version to 4.4.0
  * debian: Switch to debhelper-compat

  [ Pavel Borecki ]
  * Translated using Weblate (Czech)

  [ Doma Gergő ]
  * Translated using Weblate (Hungarian)

  [ pierre ]
  * Translated using Weblate (French)

  [ ZeroAurora ]
  * Translated using Weblate (Chinese (Simplified))

  [ Sunil Mohan Adapa ]
  * storage: Handle all device paths during eject
  * storage: Fix incorrect i18n when throwing and error
  * storage: yapf changes
  * setup: Clarify success log message when force upgrading
  * Yapf changes
  * firewall: Force upgrade to firewalld 0.7.x
  * frontpage: Fix regression with loading custom shortcuts
  * frontpage: Log a message when loading custom shortcuts
  * upgrades: Set apt configuration to allow release info change
  * tests: Fix flake8 warning about unused imports
  * Minor yapf fixes
  * names: Minor styling fixes
  * names: Don't enumerate services for domains supporting all
  * names: Introduce new API to manage domains
  * names: Declare domain types in various apps
  * names: Make all apps use new api to retrieve domain names
  * names: Use new API in all apps
  * letsencrypt: Revoke certificate only if it exists
  * letsencrypt: Fix problem with automatically obtaining certificates
  * cockpit: Don't error out when removing an unknown domain
  * ejabberd: Ensure that hosts are not duplicated in configuration
  * ejabberd: Use domain added signal for listening to domain changes
  * cockpit: Don't handle the domain changed signal
  * letsencrypt: Remove unused listen to domain change signal
  * config: Remove unused domain change signal
  * api: Fix regression with listing only enabled apps in mobile app

  [ Joseph Nuthalpati ]
  * upgrades: Use reusable collapsible-button style for logs

  [ Mesut Akcan ]
  * Translated using Weblate (Turkish)

  [ Radek Pasiok ]
  * Translated using Weblate (Polish)

  [ Anxin YI ]
  * Translated using Weblate (Chinese (Simplified))

  [ Allan Nordhøy ]
  * Translated using Weblate (Norwegian Bokmål)

 -- James Valleroy <jvalleroy@mailbox.org>  Mon, 12 Aug 2019 19:31:35 -0400

plinth (19.13~bpo10+1) buster-backports; urgency=medium

  * Rebuild for buster-backports.

 -- Federico Ceratto <federico@debian.org>  Tue, 06 Aug 2019 15:39:39 +0100

plinth (19.13) unstable; urgency=low

  [ Nikolas Nyby ]
  * Fix a handful of typos in docs and comments
  * Introduce flake8 checking
  * Fix typos in module init docs
  * Add flake8 to gitlib-ci

  [ Petter Reinholdtsen ]
  * Translated using Weblate (Norwegian Bokmål)

  [ Sunil Mohan Adapa ]
  * Minor changes to flake8 related updates
  * diaspora: Fix tests by reverting changes during flake8 clenaup
  * backups: Fix issue with showing index page
  * backups: Fix HTML template indentation, remove inline styling

  [ James Valleroy ]
  * help: Show security notice when backports are in use
  * security: Show vulnerability counts
  * locale: Update translation strings
  * doc: Fetch latest manual
  * Begin uploading to unstable again.
  * security: Fixup refactoring

  [ Joseph Nuthalapati ]
  * backups: Make UI more consistent with other apps
  * backups: Make backup location tables collapsible
  * flake8: Remove unused import

  [ nautilusx ]
  * Translated using Weblate (German)

  [ Anxin YI ]
  * Translated using Weblate (Chinese (Simplified))

 -- James Valleroy <jvalleroy@mailbox.org>  Mon, 29 Jul 2019 19:13:58 -0400

plinth (19.12) experimental; urgency=medium

  [ Miguel A. Bouzada ]
  * Added translation using Weblate (Galician)
  * Translated using Weblate (Galician)

  [ Sunil Mohan Adapa ]
  * dbus: Allow plinth user to own FreedomBox DBus service
  * service: Implement action for systemd try-restart
  * cockpit: Don't handle domains if app is not installed
  * dynamicdns: Send domain added signal properly during init
  * letsencrypt: Force commands to be non-interactive
  * letsencrypt: Remove renewal hooks implementation
  * letsencrypt: Remove old style hooks from all configuration files
  * letsencrypt: Remove deprecated logger.warn
  * letsencrypt: Remove special treatment for domain added from 'config'
  * letsencrypt: Implement DBus service for renewal notifications
  * letsencrypt: Add lineage information in status
  * letsencyrpt: Implement action to copy certificates
  * letsencrypt: Implement action to compare copied certificates
  * letsencrypt: Introduce component for handling certificates
  * letsencrypt: Add permanent hook to receive renewal notifications
  * letsencrypt: Trigger renewal certificate events in component
  * letsencrypt: Trigger events for obtain, revoke and delete
  * letsencrypt: Implement re-obtain separately
  * letsencrypt: Handling certificate renewals when daemon is offline
  * apache: Add let's encrypt certificate component
  * matrixsynapse: Add let's encrypt component for certficiates
  * ejabberd: Add let's encrypt component for managing certificates
  * ejabberd: Backup and restore TLS certificates
  * sso: Use new features of axes, log axes messages
  * Minor yapf and isort changes

  [ Pavel Borecki ]
  * Translated using Weblate (Czech)

  [ Petter Reinholdtsen ]
  * Translated using Weblate (Norwegian Bokmål)

  [ Allan Nordhøy ]
  * Translated using Weblate (Norwegian Bokmål)

  [ Doma Gergő ]
  * Translated using Weblate (Hungarian)

  [ Luis A. Arizmendi ]
  * Translated using Weblate (Spanish)

  [ Joseph Nuthalapati ]
  * backups: Add option to select/deselect all apps for backup or restore
  * backups: Change "select all" to a pure JavaScript implementation
  * Translated using Weblate (Telugu)
  * Translated using Weblate (Chinese (Simplified))
  * sharing: Allow directories to be publicly shared
  * sharing: Add functional test for public shares
  * sharing: Add JavaScript to hide user groups for public shares
  * sharing: Simplify --is-public option
  * sharing: Indicate public shares in listing of shares

  [ Johannes Keyser ]
  * Translated using Weblate (German)

  [ Mesut Akcan ]
  * Translated using Weblate (Turkish)

  [ Elizabeth Sherrock ]
  * Translated using Weblate (Chinese (Simplified))

  [ Anxin YI ]
  * Translated using Weblate (Chinese (Simplified))

  [ Igor ]
  * Translated using Weblate (Russian)

  [ ZeroAurora ]
  * Translated using Weblate (Chinese (Simplified))

  [ James Valleroy ]
  * Translated using Weblate (Chinese (Simplified))
  * locale: Update translation strings
  * doc: Fetch latest manual

 -- James Valleroy <jvalleroy@mailbox.org>  Mon, 22 Jul 2019 19:23:02 -0400

plinth (19.11) experimental; urgency=medium

  [ THANOS SIOURDAKIS ]
  * Added translation using Weblate (Greek)

  [ ZeroAurora ]
  * Translated using Weblate (Chinese (Simplified))

  [ Doma Gergő Mihály ]
  * matrixsynapse: Fix missing translation mark

  [ Doma Gergő ]
  * Translated using Weblate (Hungarian)

  [ Luis A. Arizmendi ]
  * Translated using Weblate (Spanish)

  [ Joseph Nuthalapati ]
  * backups: Improve UX of adding ssh remote
  * backups: Avoid creating duplicate SSH remotes
  * backups: YAPF formatting
  * backups: Text change on index page
  * backups: Make paramiko a dependency of freedombox package
  * debian: Add python3-paramiko to build dependencies
  * backups: Fix issue with repository not being initialized
  * backups: Minor refactoring in forms.py
  * backups: Add test for adding ssh remotes
  * backups: Avoid using `sudo` in tests
  * backups: Skipping tests temporarily
  * backups: tests: Fix issue with usage of fixture 'needs_root'
  * Add SSH hostkey verification
  * backups: ssh remotes: Refactoring
  * backups: Fix functional tests broken due to URL changes
  * Verify SSH hostkey before mounting
  * ui: Create reusable CSS class for collapsible-button
  * backups: Remove unnecessary context manager for paramiko SFTPClient
  * backups: Read file path of known_hosts directly from plinth.config
  * backups: Add regex validation for ssh_repository field

  [ Sunil Mohan Adapa ]
  * backups: Minor fixes to host verification view template
  * backup: Allow SSH directory paths with : in them
  * backups: Cleanup auto-mounting SSH repositories
  * backups: Minor styling changes
  * backups: Handle SSH keys for old stored repositories
  * backups: Require passphrase for encryption in add repository form
  * backups: Fix and refactor adding a new remote repository
  * backups: Remove known_hosts file from config file
  * backups: Fix issue with verifying SSH host keys
  * backups: Don't send passphrase on the command line
  * backups: Git ignore the .ssh folder in data folder
  * setup.py: Don't install directories matching ignore patterns
  * backups: Minor cleanup
  * backups: Un-mount SSH repositories before deleting them

  [ Igor ]
  * Translated using Weblate (Russian)

  [ Andrey Vostrikov ]
  * Translated using Weblate (Russian)

  [ James Valleroy ]
  * locale: Update translation strings
  * doc: Fetch latest manual

 -- James Valleroy <jvalleroy@mailbox.org>  Mon, 08 Jul 2019 18:13:37 -0400

plinth (19.10) experimental; urgency=medium

  [ Sunil Mohan Adapa ]
  * Introduce firewall component for opening/closing ports
  * Introduce webserver component for managing Apache configuration
  * Introduce uwsgi component to manage uWSGI configuration
  * app: Rename get() method to get_component()
  * app: Add unique ID to each app class
  * Introduce daemon component to handle systemd units
  * radicale: Workaround issue with creating log directory
  * app: Set app as enabled only when the daemon is enabled
  * syncthing: Open firewall ports for listening and discovery

  [ James Valleroy ]
  * functional_tests: Add shortcut- prefix to test home page config
  * locale: Update translations strings
  * doc: Fetch latest manual

  [ Mesut Akcan ]
  * Translated using Weblate (Turkish)

  [ ssantos ]
  * Translated using Weblate (German)

  [ Pavel Borecki ]
  * Translated using Weblate (Czech)

  [ Allan Nordhøy ]
  * Translated using Weblate (Norwegian Bokmål)

  [ adaragao ]
  * Translated using Weblate (Portuguese)

  [ Petter Reinholdtsen ]
  * Translated using Weblate (Norwegian Bokmål)

 -- James Valleroy <jvalleroy@mailbox.org>  Mon, 24 Jun 2019 20:06:17 -0400

plinth (19.9) experimental; urgency=medium

  [ Danny Haidar ]
  * Added translation using Weblate (Bulgarian)

  [ Sunil Mohan Adapa ]
  * menu: Remove unused template submenu.html
  * menu: Removed unused templates, methods and properties
  * Introduce component architecture and menu component
  * Turn frontpage shortcut into an app component

  [ James Valleroy ]
  * config: Update migration to use app id
  * searx: Update to use shortcut component
  * config: Add option to show advanced apps
  * monkeysphere: Hide by default
  * locale: Update translation strings
  * doc: Fetch latest manual

  [ Joseph Nuthalapati ]
  * searx: Add option to allow public access to the application
  * searx: Preserve public_access setting
  * searx: Improve functional tests

  [ Mesut Akcan ]
  * Translated using Weblate (Turkish)

  [ Allan Nordhøy ]
  * Translated using Weblate (Norwegian Bokmål)

 -- James Valleroy <jvalleroy@mailbox.org>  Mon, 10 Jun 2019 19:18:52 -0400

plinth (19.8) experimental; urgency=medium

  [ Pavel Borecki ]
  * Translated using Weblate (Czech)

  [ Allan Nordhøy ]
  * Translated using Weblate (Norwegian Bokmål)

  [ Sunil Mohan Adapa ]
  * i2p: Update SVG logo with standard units, size and margins
  * HACKING: Add guidelines for creating new icons
  * icons: Add new SVG icons for all apps
  * icons: Add license information for SVG icons
  * templates: Use SVG icons for apps page and shortcuts
  * icons: Ensure SVG presence for all non-app icons
  * icons: Update copyright information remaining icons
  * doc: Update the correct license for documentation
  * apache: Serve SVG files compressed using gzip

  [ Doma Gergő ]
  * Translated using Weblate (Hungarian)

  [ ssantos ]
  * Translated using Weblate (German)

  [ Mesut Akcan ]
  * Translated using Weblate (Turkish)

  [ ventolinmono ]
  * Translated using Weblate (Spanish)

  [ Petter Reinholdtsen ]
  * Translated using Weblate (Norwegian Bokmål)

  [ James Valleroy ]
  * locate: Update translation strings
  * doc: Fetch latest manual
  * debian: Remove duplicate priority field
  * doc: Remove unused duplicate image

 -- James Valleroy <jvalleroy@mailbox.org>  Mon, 27 May 2019 18:11:25 -0400

plinth (19.7) experimental; urgency=medium

  [ LoveIsGrief ]
  * i2p: Use augeas for editing the router.config
  * i2p: Include default favorites after installation

  [ Sunil Mohan Adapa ]
  * i2p: Update license headers for consistent formatting
  * i2p: Minor flake8 and yapf fixes
  * i2p: Convert router configuration tests to pytest style
  * transmission: Fix issue with promoting menu item
  * tor: Fix issue with promoting/demoting menu item
  * apps: Fix showing apps background twice
  * apps: Style disable app icons according to design
  * apps: Style the title for disabled icons section
  * sharing: Always keep menu item in promoted state
  * apps: Promote/demote menu items for disabled apps too
  * tests: Add commonly used fixtures globally
  * tests: Remove unused test discovery code
  * custom_shortcuts: Fix issue with writing tests as different user
  * backups: Convert tests to pytest style
  * bind: Convert tests to pytest style
  * config: Convert tests to pytest style
  * diaspora: Convert tests to pytest style
  * letsencrypt: Convert tests to pytest style
  * names: Convert tests to pytest style
  * pagekite: Convert tests to pytest style
  * storage: Convert tests to pytest style
  * tor: Convert tests to pytest style
  * users: Convert tests to pytest style
  * actions: Convert tests to pytest style
  * cfg: Convert tests to pytest style
  * clients: Convert tests to pytest style
  * context_processors: Convert tests to pytest style
  * kvstore: Convert tests to pytest style
  * menu: Convert tests to pytest style
  * middleware: Convert tests to pytest style
  * network: Convert tests to pytest style
  * templatetags: Convert tests to pytest style
  * utils: Convert tests to pytest style
  * i2p: Rename test fixtures to avoid a minor warning
  * ejabberd: Include Bosh port 5280 in port forwarding information
  * repro: Show port forwarding information
  * Common template for showing port forwarding information
  * i2p: Show port forwarding information
  * bind: Show port forwarding information
  * ssh: Show port forwarding information

  [ Doma Gergő ]
  * Translated using Weblate (Hungarian)

  [ Allan Nordhøy ]
  * Translated using Weblate (Norwegian Bokmål)

  [ Radek Pasiok ]
  * Translated using Weblate (Polish)

  [ Erik Ušaj ]
  * Added translation using Weblate (Slovenian)
  * Translated using Weblate (Slovenian)

  [ Karel Trachet ]
  * Translated using Weblate (Dutch)

  [ ssantos ]
  * Translated using Weblate (German)
  * Translated using Weblate (Portuguese)

  [ James Valleroy ]
  * apps: Separate enabled and disabled apps
  * apps: Add port forwarding info
  * service: Show port forwarding info when available
  * openvpn: Show port forwarding info
  * minetest: Fix flake8 error
  * matrixsynapse: Show port forwarding info
  * tahoe: Show port forwarding info
  * locate: Update translation strings
  * doc: Fetch latest manual

  [ Joseph Nuthalapati ]
  * Translated using Weblate (Telugu)

 -- James Valleroy <jvalleroy@mailbox.org>  Mon, 13 May 2019 19:47:52 -0400

plinth (19.6) experimental; urgency=medium

  [ Pavel Borecki ]
  * Translated using Weblate (Czech)

  [ CurlingTongs ]
  * Translated using Weblate (German)

  [ nautilusx ]
  * Translated using Weblate (German)

  [ Allan Nordhøy ]
  * Translated using Weblate (Norwegian Bokmål)

  [ Mesut Akcan ]
  * Translated using Weblate (Turkish)

  [ narendrakumar.b ]
  * letsencrypt: Provide link to configure domain if not configured

  [ James Valleroy ]
  * firewall: Get service ports details
  * firewall: Show ports details
  * locale: Update translation strings
  * doc: Fetch latest manual

  [ LoveIsGrief ]
  * i2p: Add helper to modify the tunnel config
  * i2p: Open HTTP(S) and IRC ports on all interfaces on install
  * i2p: Add HTTP(S) and IRC ports to firewall
  * i2p: Enable application

  [ Sunil Mohan Adapa ]
  * i2p: flake8 and yapf fixes
  * i2p: Convert unit tests to pytest style
  * i2p: Update firewalld service descriptions
  * i2p: Disable the daemon before editing configuration
  * i2p: Don't enable proxies on external zone

 -- James Valleroy <jvalleroy@mailbox.org>  Mon, 29 Apr 2019 19:18:01 -0400

plinth (19.5) experimental; urgency=medium

  [ LoveIsGrief ]
  * i2p: Add new application
  * i2p: Disable compression on /i2p/
  * i2p: apache: Catch more I2P locations
  * i2p: django: Add shortcuts to /i2p/... URLs
  * i2p: django: Additional information about /i2p location
  * i2p: todo: Add TODOs for I2P
  * i2p: todo: add more TODOs for I2P
  * i2p: idea: Browse eepsites directly from freedombox
  * i2p: todo: Add torrent tracker to list of favorites
  * i2p: django: Add description for the configuration shortcuts
  * i2p: django: Add i2p homepage to description
  * i2p: setup: Enrich I2P favorites
  * i2p: todo: Tick off a TODO and reword one
  * i2p: todo: Remove IDEA for browsing to .i2p sites in iframe
  * i2p: torrents: Link to the list of trackers
  * i2p: Add functional tests
  * functional_tests: Allow provisioning VM for functional tests
  * functional tests: Fix wheel errors when provisioning VM

  [ Sunil Mohan Adapa ]
  * i2p: Move data files into the app's data folder
  * i2p: Use project logo instead of mascot
  * i2p: Remove TODO in favor of issue tracker
  * apache: Add proxy_html module needed by i2p app
  * i2p: Backup/restore the correct state folder
  * i2p: Minor styling changes
  * i2p: Add diagnostic test for web interface port
  * i2p: Add main web interface to list of clients
  * i2p: Review and cleanup action script
  * i2p: Review and update views
  * i2p: Disable app until further fixes are done

  [ James Valleroy ]
  * functional_tests: Install python3-pytest-django
  * locale: Update translation strings
  * doc: Fetch manual

  [ wind ]
  * Translated using Weblate (Russian)

  [ Joseph Nuthalapati ]
  * storage: Use udisks to list disks and df for disk space utilization

  [ Igor ]
  * Translated using Weblate (Russian)

  [ CurlingTongs ]
  * Translated using Weblate (German)

 -- James Valleroy <jvalleroy@mailbox.org>  Mon, 15 Apr 2019 18:47:17 -0400

plinth (19.4) experimental; urgency=medium

  [ Allan Nordhøy ]
  * Translated using Weblate (Norwegian Bokmål)

  [ Pavel Borecki ]
  * Translated using Weblate (Czech)

  [ nautilusx ]
  * Translated using Weblate (German)

  [ Doma Gergő ]
  * Translated using Weblate (Hungarian)

  [ advocatux ]
  * Translated using Weblate (Spanish)

  [ Joseph Nuthalapati ]
  * clients: Open web app in a new browser tab
  * matrix-synapse: Change client diagnostics url
  * minetest: Fix duplicate domain names being displayed in UI
  * storage: Do not show an eject button on /boot partitions
  * letsencrypt: Call letsencrypt manage_hooks with correct arguments
  * vagrant: Run plinth as user plinth in development environment

  [ Johannes Keyser ]
  * Translated using Weblate (German)

  [ James Valleroy ]
  * dynamicdns: Install module by default
  * locale: Update strings
  * doc: Fetch latest manual

  [ Sunil Mohan Adapa ]
  * storage: Don't check type of the disk for / and /boot
  * storage: Don't log error when checking if partition is expandable

  [ wind ]
  * Translated using Weblate (Russian)

 -- James Valleroy <jvalleroy@mailbox.org>  Mon, 01 Apr 2019 20:31:54 -0400

plinth (19.3) experimental; urgency=medium

  [ Pavel Borecki ]
  * Translated using Weblate (Czech)

  [ Doma Gergő ]
  * Translated using Weblate (Hungarian)

  [ Petter Reinholdtsen ]
  * Translated using Weblate (Norwegian Bokmål)

  [ advocatux ]
  * Translated using Weblate (Spanish)

  [ James Valleroy ]
  * vagrant: Rearrange steps of provision script
  * locale: Update translation strings

  [ Joseph Nuthalapati ]
  * dynamicdns: Break up dynamicdns.py into forms.py and views.py
  * dynamicdns: Move subsubmenu below description
  * firewall: Change "Current Status:" from p to h3
  * names: Add description
  * subsubmenu: Make description a customizable block
  * pagekite: Bring subsubmenu below description. Remove About section.
  * upgrades: Move subsubmenu below description
  * Include clients.html in service-subsubmenu.html
  * ikiwiki: Move subsubmenu below description

  [ Sunil Mohan Adapa ]
  * pagekite: Rename base template file
  * pagekite: Change the template section title
  * dynamicdns: Simplify template inheritance
  * ikiwiki: Consistent styling for delete warning page
  * templates: Minor styling change
  * functional_tests: Reorder tests to disable apps after tests
  * tests: Mark functional tests with functional mark
  * tests: Read functional tests conf file without assuming CWD
  * tests: Fix backups API test cases to work under all conditions
  * README: Provide simple instruction for installing FreedomBox
  * INSTALL.md: Simplify installation instructions
  * HACKING.md: Update instructions on installing dependencies
  * functional_tests: Update todo list by removing implemented tests
  * mediawiki: Fix tests to allow running from any directory
  * tests: Use pytest for running all tests
  * ci: Allow gitlab to parse test coverage results
  * main: Show service version in logs
  * setup: Automatically gather information about files to install
  * setup: Allow apps to have their own data directories
  * setup: Don't include data/ files as package data
  * module_loader: Specially load modules in development mode
  * setup: Move app enabling files to respective apps
  * setup: Move app data files into respective apps
  * setup: Remove unused /var/run directory

  [ Dietmar ]
  * Translated using Weblate (German)
  * Translated using Weblate (French)
  * Translated using Weblate (Italian)

  [ jonathan göhler ]
  * Translated using Weblate (German)

  [ Vincent Ladeuil ]
  * Translated using Weblate (French)

  [ David Maulat ]
  * Translated using Weblate (French)

  [ Allan Nordhøy ]
  * Translated using Weblate (Norwegian Bokmål)

  [ Mesut Akcan ]
  * Translated using Weblate (Turkish)

 -- James Valleroy <jvalleroy@mailbox.org>  Mon, 18 Mar 2019 20:30:44 -0400

plinth (19.2) unstable; urgency=medium

  [ Joseph Nuthalapati ]
  * docs: Fix deprecation warnings in post-processor
  * tor: Fix deprecation warning W605 for '\' character in regex
  * utils: Simplify YAMLFile by removing the post_exit argument
  * config: Consolidate get_domainname() implementation into config
  * config: Move default-app configuration to a dedicated file
  * config: Fix Ikiwiki entries not showing up as default apps
  * config: Migrate default app configuration to new conf file
  * config: Rename Default App to Webserver Home Page
  * config: Add option to use Apache's default home page as home page
  * config: Remove Apache home page configuration from freedombox.conf
  * config: Fix error when setting JSXC as the home page
  * users: Add nscd as a dependency
  * Disable Coquelicot for Buster release
  * matrix-synapse: Fix LDAP login issue
  * config: Revert changes in freedombox.conf to avoid conffile prompt
  * config: Reset home page setting in freedombox.conf during migration
  * openvpn: Migration from easy-rsa 2 to 3 for existing installations
  * openvpn: Increment version number for easy-rsa 3 migration
  * snapshot: Fix failing functional test

  [ Pavel Borecki ]
  * Translated using Weblate (Czech)

  [ danielwine ]
  * Translated using Weblate (Hungarian)

  [ Doma Gergő ]
  * Translated using Weblate (Hungarian)

  [ Allan Nordhøy ]
  * Translated using Weblate (Norwegian Bokmål)

  [ advocatux ]
  * Translated using Weblate (Spanish)

  [ Sunil Mohan Adapa ]
  * tor: Styling changes due to yapf
  * tor: Use fixed 9001 port for relaying
  * utils: Handle exceptions in context management for YAMLFile
  * utils: Fix some flake8 warnings
  * tahoe: Styling changes
  * backups: Fix failing test case
  * web_server: Move shutdown handling to main
  * dbus: Add new module for D-Bus services
  * setup: Abstraction for getting managing packages of a module
  * setup: Filter packages to force upgrade
  * package: Implement identifying packages that need conffile prompts
  * package: Helper method to filter packages that need conffile prompt
  * setup: Trigger force upgrade for app that implement it
  * bind: Handle conffile prompt during upgrade
  * setup: Rush force upgrade in development mode
  * ttrss: Make functional test definitions specific to ttrss
  * cockpit: Pre-enable necessary apache modules
  * radicale, searx: Pre-enable necessary apache modules
  * letsencrypt: Pre-enable necessary apache modules
  * ikiwiki: Pre-enable necessary apache modules
  * sso: Pre-enable necessary apache modules
  * apache: Use cgid module instead of cgi
  * apache: Increment app version number
  * setup: Make additional info available for force upgrading
  * debian/copyright: Minor fixes
  * debian/copyright: Add full text for AGPL-3+
  * debian/copyright: Add license text for public-domain
  * debian/copyright: Add license text for GPL-2 and GPL-3
  * debian/copyright: Add license text for CC-BY-SA-3.0
  * debian/copyright: Update copyright for logos
  * static: Remove unused files
  * LICENSES: Remove files that are same license as rest of the source
  * config: Don't pass configuration file argument to action
  * openvpn: Fix issues with upgrade easy-rsa 2 to 3 migration
  * openvpn: Make frontpage shortcut appear after an upgrade
  * openvpn: Work around firewalld bug 919517
  * setup: Pass better data structure for force upgrade operation
  * utils: Introduce abstraction over distutils comparison of versions
  * firewalld: Implement upgrading from 0.4.x to 0.6.x
  * ttrss: Make setup process reusable
  * ttrss: Implement upgrade from 17.4 to 18.12

  [ Johannes Keyser ]
  * Translated using Weblate (German)

  [ Anjali Datla ]
  * Translated using Weblate (Telugu)

  [ Darkblaze ]
  * Translated using Weblate (Telugu)

  [ Petter Reinholdtsen ]
  * Translated using Weblate (Norwegian Bokmål)

  [ Jag ]
  * vagrant: Use virtualbox linked clones / CoW to reduce startup times

  [ James Valleroy ]
  * Add 2019 to copyright years
  * Fix some paths in LICENSES
  * debian: Add copyright years for debian/*
  * radicale: Add description of web interface
  * ttrss: Add backup support
  * debian: Add copyright info for lato fonts
  * debian: Add copyright info for individual logo files
  * LICENSES: Add reference to debian/copyright
  * debian: Add copyright info for theme images
  * debian/copyright: Move all license texts to end
  * debian/copyright: Remove unnecessary fields for native package
  * debian/copyright: Move some app icons from LICENSES
  * debian/copyright: Fix typo in year
  * debian/copyright: Move more app icons from LICENSES
  * debian/copyright: Include some URLs dropped from LICENSES
  * debian/copyright: Move some more app icons from LICENSES
  * debian/copyright: Fix filename for tahoe-lafs logo
  * security: Migrate access config to new file
  * users: When ssh used in tests, add users to admin group
  * locale: Update translations strings

 -- James Valleroy <jvalleroy@mailbox.org>  Sat, 02 Mar 2019 14:45:55 -0500

plinth (19.1) unstable; urgency=medium

  [ James Valleroy ]
  * radicale: Log errors during upgrade
  * radicale: Bump version to 2
  * radicale: Remove obsolete diagnostics
  * radicale: Fix server URLs in client info
  * locale: Update translation strings
  * doc: Fetch latest manual

  [ Pavel Borecki ]
  * Translated using Weblate (Czech)

  [ Allan Nordhøy ]
  * Translated using Weblate (Norwegian Bokmål)

  [ Petter Reinholdtsen ]
  * Translated using Weblate (Norwegian Bokmål)

  [ advocatux ]
  * Translated using Weblate (Spanish)

  [ Sunil Mohan Adapa ]
  * setup: Add option to handle configuration prompts during install
  * radicale: Simplify upgrading to newer packages
  * matrixsynapse: Remove hard-coded URL
  * matrixsynapse: Fix issues with showing certificate warning
  * letsencrypt: Fix issue with disabling matrixsynapse checkbox
  * matrixsynapse: Don't check for current domain in renew hook
  * matrixsynapse: Fix potential exposure of private key
  * matrixsynapse: Setup certificate after domain selection
  * matrixsynapse: Better checking for valid certificate

  [ Joseph Nuthalapati ]
  * matrixsynapse: Use Let's Encrypt certificates

 -- James Valleroy <jvalleroy@mailbox.org>  Thu, 14 Feb 2019 06:01:19 -0500

plinth (19.0) unstable; urgency=high

  [ J. Carlos Romero ]
  * mldonkey: Add some more clients to the module page
  * mldonkey: Add to the description the three available front-ends

  [ Sunil Mohan Adapa ]
  * monkeysphere: Fix handling of multiple domains and keys
  * monkeysphere: Fix regression with reading new apache domain config
  * apache: Cleanup domain configuration
  * apache: Add support for mod_ssl in addition to mod_gnutls
  * apache: Switch to mod_ssl from mod_gnutls
  * mldonkey: Add systemd service file with security options
  * mldonkey: Enable app
  * action_utils: Fix checking for URL availability
  * upgrades: Fix priority for buster-backports version
  * upgrades: Fix premature adding of buster-backports sources

  [ Pavel Borecki ]
  * Translated using Weblate (Czech)

  [ Johannes Keyser ]
  * Translated using Weblate (German)

  [ advocatux ]
  * Translated using Weblate (Spanish)

  [ James Valleroy ]
  * locale: Update strings for translation
  * Switched to a new version number scheme: YY.N
    - YY is the year of release.
    - N is the release number within that year.

 -- James Valleroy <jvalleroy@mailbox.org>  Sat, 09 Feb 2019 20:38:00 -0500

plinth (0.49.1) unstable; urgency=medium

  [ Sunil Mohan Adapa ]
  * ui: Fix regression with configure button in home page
  * backups: Rename 'Abort' buttons to 'Cancel'
  * backups: Use icon for add repository button
  * backups: Move subsubmenu below description
  * backups: Add title and description to other pages
  * backups: Add link to manual page
  * backups: Fix styling for upload size warning
  * backups: Increase timeout for SSH operations to 30 seconds
  * backups: Minor styling fixes

  [ Pavel Borecki ]
  * Translated using Weblate (Czech)

  [ Petter Reinholdtsen ]
  * Translated using Weblate (Norwegian Bokmål)

  [ advocatux ]
  * Translated using Weblate (Spanish)

  [ Joseph Nuthalapati ]
  * letsencrypt: UI: Fix checkbox disabling

  [ James Valleroy ]
  * datetime: Switch from chrony to systemd-timesyncd
  * locale: Update translation strings
  * doc: Fetch latest manual

 -- James Valleroy <jvalleroy@mailbox.org>  Thu, 07 Feb 2019 21:23:32 -0500

plinth (0.49.0) unstable; urgency=medium

  [ Prachi Srivastava ]
  * networks: remove unused html
  * security: Moves inline javascript to files
  * security: Moves input field focus javascript to django forms
  * help: Use freedombox package instead of plinth for version
  * repro: Disable app due to issues with Debian package

  [ Sunil Mohan Adapa ]
  * ui: Fix regression with card icon style in front page
  * js: Full librejs compatibility
  * js: Remove javascript license link from footer
  * backups: Remove incorrectly set buffer size during download
  * backups: Minor styling fixes
  * backups: Remove dead code
  * backups: Minor styling fixes
  * backups: Minor refactoring
  * backups: Fix incomplete download archives
  * backups: Improve performance of backup download
  * tor: Make a utility method public
  * action_utils: Expose URL checking utility for generic use
  * upgrades: Improve handling of backports
  * datetime: Fix diagnostic test to not ignore first two servers

  [ Pavel Borecki ]
  * Translated using Weblate (Czech)

  [ J. Carlos Romero ]
  * mldonkey: show 'Learn more...' link in package page when installed

  [ James Valleroy ]
  * radicale: Handle migration from 1.x to 2.x
  * shadowsocks: Use resolvable domains in functional tests
  * radicale: Handle data migration for upgrade to 2.x
  * datetime: Switch from ntp to chrony
  * vagrant: Put hold on freedombox package during provision
  * repro: Also disable functional tests
  * monkeysphere: Re-enable functional tests
  * locale: Update translation strings

  [ Allan Nordhøy ]
  * Translated using Weblate (Norwegian Bokmål)

  [ Joseph Nuthalapati ]
  * backports: Add buster-backports to apt sources list
  * debian: Add smoke test with autopkgtests (Closes: #878699)

  [ danielwine ]
  * Translated using Weblate (Hungarian)

  [ Petter Reinholdtsen ]
  * Translated using Weblate (Norwegian Bokmål)

 -- James Valleroy <jvalleroy@mailbox.org>  Tue, 05 Feb 2019 22:55:53 -0500

plinth (0.48.0) unstable; urgency=medium

  [ Doma Gergő ]
  * Translated using Weblate (Hungarian)

  [ Pavel Borecki ]
  * Translated using Weblate (Czech)

  [ Allan Nordhøy ]
  * Translated using Weblate (Norwegian Bokmål)

  [ Sunil Mohan Adapa ]
  * ui: Fix top margin for content containers
  * ui: Rename page specific CSS classes
  * ui: Underline the logo along with 'Home' text when active
  * ui: Style frontpage application info like regular content
  * ui: Fix setting width of card-list at various page sizes
  * ui: Show help nav item text when navbar is collapsed
  * ui: Hide restart/shutdown items when navbar is collapsed
  * ui: Compact pages on extra small screen sizes
  * ui: Re-add background for home, apps and system pages in small sizes
  * fail2ban: Split and update configuration files
  * fail2ban: Pickup new configurations without reboot
  * mldonkey: Update description and minor updates
  * mldonkey: Disable app due to bug during restart
  * backups: Upgrade apps before restoring them
  * backups: Fix showing not-installed apps in create backup page
  * syncthing: Add backup/restore support
  * Serve default favicon for apps that don't provide one
  * radicale: Fix issue with configuration changes not applying
  * openvpn: Add backup/restore support
  * storage: Fix false error message visiting home page
  * storage, backups: Minor styling and yapf fixes
  * service: Fix warning to use collections.abc
  * help: Minor refactoring in get-logs action
  * mldonkey: Add functional test for uploading
  * axes: Minor fixes to configuration for IP blocking
  * infinoted: Wait for up to 5 minutes to kill daemon

  [ Petter Reinholdtsen ]
  * Translated using Weblate (Norwegian Bokmål)

  [ Joseph Nuthalapati ]
  * ci: Export freedombox.deb as build artifact instead of plinth.deb
  * matrix-synapse: Fix startup error caused by bind_address setting
  * matrix-synapse: Use '::' as the IPv6 bind address
  * backups: Automatically install required apps before restore
  * backups: Add a loader to the restore button to indicate progress

  [ Johannes Keyser ]
  * Translated using Weblate (German)

  [ James Valleroy ]
  * django: Remove deprecated AXES_BEHIND_REVERSE_PROXY
  * radicale: Only set hosts for radicale 1.x
  * radicale: Don't change auth type for radicale 2.x
  * radicale: Use rights file by default for radicale 2.x
  * radicale: Add functional tests for setting access rights
  * help: Use journalctl to show status log
  * help: Add action script to read logs from journal
  * help: Add functional test to check status logs page
  * locale: Update translation strings
  * doc: Fetch latest manual from wiki

  [ Prachi Srivastava ]
  * fail2ban: Enable bans for apache auth failures

  [ J. Carlos Romero ]
  * mldonkey: Add new module for the eDonkey network
  * mldonkey: Add backup/restore support

 -- James Valleroy <jvalleroy@mailbox.org>  Mon, 28 Jan 2019 19:22:19 -0500

plinth (0.47.0) unstable; urgency=medium

  [ Joseph Nuthalapati ]
  * ci: Don't install fuse and fuse3 packages in the CI environment
  * snapshot: Fix snapshots filling up the disk
  * snapshot: ui: Remove NUMBER_MIN_AGE setting and add FREE_LIMIT
  * snapshot: Enable TIMELINE_CLEANUP and NUMBER_CLEANUP by default
  * snapshot: Improve description
  * snapshot: Merge the functionality of the migrate command into setup
  * snapshot: Fix failing tests
  * snapshots: Handle installation on non-btrfs filesystems
  * snapshot: Handle "Config in use" error

  [ James Valleroy ]
  * radicale: Add tests for well-known URLs
  * radicale: Don't modify default file for radicale >= 2.1.10
  * radicale: Add support for radicale 2.x
  * setup: Fix spelling error
  * radicale: Switch to uwsgi for radicale 2.x
  * radicale: Create collections folder before starting uwsgi
  * Update translation strings
  * Fetch latest manual
  * debian: Update debhelper compat version to 12

  [ Sunil Mohan Adapa ]
  * radicale: Redirect to well-known URLs according to version
  * syncthing: Use exact matches when enforcing trailing '/'
  * snapshot: Minor styling fixes
  * snapshot: Update descriptions and UI options
  * snapshot: Refactor configuration migration
  * main: Separate out Django setup into a separate module
  * main: Separate out CherryPy code into a separate module
  * Show Gujarati in the list of UI languages
  * cockpit: Add link to manual page
  * cockpit: Update description
  * firewalld: Flush iptables rules before restarting firewall
  * backups: Don't fail tests when borg is not installed
  * backups: yapf fixes
  * django: Use Argon2 password hash
  * setup: Handle showing setup page after app completes installation
  * setup: Minor flake8 fixes
  * setup: Reduce refresh time when application is already installed
  * setup: Don't perform is-package-manager-busy checks when not needed
  * action_utils: Implement utilities for managing uwsgi configurations
  * searx: Use action utils for uwsgi configuration management
  * radicale: Don't keep radicale service running
  * icons: Fixes for switching to fork-awesome
  * Fix i18n for menu strings

  [ Prachi Srivastava ]
  * Replace glyphicons with forkawesome icons

 -- James Valleroy <jvalleroy@mailbox.org>  Mon, 14 Jan 2019 22:08:54 -0500

plinth (0.46.1) unstable; urgency=medium

  [ prolinux ukraine ]
  * Translated using Weblate (Ukrainian)

  [ Joseph Nuthalapati ]
  * clients: Rename DAVdroid to DAVx5

  [ Allan Nordhøy ]
  * Translated using Weblate (Norwegian Bokmål)

  [ Sunil Mohan Adapa ]
  * debian: Replace and break older versions of plinth

  [ James Valleroy ]
  * debian: Fix spelling errors in lintian override comment

 -- James Valleroy <jvalleroy@mailbox.org>  Fri, 04 Jan 2019 23:17:45 -0500

plinth (0.46.0) unstable; urgency=medium

  [ Pavel Borecki ]
  * Translated using Weblate (Czech)

  [ Johannes Keyser ]
  * Translated using Weblate (German)

  [ advocatux ]
  * Translated using Weblate (Spanish)

  [ prolinux ukraine ]
  * Translated using Weblate (Ukrainian)

  [ Sunil Mohan Adapa ]
  * logging: Don't log static file requests
  * logging: Make cherrypy log to the main log
  * logging: Don't log to a log file
  * logging: Log to systemd journal directly
  * logging: Separate logging init logic into a module
  * logging: Implement colors for console messages
  * searx: Update outdated Apache configuration
  * sso: Update outdated Apache configuration
  * letsencrypt: Use macros for configuring sites
  * letsencrypt: Remove outdated Apache configuration
  * logging: Remove references to old log files
  * debian: Alter control file indentation
  * storage: Add parted as dependency module
  * debian: Add dependencies from freedombox-setup
  * sudoers: Allow all admin users to become superusers
  * Move update-motd script from freedombox-setup
  * debian: Break current version of freedombox-setup
  * Move preseed file from freedombox-setup
  * debian: Use description from freedombox.org
  * debian: Ignore debian/debhelper-build-stamp
  * debian: Fix lintian warning about vcs ignore file
  * debian: Don't change ownership recursively in postinst
  * debian: Update short description
  * debian: Rename plinth package to freedombox

  [ James Valleroy ]
  * vagrant: Cleanup for obsolete log files
  * debian: Move Recommends to binary package
  * locale: Run update_translations
  * doc: Fetch latest manual from wiki
  * debian: Standards-Version is now 4.3.0

  [ Petter Reinholdtsen ]
  * Translated using Weblate (Norwegian Bokmål)

 -- James Valleroy <jvalleroy@mailbox.org>  Mon, 31 Dec 2018 16:46:25 -0500

plinth (0.45.0) unstable; urgency=medium

  [ Doma Gergő ]
  * Translated using Weblate (Hungarian)

  [ Pavel Borecki ]
  * Translated using Weblate (Czech)

  [ advocatux ]
  * Translated using Weblate (Spanish)

  [ Joseph Nuthalapati ]
  * udiskie: Finish merging udiskie into storage
  * apache: Switch to php-fpm from mod_php

  [ Allan Nordhøy ]
  * Translated using Weblate (Chinese (Simplified))
  * Translated using Weblate (Italian)
  * Translated using Weblate (Norwegian Bokmål)

  [ Herdir ]
  * Translated using Weblate (French)

  [ Michael Pimmer ]
  * Backups: first UI sceleton for remote / encrypted backups
  * Backups: allow testing the connection of ssh locations
  * Backups, remote repositories: implement init, info and some test
  * Backups, remote repositories: uniform parameter handling
  * Backups, remote repositories: start using sshfs
  * Backups, remote repositories: integrate to backups index page
  * Backups, remote repositories: re-use template for root location
  * Backups, remote repositories: use object-oriented repositories
  * Backups, remote backups: fix unittests
  * Backups, remote repositories: create/delete/restore of remote repos
  * Backups, remote repositories: change network_storage to dict
  * Backups, remote repository: adapt functional tests
  * Backups: remove unittests to backups test directory
  * Backups: remove archive name when creating an archive
  * Backups: support for encrypted repositories
  * Backups: Cleanup and improved error handling
  * Backups: functional tests update; restoring backup bugfix
  * Backups: allow creating archive in unmounted repository
  * Backups: allow using keyfile as credentials for sshfs mounts
  * Backups: notify that credentials of remote backups are stored
  * Backups: unittests for accessing repository with borg directly
  * Backups: bump module version

  [ James Valleroy ]
  * backups: Make validator errors translatable
  * functional_tests: Move backup test into backups feature

  [ ssantos ]
  * Translated using Weblate (German)

 -- James Valleroy <jvalleroy@mailbox.org>  Mon, 17 Dec 2018 19:05:51 -0500

plinth (0.44.0) unstable; urgency=medium

  [ Pavel Borecki ]
  * Translated using Weblate (Czech)

  [ Robert Martinez ]
  * Add gray noise background
  * Add white Card
  * add footer padding

  [ Allan Nordhøy ]
  * Translated using Weblate (Norwegian Bokmål)

  [ James Valleroy ]
  * ejabberd: bosh port moved to 5443
  * apache: Run setup again to reload
  * ejabberd: Change BOSH port from 5280 to 5443
  * Revert "ci: Use python3.6 when installing dependencies"
  * ci: Install jquery packages for coverage
  * functional_tests: Confirm when deleting all snapshots
  * Translated using Weblate (Spanish)
  * Update translation strings

  [ Joseph Nuthalapati ]
  * vagrant: clear logs and plinth database on destroying box
  * minetest: Change list of mods to what's available in Debian
  * Add instructions on how to use "WIP" in merge requests
  * clients: Fix distortion of the client apps buttons
  * snapshots: Fix default snapshot listing
  * firewalld: Use nftables instead of iptables
  * snapshots: Place the subsubmenu below the description

  [ ssantos ]
  * Translated using Weblate (German)
  * Translated using Weblate (Portuguese)

  [ Prachi Srivastava ]
  * Changes delete all to delete selected in snapshot
  * Adds toggle to select all for deletion
  * Changes functional test to select All and delete snapshots
  * Ignores warnings in pytest while running functional test

  [ advocatux ]
  * Translated using Weblate (Spanish)

  [ Petter Reinholdtsen ]
  * Translated using Weblate (Norwegian Bokmål)

 -- James Valleroy <jvalleroy@mailbox.org>  Mon, 03 Dec 2018 19:47:04 -0500

plinth (0.43.0) unstable; urgency=medium

  [ Michael Pimmer ]
  * Backups: export and download archives in one step
  * Backups: uploading and import with temporarily stored file
  * Backups: Restore directly from archive
  * Backups: Don't fail when borg doesn't find files to extract
  * Backups: clean up exporting archives functionality
  * Backups: relative paths for borg extract in action script
  * Backups: fix test
  * Backups: clean up forms, names and templates
  * Functional tests: minor documentation changes
  * Backups: Stream archive downloads/exports
  * Backups: do not hardcode uploaded backup file path
  * Backups: minor cleanups
  * Backups: show free disk space on upload+restore page
  * Backups: functional test to download and restore an archive
  * Backups: minor adaption of upload file size warning
  * Backups: minor fixes of functional tests
  * Functional tests: check that browser waits for redirects to finish
  * Functional tests: fix waiting for redirects
  * Functional tests: assert that module installation succeeded
  * Cherrypy: Do not limit maximum upload size
  * Backups: Make Manifest a dict instead of a list

  [ James Valleroy ]
  * functional_tests: Remove backup export steps
  * functional_tests: Remove remaining backup export steps
  * functional_tests: Add sso tags
  * upgrades: Internationalize string and apply minor formatting

  [ Anthony Stalker ]
  * Translated using Weblate (Czech)

  [ Joseph Nuthalapati ]
  * vagrant: Destroy Plinth development database when box is destroyed
  * sso: Make auth-pubtkt tickets valid for 12 hours
  * openvpn: Migration from easy-rsa 2 to 3
  * openvpn: is-setup checks for non-empty dh.pem file
  * openvpn: Always write the latest server configuration on setup

  [ ssantos ]
  * Translated using Weblate (Portuguese)

  [ Robert Martinez ]
  * Update module terminology improvements
  * Incorporate feedback from MR

 -- James Valleroy <jvalleroy@mailbox.org>  Mon, 19 Nov 2018 17:25:31 -0500

plinth (0.42.0) unstable; urgency=medium

  [ Robert Martinez ]
  * Fix wrong color in mobile menu

  [ James Valleroy ]
  * snapshot: Handle snapper list output change
  * functional_tests: Fix steps with domain parameter

  [ Joseph Nuthalapati ]
  * Translated using Weblate (Telugu)
  * tor: Add functional tests for relays and hidden services
  * tor: Enable backup/restore
  * upgrades: Add functional tests
  * upgrades: Enable backup/restore
  * monkeysphere: Handle importing new OpenSSH format keys
  * monkeysphere: yapf reformatting
  * tests: Change the domain to be an FQDN
  * monkeysphere: Add functional tests for import/publish keys
  * monkeysphere: Enable backup/restore
  * monkeysphere: Skip functional tests until bugs are resolved
  * letsencrypt: Enable backup/restore
  * tahoe: Minor changes to facilitate functional tests
  * tahoe: Add functional tests
  * tahoe: Enable backup/restore
  * tahoe: yapf run
  * udiskie: unmount drive as superuser

  [ buoyantair ]
  * Translated using Weblate (Telugu)

  [ Michael Pimmer ]
  * Actions: use local plinth in development mode
  * Actions: path in development mode: do not preserve PYTHONPATH

  [ ButterflyOfFire ]
  * Translated using Weblate (Indonesian)
  * Translated using Weblate (Italian)

 -- James Valleroy <jvalleroy@mailbox.org>  Mon, 05 Nov 2018 18:41:15 -0800

plinth (0.41.0) unstable; urgency=medium

  [ Allan Nordhøy ]
  * Translated using Weblate (Norwegian Bokmål)

  [ ButterflyOfFire ]
  * Translated using Weblate (French)

  [ James Valleroy ]
  * debian: Add Russian translation of debconf template (Closes: #910848)
    - Thanks to Lev Lamberov for the patch.
  * deluge: Handle prompt to change default password
  * functional_tests: When creating backup, scroll window to top
  * backups: Handle permission error during chown

  [ Joseph Nuthalapati ]
  * vagrant: Increase memory to 2GiB
  * vagrant: Increase number of CPUs to 2
  * datetime: Add functional test for setting time zone
  * datetime: Enable backup/restore
  * tests: More accurately compute waited time
  * deluge: Add functional test for uploading a torrent
  * deluge: Enable backup/restore
  * avahi: Enable backup/restore (no data)
  * backups: Enable backup/restore (no data currently)
  * bind: Add functional tests
  * bind: Enable backup/restore
  * security: Add functional tests for restricted logins
  * security: Enable backup/restore
  * snapshot: Fix issue with setting configuration
  * snapshot: Add functional tests for setting configuration
  * backups: Implement app hooks
  * snapshot: Enable backup/restore
  * deluge: Add missing backups tag in functional tests
  * ssh: Enable backup/restore
  * firewall: Enable backup/restore (no data)
  * diagnostics: Enable backup/restore (no data)
  * names: Enable backup/restore (no data)
  * power: Enable backup/restore (no data)
  * storage: Enable backup/restore (no data)
  * backups: Make plinth the owner of the backup archives
  * backups: Fix issue with showing exports from disks without labels
  * storage: Minor styling with urlencode call in template
  * backups: Don't rely on disk labels during export/restore

  [ Michael Pimmer ]
  * Backups: bugfix for downloading extracted archive files

  [ rafael ]
  * Translated using Weblate (Spanish)

 -- James Valleroy <jvalleroy@mailbox.org>  Mon, 22 Oct 2018 19:48:50 -0400

plinth (0.40.0) unstable; urgency=medium

  [ Allan Nordhøy ]
  * Translated using Weblate (Norwegian Bokmål)

  [ James Valleroy ]
  * ci: Prevent installing fuse
  * upgrades: Don't change origins pattern list
  * upgrades: Keep config file when disabling
  * debian: Add Portuguese translation for debconf messages (Closes: #909745)
    - Thanks to "Traduz" - Portuguese Translation Team for the patch.
  * home: Also display card title above icon
  * functional_tests: Make coquelicot password entry more robust
  * functional_tests: Check ejabberd contact list more robustly

  [ Augusto Borin ]
  * Translated using Weblate (Portuguese)

  [ advocatux ]
  * Translated using Weblate (Spanish)

  [ Pavel Borecki ]
  * Translated using Weblate (Czech)

  [ BO41 ]
  * Translated using Weblate (German)

  [ David Maulat ]
  * Translated using Weblate (French)

  [ Robert Martinez ]
  * Translated using Weblate (German)
  * Add tint effect on card icons under "Apps"
  * Change maximum cards per row
  * Change card text style and position

  [ Joseph Nuthalapati ]
  * Don't disable installation when apt lists are empty
  * backups: Relax schema for backup manifest data
  * backups: Remove empty keys in backup manifest data
  * backups: Rename the backups API module
  * mediawiki: Backup/restore settings also
  * backups: Rename test_backup to test_api
  * backups: List apps that don't require backup too
  * backups: Minor styling fixes
  * cockpit: Add clients and backup manifests
  * mumble: Implement backup/restore
  * privoxy: Enable backup/restore (no data)
  * backups: Allow restoring backups with no files
  * roundcube: Enable backup/restore (no data)
  * searx: Enable backup/restore (no data)
  * jsxc: Enable backup/restore (no data)
  * coquelicot: Enable backup/restore
  * coquelicot: Implement functional tests with uploading file
  * tests: Reduce time for polling in functional tests
  * transmission: Implement upload torrent functional test
  * transmission: Enable backup/restore
  * coquelicot: Fix upload file functional test
  * mediawiki: Run update script for 1.31 upgrade
  * quassel: Enable backup/restore
  * shadowsocks: Enable backup/restore
  * backups: Implement disabling web configuration during backup
  * sharing: Enable backup/restore
  * pagekite: Add functional tests
  * pagekite: Enable backup/restore
  * tests: Add missing backups tag on functional tests
  * vagrant: Get rid of apt warning during provisioning
  * customization: Serve static files from customization directory
  * customization: Create customization path in /var/www
  * customization: Serve custom shortcuts through the REST API
  * customization: Show custom shortcuts on frontpage

  [ Michael Pimmer ]
  * Backup module: Implement downloading archives
  * Backup module: Implemented uploading files
  * Backup module: added some unittests; minor doc updates

  [ Federico Ceratto ]
  * Translated using Weblate (Italian)

  [ Johannes Keyser ]
  * Translated using Weblate (German)

 -- James Valleroy <jvalleroy@mailbox.org>  Tue, 09 Oct 2018 06:01:50 -0400

plinth (0.39.0) unstable; urgency=medium

  [ Joseph Nuthalapati ]
  * Fix typo in the description meta tag
  * backups: Support multiple backups in one day
  * backups: Check if paths exist before passing them to borgbackup
  * backups: Reword the no-apps-installed message
  * backups: Make getting all apps method public
  * backups: Minor styling fixes
  * backups: Minor refactoring in finding exported archive
  * backups: Simplify getting included apps during restoring
  * udiskie: Merge into storage module

  [ Doma Gergő ]
  * Translated using Weblate (Hungarian)

  [ Petter Reinholdtsen ]
  * Translated using Weblate (Norwegian Bokmål)

  [ Allan Nordhøy ]
  * Translated using Weblate (Norwegian Bokmål)

  [ danielwine ]
  * Translated using Weblate (Hungarian)

  [ James Valleroy ]
  * backups: Validate backup manifests
  * backups: Move manifest validation into backups app
  * backups: Fix iteration over loaded modules
  * users: Reset groups before testing register_group
  * backups: List supported and installed apps when creating
  * backups: Implement process manifests for Packet
  * backups: Provide a default backup name
  * backups: Select all apps by default
  * backups: Use paths from selected apps
  * backups: Fix and test service shutdown and restore
  * backups: Patch actions for shutdown services test
  * backups: Disable create archive when no supported apps are installed
  * backups: Dump manifests file and include it in backup
  * backups: Name borg repo folder more clearly
  * backups: Include app versions in manifest file
  * backups: Use valid filename for export
  * backups: Don't display time as separate column
  * backups: Confirm that archive exists before restoring
  * backups: Add apps selection to restore form
  * backups: Use valid filename for manifest
  * backups: When restoring, only list apps included in backup
  * backups: Use backups API for restore
  * backups: Add more basic tests for backups API
  * functional_tests: Test dynamicdns backup and restore
  * ikiwiki: Add sites folder to backup data
  * functional_tests: Test ikiwiki backup and restore
  * functional_tests: Test mediawiki backup and restore
  * functional_tests: Test repro config backup and restore
  * backups: Rename 'Create archive' to 'New backup'
  * functional_tests: More robust checks using eventually
  * backups: Show disabled 'New backup' button when no apps installed
  * backups: Enable module
  * backups: Create folder if needed during setup
  * functional_tests: Only select app under test for new backup
  * functional_tests: Test ejabberd backup and restore
  * functional_tests: Ensure that backups app is installed before test
  * debian: Don't make backup of /etc/security/access.conf (Closes: #909484)
  * Bump Standards-Version to 4.2.1
  * Cleanup udiskie module

 -- James Valleroy <jvalleroy@mailbox.org>  Mon, 24 Sep 2018 19:23:04 -0400

plinth (0.38.0) unstable; urgency=medium

  [ Allan Nordhøy ]
  * Translated using Weblate (Norwegian Bokmål)

  [ Pavel Borecki ]
  * Translated using Weblate (Czech)

  [ Igor ]
  * Translated using Weblate (Russian)

  [ Johannes Keyser ]
  * Translated using Weblate (German)

  [ BO41 ]
  * Translated using Weblate (German)

  [ Doma Gergő ]
  * Translated using Weblate (Hungarian)

  [ Vignan Lavu ]
  * mediawiki: Enable SVG support for MediaWiki

  [ advocatux ]
  * Translated using Weblate (Spanish)

  [ Joseph Nuthalapati ]
  * Install ncurses-term during vagrant file provision
  * docs: Fix MediaWiki manual page download failing
  * manual: Remove footer for manual pages using Python XML module
  * upgrades: Clean up old kernel packages during automatic upgrades
  * turbolinks: Make the progress bar white and thicker

  [ James Valleroy ]
  * debian: Add German translation of debconf messages (Closes: #907787)
    - Thanks to Helge Kreutzmann for the patch.
  * tests: Make coverage package optional

 -- James Valleroy <jvalleroy@mailbox.org>  Mon, 10 Sep 2018 18:12:06 -0400

plinth (0.37.0) unstable; urgency=medium

  [ Pavel Borecki ]
  * Translated using Weblate (Czech)

  [ Allan Nordhøy ]
  * Translated using Weblate (Norwegian Bokmål)

  [ Petter Reinholdtsen ]
  * Translated using Weblate (Norwegian Bokmål)

  [ Igor ]
  * Translated using Weblate (Russian)

  [ advocatux ]
  * Translated using Weblate (Spanish)

  [ Doma Gergő ]
  * Translated using Weblate (Hungarian)

  [ James Valleroy ]
  * backups: Simplify export of backup archive files
  * backups: Add list of exported archives
  * backups: Restore from exported archive
  * vagrant: Clarify post-up message
  * debian: Add Dutch translation of debconf messages (Closes: #906945)
    - Thanks to Frans Spiesschaert for the patch.
  * Bump Standards-Version to 4.2.0

  [ Joseph Nuthalapati ]
  * vagrant: Vagrantfile changes for ease of development
  * install: Use Post/Response/Get pattern for reloads

 -- James Valleroy <jvalleroy@mailbox.org>  Mon, 27 Aug 2018 19:15:08 -0400

plinth (0.36.0) unstable; urgency=medium

  [ Gayathri Das ]
  * Translated using Weblate (Hindi)

  [ James Valleroy ]
  * Fix validation error in Hindi translation
  * Fix validation error in Spanish translation
  * Add backups info to apps
  * ejabberd: Cleanup config file upgrade
  * Add license info for Lato fonts
  * ci: Run test coverage and get report
  * Commit patch for French debconf translation (Closes: #905933)
    - Thanks to jean-pierre giraud for the patch.

  [ Luis A. Arizmendi ]
  * Translated using Weblate (Spanish)

  [ Igor ]
  * Translated using Weblate (Russian)

  [ Hemanth Kumar Veeranki ]
  * Translated using Weblate (Telugu)
  * Remove deprecated settings from already existing config files
  * Add functional test to enable/disable Message Archive Management

  [ Joseph Nuthalapati ]
  * Fix validation error in Spanish translation
  * Translated using Weblate (Hindi)
  * Trim the translation strings in Letsencrypt template where missing
  * backups: Add core API for full/apps backup
  * mediawiki: Fix issue with re-installation
  * mediawiki: Enable Instant Commons
  * mediawiki: Fix images throwing 403s
  * turbolinks: Reload page using JavaScript
  * functional tests: Fix failing test change default app

  [ Johannes Keyser ]
  * Translated using Weblate (German)

  [ Doma Gergő ]
  * Translated using Weblate (Hungarian)

  [ Robert Martinez ]
  * Add woff2 fonts

  [ Prachi Srivastava ]
  * Translated using Weblate (Hindi)

  [ manikanta varma datla ]
  * Disable launch button for web client when not installed

  [ Pavel Borecki ]
  * Translated using Weblate (Czech)

 -- James Valleroy <jvalleroy@mailbox.org>  Mon, 13 Aug 2018 18:24:33 -0400

plinth (0.35.0) unstable; urgency=medium

  [ Igor ]
  * Translated using Weblate (Russian)

  [ Luis A. Arizmendi ]
  * Translated using Weblate (Spanish)

  [ ikmaak ]
  * Translated using Weblate (Dutch)

  [ Bart Notelaers ]
  * Translated using Weblate (Dutch)

  [ Doma Gergő ]
  * Translated using Weblate (Hungarian)

  [ Gayathri Das ]
  * Translated using Weblate (Hindi)

  [ Sciumedanglisc ]
  * Translated using Weblate (Italian)

  [ Praveen Illa ]
  * Translated using Weblate (Telugu)

  [ Jayasuganthi ]
  * mediawiki: Enable short URLs

  [ Joseph Nuthalapati ]
  * mediawiki: Override Debian settings in FreedomBoxSettings.php
  * functional_tests: Fix first test failing on a pristine VM
  * debian: Remove Bdale Garbee from the list of uploaders
  * Add turbolinks
  * turbolinks: Replace style elements in head with blocks in body
  * functional_tests: Use body instead of html for state change check
  * turbolinks: Disable caching on application visits
  * configuration: Option to set a default app for FreedomBox
  * configuration: Use augeas to edit Apache files
  * configuration: Fix parsing error in retrieving default app

  [ వీవెన్ ]
  * Translated using Weblate (Telugu)

  [ Johannes Keyser ]
  * Translated using Weblate (German)
  * text stripped from icons for mediawiki, radicale, tahoe-lafs

  [ Hemanth Kumar Veeranki ]
  * Clarify description for radicale shared calendar/addressbook
  * Remove deprecated `iqdisc` in ejabberd config

  [ Robert Martinez ]
  * Adding link to HACKING.md
  * Fix ejabberd logo #1336

  [ Sunil Mohan Adapa ]
  * udiskie: Move udisks2 methods to separate module
  * storage: Fix parsing issues when mount point has spaces
  * udiskie: Remove the unused ejectable property
  * utils: Remove unused method
  * udiskie: Add eject functionality for a drive
  * udiskie: Also list read-only filesystems
  * udiskie: Remove internal networks warning
  * udiskie: Show special message when no storage device available

  [ James Valleroy ]
  * udiskie: Import glib and udisks only inside methods

  [ Allan Nordhøy ]
  * Translated using Weblate (Norwegian Bokmål)

 -- James Valleroy <jvalleroy@mailbox.org>  Mon, 30 Jul 2018 19:04:51 -0400

plinth (0.34.0) unstable; urgency=medium

  [ Joseph Nuthalapati ]
  * firstboot: Prompt for secret during firstboot welcome
  * firstboot: Add debconf translations for wizard secret dialog
  * l10n: Fix build error due to partially translated string in Hindi
  * ci: Install python3-coverage before running tests
  * backups: Temporarily hide app till implementation is complete

  [ James Valleroy ]
  * postinst: Fix indents and untabify
  * lintian: Add override for no-debconf-config
  * Translated using Weblate (Italian)
  * ci: Use python3.6 when installing dependencies
  * functional_tests: Rename features, organize by app
  * backups: New app to manage borgbackup archives
  * backups: Allow valid filenames as archive names
  * backups: Set LANG=C.UTF-8 when extracting archive
  * backups: Move repository location under /var/lib

  [ ikmaak ]
  * Translated using Weblate (Dutch)

  [ Gayathri Das ]
  * Translated using Weblate (Hindi)

  [ Sciumedanglisc ]
  * Translated using Weblate (Italian)

  [ Bart Notelaers ]
  * Translated using Weblate (Dutch)

  [ Doma Gergő ]
  * Translated using Weblate (Hungarian)

 -- James Valleroy <jvalleroy@mailbox.org>  Mon, 16 Jul 2018 19:16:08 -0400

plinth (0.33.1) unstable; urgency=medium

  [ Doma Gergő ]
  * Translated using Weblate (Hungarian)

  [ Pavel Borecki ]
  * Translated using Weblate (Czech)

  [ advocatux ]
  * Translated using Weblate (Spanish)

  [ Igor ]
  * Translated using Weblate (Russian)

  [ Joseph Nuthalapati ]
  * Change get-group-users to a simpler implementation
  * users: Replace disabled with readonly for admin group checkbox
    (Closes: #902892)

  [ Gayathri Das ]
  * Translated using Weblate (Hindi)

 -- James Valleroy <jvalleroy@mailbox.org>  Wed, 04 Jul 2018 10:32:23 -0400

plinth (0.33.0) unstable; urgency=medium

  [ Doma Gergő ]
  * Translated using Weblate (Hungarian)

  [ Allan Nordhøy ]
  * Translated using Weblate (Norsk bokmål)

  [ advocatux ]
  * Translated using Weblate (Spanish)

  [ Igor ]
  * Translated using Weblate (Русский)

  [ Pavel Borecki ]
  * Translated using Weblate (Čeština)

  [ Gayathri Das ]
  * Translated using Weblate (Hindi)

  [ Joseph Nuthalapati ]
  * Fix mistake in Hindi translation template
  * firewall: Display information that a service is internal only
  * users: Don't show Create User form to non-admin users
  * Translated using Weblate (Hindi)
  * users: Redirect to users list on successful user creation
  * packages: Button to refresh package lists

  [ Hemanth Kumar Veeranki ]
  * Add a way to refine shortcuts
  * Restrict removal of last admin user
  * Use logos instead of icons in the apps page

  [ danielwine ]
  * Translated using Weblate (Hungarian)

  [ Bart Notelaers ]
  * Translated using Weblate (Dutch)

  [ James Valleroy ]
  * users: Update Change Password menu for non-admin users
  * package: Add option to skip recommends
  * udiskie: New module for automatic mounting of removable media

  [ Sciumedanglisc ]
  * Translated using Weblate (Italian)

  [ Sunil Mohan Adapa ]
  * udiskie: Use glib library for dbus interaction

 -- James Valleroy <jvalleroy@mailbox.org>  Mon, 02 Jul 2018 20:15:50 -0400

plinth (0.32.0) unstable; urgency=medium

  [ Allan Nordhøy ]
  * Translated using Weblate (Norsk bokmål)

  [ Pavel Borecki ]
  * Translated using Weblate (Čeština)

  [ advocatux ]
  * Translated using Weblate (Spanish)

  [ Igor ]
  * Translated using Weblate (Русский)

  [ Gayathri Das ]
  * Translated using Weblate (Hindi)

  [ Hemanth Kumar Veeranki ]
  * Hide mediawiki frontpage shortcut when private mode is enabled
  * Translated using Weblate (Telugu)
  * Enable image uploads in mediawiki at startup

  [ Sciumedanglisc ]
  * Translated using Weblate (Italian)

  [ ikmaak ]
  * Translated using Weblate (Dutch)

  [ Michael Pimmer ]
  * Use djangos url reverse mechanism instead of hardcoding urls
  * Add ./run --develop option to use relative config/file paths
  * Add documentation for the './run --develop' option
  * Adapt test and documentation to changes of '--develop' option
  * Adapt .md files to four spaces for correct lists
  * Merge ./run --debug into --develop option
  * Remove unused imports and variables

  [ Sunil Mohan Adapa ]
  * yapf and isort fixes
  * Fix client info table size and flickering
  * Resize all main content
  * Remove unnecessary submenu override in 403.html
  * help: Show cards in the index page
  * snapshot: Remove unnecessary column sizing
  * users: Remove unnecessary column sizing
  * networks: Center align connection information
  * networks: Remove unnecessary column sizing
  * pagekite: Convert a two column page to one column
  * pagekite: Remove unnecessary column sizing
  * letsencrpt: Remove unnecessary column sizing
  * monkeysphere: Remove unnecessary column sizing
  * names: Remove unnecessary column sizing
  * sso: Adjust size of login form
  * storage: Remove unnecessary column sizing
  * tor: Increase the size of the status tables
  * help: Center the FreedomBox logo on about page
  * help: Remove the duplicate index URL and menu item
  * firewall: Resize the info table to full width
  * Increase language selection form to full width
  * first_setup: Remove unnecessary content sizing
  * first_boot: Remove unnecessary content sizing
  * diagnostics: Remove unnecessary content sizing
  * frontpage: Fix card sizing

  [ Johannes Keyser ]
  * Translated using Weblate (German)

  [ Joseph Nuthalapati ]
  * Translated using Weblate (Telugu)
  * mediawiki: Make private mode and public registrations mutually exclusive
  * mediawiki: Image uploads: improve logic and add functional tests
  * first-setup: Automatically expand root partition

  [ kotibannu541 ]
  * Translated using Weblate (Telugu)

  [ Nikhil Sankesa ]
  * Translated using Weblate (Telugu)

  [ Nikhil501 ]
  * Translated using Weblate (Telugu)

  [ Sandeepbasva ]
  * Translated using Weblate (Telugu)

  [ James Valleroy ]
  * mediawiki: Untabify template

  [ Doma Gergő ]
  * Translated using Weblate (Hungarian)

  [ Manish Tripathy ]
  * Apply new card based design

 -- James Valleroy <jvalleroy@mailbox.org>  Mon, 18 Jun 2018 20:36:30 -0400

plinth (0.31.0) unstable; urgency=medium

  [ Pavel Borecki ]
  * Translated using Weblate (Czech)

  [ advocatux ]
  * Translated using Weblate (Spanish)

  [ Igor ]
  * Translated using Weblate (Russian)

  [ Johannes Keyser ]
  * Translated using Weblate (German)

  [ Sciumedanglisc ]
  * Translated using Weblate (Italian)

  [ Gayathri Das ]
  * Translated using Weblate (Hindi)

  [ Robert Pollak ]
  * Translated using Weblate (German)

  [ Hemanth Kumar Veeranki ]
  * Translated using Weblate (Telugu)
  * Added an option to enable/disable private mode in mediawiki

  [ Petter Reinholdtsen ]
  * Translated using Weblate (Norwegian Bokmål)

  [ Allan Nordhøy ]
  * Translated using Weblate (Norwegian Bokmål)

  [ Sunil Mohan Adapa ]
  * searx: Don't depend on libapache2-mod-proxy-uwsgi

  [ Joseph Nuthalapati ]
  * users: Fix user permissions not being saved
  * users: internationalize a string
  * mediawiki: Run update script for 1.30 upgrade
  * shortcuts: Fix urls for ikiwiki shortcuts

  [ James Valleroy ]
  * mediawiki: Handle missing config lines for private mode

 -- James Valleroy <jvalleroy@mailbox.org>  Mon, 04 Jun 2018 18:16:00 -0400

plinth (0.30.0) unstable; urgency=medium

  [ Igor ]
  * Translated using Weblate (Russian)

  [ Sciumedanglisc ]
  * Translated using Weblate (Italian)

  [ Allan Nordhøy ]
  * Translated using Weblate (Norwegian Bokmål)

  [ danielwine ]
  * Translated using Weblate (Hungarian)

  [ Gayathri Das ]
  * Translated using Weblate (Hindi)

  [ Joseph Nuthalapati ]
  * setup: Remove unavailable as a state in setup_helper

 -- James Valleroy <jvalleroy@mailbox.org>  Mon, 21 May 2018 17:15:47 -0400

plinth (0.29.1) unstable; urgency=high

  [ Pavel Borecki ]
  * Translated using Weblate (Czech)

  [ advocatux ]
  * Translated using Weblate (Spanish)

  [ Sunil Mohan Adapa ]
  * security: Fix issue with Plinth locked out from sudo

 -- James Valleroy <jvalleroy@mailbox.org>  Tue, 08 May 2018 05:20:45 -0400

plinth (0.29.0) unstable; urgency=high

  [ Pavel Borecki ]
  * Translated using Weblate (Czech)

  [ advocatux ]
  * Translated using Weblate (Spanish)

  [ Johannes Keyser ]
  * Translated using Weblate (German)

  [ Allan Nordhøy ]
  * Translated using Weblate (Norwegian Bokmål)

  [ Hemanth Kumar Veeranki ]
  * Add an option to enable/disable public registrations in mediawiki

  [ Joseph Nuthalapati ]
  * mediawiki: enable/disable public registrations - refactoring & tests
  * security: Allow console login access to user plinth
  * tt-rss: Skip the check for SELF_URL_PATH

  [ Sciumedanglisc ]
  * Translated using Weblate (Italian)

  [ Sunil Mohan Adapa ]
  * searx: Fix issue with uwsgi crashing

 -- James Valleroy <jvalleroy@mailbox.org>  Mon, 07 May 2018 18:45:02 -0400

plinth (0.28.0) unstable; urgency=medium

  [ Sunil Mohan Adapa ]
  * Add locale for Lithuanian (lt)

  [ Sciumedanglisc ]
  * Translated using Weblate (Italian)

  [ Pavel Borecki ]
  * Translated using Weblate (Czech)

  [ Igor ]
  * Translated using Weblate (Russian)

  [ advocatux ]
  * Translated using Weblate (Spanish)

  [ Johannes Keyser ]
  * Translated using Weblate (German)
  * setup: disable install button for currently unavailable apps

  [ Allan Nordhøy ]
  * Translated using Weblate (Norwegian Bokmål)

  [ Joseph Nuthalapati ]
  * Translated using Weblate (Telugu)

  [ ikmaak ]
  * Translated using Weblate (Dutch)

  [ James Valleroy ]
  * Bump Standards-Version to 4.1.4

 -- James Valleroy <jvalleroy@mailbox.org>  Mon, 23 Apr 2018 21:03:39 -0400

plinth (0.27.0) unstable; urgency=medium

  [ Sciumedanglisc ]
  * Translated using Weblate (Italian)

  [ Pavel Borecki ]
  * Translated using Weblate (Czech)

  [ Igor ]
  * Translated using Weblate (Russian)

  [ advocatux ]
  * Translated using Weblate (Spanish)

  [ ikmaak ]
  * Translated using Weblate (Dutch)
  * Translated using Weblate (German)

  [ Allan Nordhøy ]
  * Translated using Weblate (Norwegian Bokmål)

  [ James Valleroy ]
  * snapshot: Disable python formatting for description
  * debian: Move Lintian source-level overrides to preferred location
  * debian: Bump debhelper compat version to 11
  * debian: Use https for copyright format url
  * debian: Bump standards version to 4.1.3
  * debian: Remove unused lintian override
  * middleware: Skip 'installed' message for essential apps
  * snapshot: Don't increment version
  * snapshot: Clarify form label and help text
  * snapshot: Format code with yapf

  [ Johannes Keyser ]
  * Translated using Weblate (German)

  [ Максим Якимчук ]
  * Translated using Weblate (Ukrainian)

  [ Jonny Birkelund ]
  * Translated using Weblate (Norwegian Bokmål)

  [ Joseph Nuthalapati ]
  * users: Fix admin group appearing twice in permissions
  * apps: Fix app names and short descriptions not being translated
  * snapshots: Move manual page link to the index page
  * snapshots: Fix tests broken by UI changes
  * language: Fix tests broken by recent feature
  * tests: Improve waiting for installation and configuration
  * Fix tests for firstboot, users and groups
  * tests: snapshots: Remove find_by_value usages
  * test: sharing: Fix tests that check text in English
  * tor: Make tests independent of language
  * tests: Recover from server restart during installation
  * tests: Fix tests depending on language being English
  * tests: Fix delete_user fixture
  * UI: Fix progress bar not appearing
  * snapshots: Fix for permissions issue when updating configuration

  [ Shubham Agarwal ]
  * snapper: enable/diable apt snapshots

 -- James Valleroy <jvalleroy@mailbox.org>  Mon, 09 Apr 2018 19:34:05 -0400

plinth (0.26.0) unstable; urgency=high

  [ 关羽 ]
  * Translated using Weblate (Chinese (Simplified))

  [ Igor ]
  * Translated using Weblate (Russian)

  [ Pavel Borecki ]
  * Translated using Weblate (Czech)

  [ Dietmar ]
  * Translated using Weblate (German)

  [ anonymous ]
  * Translated using Weblate (German)

  [ Allan Nordhøy ]
  * Translated using Weblate (Norwegian Bokmål)

  [ Joseph Nuthalapati ]
  * snapshots: Update description
  * searx: Rewrite url from /searx to /searx/
  * manual: Link to manual from each service
  * manual: Fix manual page links for tor and power templates

  [ Petter Reinholdtsen ]
  * Translated using Weblate (Norwegian Bokmål)

  [ Robert Martinez ]
  * Translated using Weblate (German)

  [ Sunil Mohan Adapa ]
  * Workaround security issues in django-axes
  * ssh, avahi, apache: Fix default value for setup arguments
  * ssh: Add comment about regenerating SSH keys
  * apache: Only regenerate snake oil cert when needed
  * apache: Explicitly enable the latest version of PHP module
  * apache: Increase module version number to fix php7.2

  [ danielwine ]
  * Translated using Weblate (Hungarian)

  [ Luis A. Arizmendi ]
  * Translated using Weblate (Spanish)

  [ Sciumedanglisc ]
  * Translated using Weblate (Italian)

  [ Johannes Keyser ]
  * Translated using Weblate (German)

  [ James Valleroy ]
  * Update doc-base for current html manual file

 -- James Valleroy <jvalleroy@mailbox.org>  Mon, 26 Mar 2018 20:18:57 -0400

plinth (0.25.0) unstable; urgency=medium

  [ Pavel Borecki ]
  * Translated using Weblate (Czech)

  [ danielwine ]
  * Translated using Weblate (Hungarian)

  [ Allan Nordhøy ]
  * Translated using Weblate (Norwegian Bokmål)

  [ Luis A. Arizmendi ]
  * Translated using Weblate (Spanish)

  [ Joseph Nuthalapati ]
  * coquelicot: Rename Plinth to FreedomBox in license headers
  * functional-tests: Merge plinth-tester into plinth
  * searx: Add basic functional tests
  * snapshots: Refactoring and indentation changes
  * Translated using Weblate (Telugu)
  * ttrss: update client apps
  * sharing: Update description
  * sharing: CSS styling fixes and text changes

  [ James Valleroy ]
  * infinoted: Always check ownership of cert files in setup

  [ Алексей Докучаев ]
  * Translated using Weblate (Russian)

  [ Igor ]
  * Translated using Weblate (Russian)

  [ Sunil Mohan Adapa ]
  * doc: Fix generation of HTML fragment
  * users: Generalize styling for multi-select widget
  * sharing: Finish implementation
  * sharing: Add functional tests
  * Support Django 2.0

  [ Shubham Agarwal ]
  * snapshots: Add submenu section in UI

  [ Prachi ]
  * sharing: Add app to share disk folders using various protocols

 -- James Valleroy <jvalleroy@mailbox.org>  Mon, 12 Mar 2018 18:40:31 -0400

plinth (0.24.0) unstable; urgency=medium

  [ Joseph Nuthalapati ]
  * Add file-sharing application Coquelicot to FreedomBox
  * Translated using Weblate (Telugu)
  * mediawiki: Allow shortcut to be publicly visible on front page
  * clients: Add and correct Client Apps
  * api: fix icon_url
  * searx: New app for Searx metasearch engine

  [ Pavel Borecki ]
  * Translated using Weblate (Czech)

  [ Allan Nordhøy ]
  * Translated using Weblate (Chinese (Simplified))
  * Translated using Weblate (Norwegian Bokmål)

  [ Sunil Mohan Adapa ]
  * Rename Plinth to FreedomBox in various places
  * debian: Update copyright to FreedomBox Authors
  * setup.py: Update website to freedombox.org
  * Add locale for Hungarian (hu)
  * locale: Update the language selection form
  * config: Remove language selection from config page
  * Don't use async for method parameters
  * searx: Increase the secret key length to 64 bytes

  [ danielwine ]
  * Translated using Weblate (Hungarian)

  [ Sai Kiran Naragam ]
  * locale: Anonymous users can set preferred language
  * locale: Adds preferred language for logged in user

  [ Luis A. Arizmendi ]
  * Translated using Weblate (Spanish)

  [ Johannes Keyser ]
  * Translated using Weblate (German)
  * matrixsynapse: Fix mail attribute for ldap login

 -- James Valleroy <jvalleroy@mailbox.org>  Mon, 26 Feb 2018 18:22:23 +0100

plinth (0.23.0) unstable; urgency=medium

  [ Sunil Mohan Adapa ]
  * Fetch latest manual from wiki
  * Translated using Weblate (Telugu)
  * snapshot: Enable Delete All only with non-default snapshots

  [ Joseph Nuthalapati ]
  * jsxc: consistent url format
  * Translated using Weblate (Telugu)
  * sso: Increase timeout to 60 minutes
  * YAPF formatting for actions/auth_pubtkt
  * transmission: Add .png logo
  * snapshot: Delete All should skip currently active snapshot
  * config: Move the method get_hostname to __init__.py
  * snapshots: Refactoring and text changes
  * snapshots: Increment version to 2

  [ drashti kaushik ]
  * Translated using Weblate (Gujarati)

  [ uday17 ]
  * Translated using Weblate (Telugu)

  [ Sandeepbasva ]
  * Translated using Weblate (Telugu)

  [ kotibannu541 ]
  * Translated using Weblate (Telugu)

  [ Arshadashu ]
  * Translated using Weblate (Telugu)

  [ Nikhil Sankesa ]
  * Translated using Weblate (Telugu)

  [ sandeepgurram ]
  * Translated using Weblate (Telugu)

  [ prudhvi ]
  * Translated using Weblate (Telugu)

  [ chilumula vamshi krishna ]
  * Translated using Weblate (Telugu)

  [ pranava pari ]
  * Translated using Weblate (Telugu)

  [ Nikhil501 ]
  * Translated using Weblate (Telugu)

  [ Michal Čihař ]
  * Translated using Weblate (Telugu)

  [ Johannes Keyser ]
  * Translated using Weblate (German)

  [ anil kukmar soma ]
  * Translated using Weblate (Telugu)

  [ Pavel Borecki ]
  * Translated using Weblate (Czech)

  [ Vikas Singh ]
  * Font: Change Helvetica to Lato
  * theme: Update CSS to use Lato font

  [ Aakanksha Saini ]
  * Snapper: Modify configurations to reduce disk usage

  [ James Valleroy ]
  * Add fonts-lato as dependency
  * Update translation strings
  * Add lintian override for symlink to Lato font file

 -- James Valleroy <jvalleroy@mailbox.org>  Mon, 12 Feb 2018 19:17:31 -0500

plinth (0.22.0) unstable; urgency=medium

  [ Drashti Kaushik ]
  * Translated using Weblate (Gujarati)
  * Translated using Weblate (Hindi)

  [ Igor ]
  * Translated using Weblate (Russian)

  [ Ikmaak ]
  * Translated using Weblate (Dutch)

  [ Joseph Nuthalapati ]
  * Translated using Weblate (Telugu)
  * ci: Replace CircleCI configuration with GitLab CI configuration
  * firstboot: Fix caching issue in collecting first_boot steps
  * HACKING: Commands to run a single test method, class or module
  * first_setup: UX improvements for the first setup page
  * matrix-synapse: Fix YAML format issues.

  [ Pavel Borecki ]
  * Translated using Weblate (Czech)

  [ Sunil Mohan Adapa ]
  * Add locale for Ukrainian (uk)
  * ci: Update badge to use Gitlab CI instead of Circle CI
  * Update Github URLs with Salsa URLs
  * tor: Ensure that is-enabled status is show properly

  [ Vikas Singh ]
  * actions: Allow not printing error when an action fails

 -- Sunil Mohan Adapa <sunil@medhas.org>  Tue, 30 Jan 2018 14:41:25 +0530

plinth (0.21.0) unstable; urgency=medium

  [ Aakanksha Saini ]
  * navigation bar: change label 'Configuration' to 'System'
  * storage: Removed beta warning for expanding partition
  * groups: Consistent listing of groups
  * syncthing: Restrict administration to users in group syncthing

  [ Allan Nordhøy ]
  * Spelling: configuration, log in, wiki

  [ Johannes Keyser ]
  * doc: update HACKING, CONTRIBUTING and INSTALL information
  * help: Show menu on smaller screens also

  [ Joseph Nuthalapati ]
  * Complete some of the pending changing in renaming some files to .md

  [ Shubham Agarwal ]
  * diagnostics: Enable button when enabled but not running

  [ Sunil Mohan Adapa ]
  * openvpn: Upgrade to the new Debian way
  * Add explicit dependency on e2fsprogs (Closes: #887223).

 -- James Valleroy <jvalleroy@mailbox.org>  Mon, 15 Jan 2018 15:07:03 -0500

plinth (0.20.0) unstable; urgency=high

  [ James Valleroy ]
  * bind: Rework getting and changing config
  * bind: Don't use forwarders by default

  [ Johannes Keyser ]
  * ejabberd: Remove redundant button Client Apps
  * ejabberd: Minor description cleanups

  [ Joseph Nuthalpati ]
  * mediawiki: Add wiki application

  [ Sunil Mohan Adapa ]
  * users: Make sure first run actually works
  * bind: Add information about current utility
  * storage: Make tests run on special filesystems

 -- James Valleroy <jvalleroy@mailbox.org>  Mon, 01 Jan 2018 15:04:02 -0500

plinth (0.19.0) unstable; urgency=medium

  [ James Valleroy ]
  * users: Use own copy of ldapscripts config
  * users: Handle upgrade for ldapscripts config
  * vagrant: Avoid debconf prompts while provisioning
  * Bump standards version, no changes needed

  [ John McCann ]
  * ejabberd: Use dynamic reload after enabling/disabling MAM

  [ Joseph Nuthalapati ]
  * Add framework for user groups per application
  * groups: User permissions for access to apps based on LDAP groups
  * Fixes for user groups
  * Fix failing root tests
  * Suppress unnecessary logging in cfg tests
  * users: tests: restore previous value of restricted access
  * snapshots: Button to delete all snapshots
  * snapshots: Minor refactoring
  * manual: Make manual available as a PDF download
  * manual: Download can serve either pdf or pdf.gz file

  [ Sunil Mohan Adapa ]
  * Update yapf configuration for simplicity
  * Update HACKING file about coding standard tools
  * clients: Minor styling fixes
  * clients: Update icons to be 32x32 consistently
  * api: Update for clarity (API breaking change)
  * clients: Cleanup framework
  * clients: Update all manifest due to use updated framework
  * users: Add a note about using separate first setup action
  * help: Don't uncompress the PDF manual

  [ Hanisha P ]
  * minetest: Show domain information for users to connect to minetest
  * Option to enable/disble automatic timeline snapshots

 -- James Valleroy <jvalleroy@mailbox.org>  Mon, 18 Dec 2017 17:16:58 -0500

plinth (0.18.1) unstable; urgency=high

  * Re-upload with higher urgency (to unblock django-axes 3.0.3).

 -- James Valleroy <jvalleroy@mailbox.org>  Mon, 04 Dec 2017 23:10:37 -0500

plinth (0.18.0) unstable; urgency=low

  [ James Valleroy ]
  * Add shadowsocks client with socks5 proxy.

  [ Joseph Nuthalapati ]
  * config: Avoid sending domain_added signal for empty domain.
  * Override monkey-patched LoginView from django-axes 3.0.3.
  * Make Plinth depend on django-axes 3.0.3 or later.
  * sso: Fixes for regressions after adding captcha and axes.
  * sso: Fix conflict between urls of sso and captcha.
  * transmission: Fix sso not being enabled.
  * Add client information for Matrix Synapse and Syncthing.
  * Add icons for desktop applications and Apple App store.

  [ Prachi Srivastava ]
  * avahi: Add service for freedombox discovery.
  * Add fields to the api response.
  * Add client information for modules.

  [ Sunil Mohan Adapa ]
  * shadowsocks: Add more ciphers.
  * service: Add missing restart action.
  * avahi: Update FreedomBox service file.

  [ Hritesh Gurnani ]
  * Reduce OS icons size for clients.

 -- James Valleroy <jvalleroy@mailbox.org>  Mon, 04 Dec 2017 20:14:41 -0500

plinth (0.17.0) unstable; urgency=medium

  [ Joseph Nuthalapati ]
  * transmission: Enable Single Sign On.
  * cockpit: Add short description to frontpage shortcut.

  [ Allan Nordhøy ]
  * fail2ban: Spelling "Fail2ban" and sentence structure.

  [ Ravi Bolla ]
  * config: Refactor config.py into views and form.

  [ James Valleroy ]
  * Removed old changelog.

 -- James Valleroy <jvalleroy@mailbox.org>  Mon, 20 Nov 2017 18:43:17 -0500

plinth (0.16.0) unstable; urgency=medium

  [ Federico Ceratto ]
  * Switched to native package.

 -- James Valleroy <jvalleroy@mailbox.org>  Mon, 06 Nov 2017 20:51:58 -0500

plinth (0.15.3+ds-1) unstable; urgency=high

  [ James Valleroy ]
  * Switch from gir1.2-networkmanager-1.0 to gir1.2-nm-1.0 (Closes: #862758).
    Thanks to Michael Biebl.
  * Bump standards version to 4.1.1.
  * New upstream version 0.15.3 (Closes: #877371).
  * Add patch to skip letsencrypt tests that require root privileges.
  * Cleanup disks module (renamed to storage).
  * Add patch with workaround for login issues.
  * Add myself to uploaders.

  [ Sunil Mohan Adapa ]
  * Break older version of freedombox-setup (<< 0.11~)
  * Bump Django version to 1.11

  [ Joseph Nuthalapati ]
  * Add new dependencies - axes and captcha

 -- James Valleroy <jvalleroy@mailbox.org>  Sat, 21 Oct 2017 14:14:00 -0400

plinth (0.15.2+ds-1) unstable; urgency=medium

  [ James Valleroy ]
  * Cleanup config for removed modules (Closes: #876627).
  * New upstream version 0.15.2 (Closes: #876640).
  * Add python3-configobj depend.

 -- Federico Ceratto <federico@debian.org>  Mon, 25 Sep 2017 15:03:35 +0100

plinth (0.15.1+ds-1) unstable; urgency=medium

  [ James Valleroy ]
  * Sort dependency list for essential modules (Closes: #872541).
  * Bump standards version to 4.0.1.

  [ Federico Ceratto ]
  * New upstream version 0.15.1

 -- Federico Ceratto <federico@debian.org>  Sat, 23 Sep 2017 11:35:41 +0100

plinth (0.14.0+ds-1) unstable; urgency=medium

  [ James Valleroy ]
  * New upstream version 0.14.0.
  * Refresh patches.

 -- Sunil Mohan Adapa <sunil@medhas.org>  Thu, 20 Apr 2017 19:48:03 +0530

plinth (0.13.1+ds-1) unstable; urgency=medium

  [ James Valleroy ]
  * Disable shaarli module, package removed from Debian.
  * New upstream version 0.13.1.
  * Update paths for jsxc symlinks.
  * Remove configuration for obsolete xmpp module.

 -- Federico Ceratto <federico@debian.org>  Sun, 22 Jan 2017 21:48:59 +0000

plinth (0.12.0+ds-1) unstable; urgency=medium

  [ James Valleroy ]
  * Exclude new symlink in upstream source.
  * New upstream version 0.12.0.
  * Remove patches that have been merged upstream.
  * Rearrange copyright file with more general license at the top.
  * Move plinth into web section.
  * Update symlinks for jsxc 3.0.0.

 -- Federico Ceratto <federico@debian.org>  Sat, 10 Dec 2016 18:42:29 +0100

plinth (0.11.0+ds-1) unstable; urgency=medium

  [ James Valleroy ]
  * New upstream version 0.11.0.
  * Replace python3-yaml dependency with python3-ruamel.yaml.
  * Add python3-apt dependency.
  * Add patch to fix permissions and use new setup command (Closes: #837206).
  * Add patch to include xmpp module static files in build.
  * Add links for jsxc static files. Workaround for #838183.
  * Remove symlinks from source package.

  [ Sunil Mohan Adapa ]
  * Automatically add essential packages to depends (Closes: #837332).

 -- Federico Ceratto <federico@debian.org>  Mon, 26 Sep 2016 14:52:36 +0100

plinth (0.10.0-1) unstable; urgency=medium

  [ James Valleroy ]
  * New upstream version 0.10.0.
  * Bump minimum required python3-django to 1.10.

 -- Federico Ceratto <federico@debian.org>  Sun, 21 Aug 2016 13:07:54 +0100

plinth (0.9.4-2) unstable; urgency=medium

  [ James Valleroy ]
  * Add breaks/replaces on freedombox-setup << 0.9.2~ (Closes: #829743).

 -- Federico Ceratto <federico@debian.org>  Sat, 16 Jul 2016 14:55:37 +0100

plinth (0.9.4-1) unstable; urgency=medium

  [ James Valleroy ]
  * New upstream version 0.9.4.
  * Remove init script override. Init script was removed from upstream.
  * Drop packagekit dependency. No longer required by upstream.
  * Drop gir1.2-packagekitglib-1.0 depend and build-depend.

 -- Federico Ceratto <federico@debian.org>  Fri, 24 Jun 2016 22:02:54 +0100

plinth (0.9.2-1) unstable; urgency=medium

  [ James Valleroy ]
  * New upstream version 0.9.2.

  [ Petter Reinholdtsen ]
  * Added d/gbp.conf to enforce the user of pristine-tar.
  * Adjusted d/copyright to make sure license names are unique.  Thanks lintian.
  * Updated Standards-Version from 3.9.6 to 3.9.8.

 -- Petter Reinholdtsen <pere@debian.org>  Wed, 25 May 2016 07:16:08 +0000

plinth (0.9.1-1) unstable; urgency=low

  [ James Valleroy ]
  * New upstream version 0.9.1.
  * Add python3-requests as dependency and build-dep.

 -- Federico Ceratto <federico@debian.org>  Sat, 02 Apr 2016 16:53:42 +0100

plinth (0.8.2-1) unstable; urgency=low

  [ James Valleroy ]
  * New upstream version 0.8.2.

 -- Federico Ceratto <federico@debian.org>  Fri, 26 Feb 2016 19:51:37 +0000

plinth (0.8.1-1) unstable; urgency=low

  [ James Valleroy ]
  * Skip filter-pristine-tar step for new upstream.
  * New upstream version 0.8.1.
  * Add docbook-utils as build dependency.
  * Add packagekit as dependency.

 -- Federico Ceratto <federico@debian.org>  Tue, 16 Feb 2016 18:38:53 +0000

plinth (0.7.2-1) unstable; urgency=low

  [ James Valleroy ]
  * New upstream version 0.7.2.
  * Remove patch to enable javascript-common, fixed upstream.

 -- Federico Ceratto <federico@debian.org>  Fri, 25 Dec 2015 13:47:03 +0000

plinth (0.7.1-1) unstable; urgency=low

  [ James Valleroy ]
  * New upstream version 0.7.1.
  * Remove patch to fix config test, fixed upstream.
  * Refresh patch.
  * Add gettext as build dependency.
  * Disable restore module, node-restore package not available in Debian yet.

  [ Sunil Mohan Adapa ]
  * Remove Django HTMLParser workaround as it is no longer need.
  * Add javascript-common as dependency as we are enabling it during setup.

  * Update package description (Closes: #804753)

 -- Federico Ceratto <federico@debian.org>  Sat, 12 Dec 2015 15:12:48 +0000

plinth (0.6-1) unstable; urgency=low

  [ Nick Daly ]
  * Uploaded new version.

  [ James Valleroy ]
  * New upstream version 0.6.
  * Drop obsolete documentation patch.
  * Add dblatex and xmlto as build dependencies, for manual. Drop pandoc.
  * Add network-manager, ppp, pppoe, and python3-psutil as dependencies.
  * Remove old TODO from docs.
  * Add patch to workaround django 1.7 issue with python 3.5.
  * Add patch to fix failing plinth config test.
  * Add gir1.2-networkmanager-1.0 and python3-psutil also as build-depends.
  * Cleanup installation documenation.

 -- Nick Daly <Nick.M.Daly@gmail.com>  Fri, 16 Oct 2015 22:57:10 -0500

plinth (0.5-1) unstable; urgency=low

  [ Nick Daly ]
  * Package new upstream version 0.5.

  [ James Valleroy ]
  * Add augeas-tools, gir1.2-glib-2.0, gir1.2-networkmanager-1.0, ldapscripts,
    python3-augeas, and python3-django-stronghold as dependencies.
  * Disable "packages" module when upgrading.
  * Remove patches for python-networkmanager (obsolete) and ikiwiki
    (upstreamed).
  * Add patch to skip privileged actions test while building.
  * Add some build-depends needed for tests.

  [ James Valleroy ]
  * New upstream version 0.4.5.
  * Remove patch that has been upstreamed.
  * Add new patch to remove python-networkmanager dependency, because
    python3-networkmanager package is not available in Debian yet. The networks
    module is disabled for now.
  * Enable systemd service file.
  * Add new patch to enable javascript-common apache conf in plinth setup.
  * Add new patch to require ikiwiki module to install some of ikiwiki's
    recommends that are needed for compiling wikis.

  [ Sunil Mohan Adapa ]
  * Add python3-yaml as dependency.
  * Add lintian override for extra apache configuration.
  * Update Debian copyright file.

 -- Nick Daly <Nick.M.Daly@gmail.com>  Sun, 02 Aug 2015 17:14:50 -0500

plinth (0.4.4-1) unstable; urgency=low

  [ Sunil Mohan Adapa ]
  * New upstream version 0.4.4.  Closes: #769328, #755619, #765916,
    #768666, #737456, #741919.
  * Update dependencies as per upstream changes.
  * Require Django 1.7 reflecting upstream changes.
  * Remove patches that have been upstreamed.
  * Update standards version to 3.9.6.
  * Properly remove obsolete module configuration.
  * Remove upstream install documentation.

 -- Bdale Garbee <bdale@gag.com>  Tue, 13 Jan 2015 22:25:07 +1300

plinth (0.4.1-1) unstable; urgency=low

  [ Sunil Mohan Adapa ]
  * New upstream version 0.4.1.
  * Remove install override which is no longer required. Upstream
    does not contain images with executable permissions anymore.
  * Remove patch for changing paths which is no longer necessary.
  * Change upstream URLs to point to github.com/freedombox.
  * Update license information. Remove information about files no
    longer present in upstream.
  * Remove link to configuration file no longer necessary due to
    upstream changes.
  * Remove debian/clean no longer necessary.
  * Build package as Python 3 package. Upstream migrated to Python 3.
  * Fix issue with cleaning the package after build.

 -- Petter Reinholdtsen <pere@debian.org>  Sun, 02 Nov 2014 17:20:26 +0000

plinth (0.3.2.0.git.20140829-1) unstable; urgency=high

  * Updated to new git version from Nick Daly based on commit
    250b0100aab236fcf9dfa65eccf656fe037f9422.
    - Fixes broken web pages (Closes: #754117).
  * Updated patch program-paths.diff to include actions_dir setting,
    and drop now obsolete patch actions-path.diff.

 -- Petter Reinholdtsen <pere@debian.org>  Sat, 30 Aug 2014 08:26:06 +0200

plinth (0.3.2.0.git.20140621-1) unstable; urgency=medium

  * Updated to new git version from Nick Daly based on commit
    af08066cafefb5d10304b7d8b22ed1f18c4df6d0.
    - Drop now obsolete patch drop-firewalld-services.diff.

 -- Petter Reinholdtsen <pere@debian.org>  Sat, 21 Jun 2014 20:39:30 +0200

plinth (0.3.2.0.git.20140614-3) unstable; urgency=medium

  * Add libjs-twitter-bootstrap as binary dependency in addition to
    being a build dependency.

 -- Petter Reinholdtsen <pere@debian.org>  Sun, 15 Jun 2014 23:38:57 +0200

plinth (0.3.2.0.git.20140614-2) unstable; urgency=low

  * Update dependencies, drop python-cheetah and python-simplejson,
    which are no longer used, and add python-bootstrapform needed to
    show the first page.

 -- Petter Reinholdtsen <pere@debian.org>  Sat, 14 Jun 2014 08:51:34 +0200

plinth (0.3.2.0.git.20140614-1) unstable; urgency=low

  * Updated to new git version from Nick Daly based on commit
    a01ef055beab017fcd77ca9da7cab6fe01eeffbe.
  * Add build-depend on libjs-twitter-bootstrap, now needed to
    build documentation.
  * Add new patch drop-firewalld-services.diff to remove firewalld
    service definitions now available in firewalld version 0.3.10-1
    (Closes: #750927).

 -- Petter Reinholdtsen <pere@debian.org>  Sat, 14 Jun 2014 00:30:42 +0200

plinth (0.3.2.0.git.20140504-2) unstable; urgency=low

  * Drop python-contract dependency.  It is not used any more.
  * Add python-django as binary dependency on request from Nick Daly.

 -- Petter Reinholdtsen <pere@debian.org>  Mon, 05 May 2014 13:27:27 +0200

plinth (0.3.2.0.git.20140504-1) unstable; urgency=low

  * Updated to new git version from Nick Daly based on commit
    d7a323512073cea9e4ee5a1cd91870a9f04959a6.
    - Move firewall setup from freedombox-setup to plinth.
  * Add Sunil and Nick as uploaders.

 -- Petter Reinholdtsen <pere@debian.org>  Sun, 04 May 2014 09:53:25 +0200

plinth (0.3.1.git.20140327-1) unstable; urgency=low

  * New upstream version 0.3.1.git.20140327.

 -- Petter Reinholdtsen <pere@debian.org>  Thu, 27 Mar 2014 10:29:36 +0100

plinth (0.3.1.git.20140304-1) unstable; urgency=low

  * Add sudo as a run time dependency, to make sure the privileged
    commands work.
  * Update Standards-Version from 3.9.4 to 3.9.5.  No changes needed.
  * Create plinth user with /var/lib/plinth as home directory, to keep
    lintian happy.

 -- Petter Reinholdtsen <pere@debian.org>  Sat, 08 Mar 2014 22:25:32 +0100

plinth (0.3.0.0.git.20131229-1) unstable; urgency=low

  * Updated to new git version from Nick Daly based on commit
    cb9ca1b86c7b7440e87b6d5b65ab6ccf51f760cf .
    - Remove patch correct-issue-tracker.diff now included upstream.
    - Updated patches actions-path.diff and program-paths.diff to match
      changes done upstream.
  * Updated copyright file with more details using the new upstream
    LICENSES file.

 -- Petter Reinholdtsen <pere@debian.org>  Sun, 29 Dec 2013 16:06:53 +0100

plinth (0.3.0.0.git.20131117-1) unstable; urgency=low

  * Updated to new git version from Nick Daly based on commit
    7f3b1a62c81f760da465497030b68d77139406d7.
    - Add new dependencies libjs-jquery and libjs-modernizr to plinth.
      Patch from James Valleroy.
    - Add new dependencies on python-passlib (>= 1.6.1) and python-bcrypt.
  * Remove now obsolete disable-override-config patch
  * Updated program-paths.diff patch to match new upstream source.
  * Add new patch actions-path.diff to use correct path to actions scripts.
  * Add new patch correct-issue-tracker.diff to use correct URL to current
    upstream github repository.

 -- Petter Reinholdtsen <pere@debian.org>  Sun, 17 Nov 2013 13:07:21 +0100

plinth (0.3.0.0.git.20131101-2) unstable; urgency=low

  * Rewrite config to get plinth starting out of the box.  New patches
    program-paths and disable-override-config.

 -- Petter Reinholdtsen <pere@debian.org>  Sat, 02 Nov 2013 07:54:37 +0100

plinth (0.3.0.0.git.20131101-1) unstable; urgency=low

  * Updated to new git version from Nick Daly based on commit
    b9b4e0a2ec21edc1b1f73cffc905463a96c18f25.
  * Drop patch install-actions-lib made obsolete by latest upstream
    changes.
  * Depend on pandoc-data | pandoc (<= 1.11.1-3) to make sure
    documentation can be built with the latest pandoc package in
    unstable.

 -- Petter Reinholdtsen <pere@debian.org>  Fri, 01 Nov 2013 13:14:41 +0100

plinth (0.3.0.0.git.20131028-1) unstable; urgency=low

  * Updated to new git version from Nick Daly based on commit
    0296a1a99cb1ad0a21729ea37fd53e171ee60614.
    - Drops local copies of javascript libraries also available from
      Debian packages.
  * Add new dependency python-contract needed by new upstream version.
  * Reduce the versioned python-withsqlite dependency from
    0.0.0~git.20130929-1 to 0.0.0~git.20130929, to also accept the
    0.0.0~git.20130929-1~pere.0 version currently available from the
    non-debian repo.
  * New patch install-actions-lib to fix install target (Upstream
    issue #41).

 -- Petter Reinholdtsen <pere@debian.org>  Wed, 30 Oct 2013 22:25:25 +0100

plinth (0.3.0.0.git.20131010-1) unstable; urgency=low

  * Updated to new git version from Nick Daly based on
    commit 5ec749af8e5cb2480556e6926e239972ac890b4c
  * Dropped patch debpathes now merged upstream.
  * Changed depend on python-withsqlite to (>= 0.0.0~git.20130929-1),
    making sure a version with support for more than one table in
    one sqlite file is available.

 -- Petter Reinholdtsen <pere@debian.org>  Thu, 10 Oct 2013 22:51:34 +0200

plinth (0.0.0~git.20130928-1) unstable; urgency=low

  * Updated to new git version from Nick Daly.
  * Drop patches keep-vendor-dir.diff, handle-unknown-users.diff,
    sudo-not-exmachina.diff and app-owncloud.diff now merged upstream.
  * Drop workaround for keep-vendor-dir.diff from rules file.

 -- Petter Reinholdtsen <pere@debian.org>  Sat, 28 Sep 2013 22:55:36 +0200

plinth (0.0.0~git.20130925-2) unstable; urgency=low

  * Depend on python-withsqlite (>= 0.0.0~git.20130915-2) to make sure a
    version with support for the check_same_thread constructor option is
    available.
  * New patch handle-unknown-users.diff to make sure unknown users
    are handled exactly like incorrect passwords when login fail.
  * New patch app-owncloud.diff to add owncloud support to Plinth.
  * Adjusted rules to make sure actions/* scripts are executable.

 -- Petter Reinholdtsen <pere@debian.org>  Fri, 27 Sep 2013 09:06:38 +0200

plinth (0.0.0~git.20130925-1) unstable; urgency=low

  [ Tzafrir Cohen ]
  * Initial release. (Closes: #722093)

  [ Petter Reinholdtsen ]
  * New patch keep-vendor-dir.diff to avoid removing directories that
    should survive the clean Makefile target.
  * Add workaround in rules addressing the problem caused by
    keep-vendor-dir.diff being applied after 'make clean' is executed.
  * New patch sudo-not-exmachina.diff to drop the exmachina dependency,
    and adjust binary dependencies and the debpathes patch to cope with
    this.  Drop dependency on augeas-tools, no longer used with this
    patch.
  * Set priority to optional, as the package do not conflict with anything.

 -- Petter Reinholdtsen <pere@debian.org>  Thu, 26 Sep 2013 09:14:54 +0200<|MERGE_RESOLUTION|>--- conflicted
+++ resolved
@@ -1,10 +1,3 @@
-<<<<<<< HEAD
-freedombox (20.18~bpo10+1) buster-backports; urgency=medium
-
-  * Rebuild for buster-backports.
-
- -- James Valleroy <jvalleroy@mailbox.org>  Fri, 20 Nov 2020 18:01:52 -0500
-=======
 freedombox (20.18.1) unstable; urgency=medium
 
   [ Burak Yavuz ]
@@ -72,7 +65,12 @@
   * doc: Fetch latest manual
 
  -- James Valleroy <jvalleroy@mailbox.org>  Mon, 23 Nov 2020 18:37:38 -0500
->>>>>>> 45da955c
+
+freedombox (20.18~bpo10+1) buster-backports; urgency=medium
+
+  * Rebuild for buster-backports.
+
+ -- James Valleroy <jvalleroy@mailbox.org>  Fri, 20 Nov 2020 18:01:52 -0500
 
 freedombox (20.18) unstable; urgency=medium
 
