--- conflicted
+++ resolved
@@ -1,10 +1,3 @@
-<<<<<<< HEAD
-plinth (20.5~bpo10+1) buster-backports; urgency=medium
-
-  * Rebuild for buster-backports.
-
- -- James Valleroy <jvalleroy@mailbox.org>  Thu, 26 Mar 2020 06:28:26 -0400
-=======
 plinth (20.6.1) unstable; urgency=medium
 
   [ James Valleroy ]
@@ -134,7 +127,12 @@
   * debian: Correct doc package names in Recommends
 
  -- James Valleroy <jvalleroy@mailbox.org>  Thu, 26 Mar 2020 09:13:13 -0400
->>>>>>> ba0bb524
+
+plinth (20.5~bpo10+1) buster-backports; urgency=medium
+
+  * Rebuild for buster-backports.
+
+ -- James Valleroy <jvalleroy@mailbox.org>  Thu, 26 Mar 2020 06:28:26 -0400
 
 plinth (20.5) unstable; urgency=medium
 
