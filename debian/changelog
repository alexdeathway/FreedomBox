--- conflicted
+++ resolved
@@ -1,10 +1,3 @@
-<<<<<<< HEAD
-plinth (20.8~bpo10+1) buster-backports; urgency=medium
-
-  * Rebuild for buster-backports.
-
- -- James Valleroy <jvalleroy@mailbox.org>  Thu, 07 May 2020 09:36:23 -0400
-=======
 plinth (20.9) unstable; urgency=medium
 
   [ Petter Reinholdtsen ]
@@ -65,7 +58,12 @@
   * Translated using Weblate (Russian)
 
  -- James Valleroy <jvalleroy@mailbox.org>  Mon, 18 May 2020 19:42:49 -0400
->>>>>>> 10924a1d
+
+plinth (20.8~bpo10+1) buster-backports; urgency=medium
+
+  * Rebuild for buster-backports.
+
+ -- James Valleroy <jvalleroy@mailbox.org>  Thu, 07 May 2020 09:36:23 -0400
 
 plinth (20.8) unstable; urgency=medium
 
