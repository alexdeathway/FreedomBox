<<<<<<< HEAD
plinth (20.12~bpo10+1) buster-backports; urgency=medium

  * Rebuild for buster-backports.

 -- James Valleroy <jvalleroy@mailbox.org>  Thu, 02 Jul 2020 09:00:02 -0400
=======
plinth (20.12.1) unstable; urgency=high

  [ nautilusx ]
  * Translated using Weblate (German)

  [ Robert Pollak ]
  * Translated using Weblate (German)

  [ J. Lavoie ]
  * Translated using Weblate (French)

  [ Petter Reinholdtsen ]
  * Translated using Weblate (Norwegian Bokmål)

  [ Sunil Mohan Adapa ]
  * cfg, frontpage: Ignore errors while reading config and shortcuts

  [ Milo Ivir ]
  * Translated using Weblate (German)

 -- James Valleroy <jvalleroy@mailbox.org>  Sun, 05 Jul 2020 15:40:30 -0400
>>>>>>> c544160a

plinth (20.12) unstable; urgency=medium

  [ Oğuz Ersen ]
  * Translated using Weblate (Turkish)

  [ Sunil Mohan Adapa ]
  * Translated using Weblate (Telugu)
  * transmission: tests: functional: Fix to wait properly
  * ttrss: tests: functional: Fix to wait properly
  * tor: tests: functional: Fix to wait properly on progress page
  * users: tests: functional: Leave no-language as final setting
  * mldonkey: tests: functional: Wait for frame to load properly
  * snapshot: tests: functional: Delete all snapshots properly
  * ejabberd: tests: functional: Fixes for no implicit waiting
  * syncthing: tests: functional: Fix to wait properly
  * tests: functional: Remove implicit and explicit wait times
  * tests: functional: Allow parallel installation of apps
  * d/control: Add python3-systemd as a dependency
  * apache: Add ssl-cert package as dependency
  * storage: Use DBus directly for listing disks
  * storage: Fix regression with showing error messages
  * storage: Use UDisks information as primary source
  * storage: Don't show empty progress bar for disks not mounted
  * storage: Remove rule to not automount system disks with no paritions
  * storage: Don't auto-mount loopback devices except in develop mode
  * storage: Allow ejecting any device not in fstab or crypttab
  * storage: Ignore eject failures if filesystems unmounted properly
  * backups: Remove an unnecessary print() statement
  * Translated using Weblate (Telugu)
  * container: Remove sqlite3 file early enough
  * storage: Don't log exception of disk space check fails
  * storage: Use mount info instead of disk info for free space warning
  * notifications: Fix issue with redirection on dismiss
  * views: Drop use of private Django utility
  * cfg: Don't fallback to develop config if main is not found
  * cfg: Drop the default configuration file
  * frontpage: Read custom shortcuts from multiple locations
  * frontpage: Drop empty custom shortcut files
  * cfg: Allow loading multiple configuration files
  * cfg: For develop mode, overlay on top of regular configuration
  * context_processor: tests: Use already available config fixture
  * cfg: Eliminate the need for 'root' directory in configuration
  * cfg: Move /plinth.config to plinth/develop.config
  * cfg: Rename configuration file to freedombox.config
  * d/tests/control: Rename Plinth to FreedomBox in a comment
  * cfg: Read configuration from .d files and multiple locations
  * frontpage: Load shortcuts from .d directories too
  * frontpage: Read from .d files too
  * cfg: Remove redundant data in develop.config
  * cfg: Remove comments in test data
  * cfg: In develop mode, use /var/lib for DB and sessions
  * web_framework: Split initialization into two parts
  * web_framework: Don't create Django secret key when listing depends
  * log: Allow setting the default log level before log configuration
  * main: List dependencies without writing to disk
  * d/rules: vagrant: INSTALL.md: Fix installing dependencies
  * *: Drop files paths in data/var
  * doc: Update manual page with configuration file changes
  * network: test: Fix race condition when deleting connections
  * storage: tests: Ignore cases needing loop devices when not available
  * actions: tests: Fix test failures due order of fixtures
  * tests: Use develop configuration for most tests
  * templates: Disable button and show spinner on submit for all forms
  * backups: Remove custom handling of progress on the restore button
  * js: Simplify auto-refresh page logic
  * jsxc: Remove inline javascript
  * apache: Set CSP and other common security headers
  * apache: Relax CSP to allow web workers for JSXC
  * locale: Update translation strings

  [ ferhad.necef ]
  * Translated using Weblate (Russian)

  [ Thomas Vincent ]
  * Translated using Weblate (French)

  [ Joseph Nuthalapati ]
  * Translated using Weblate (Telugu)

  [ wind ]
  * Translated using Weblate (Russian)

  [ James Valleroy ]
  * upgrades: Combine into single page with manual update
  * upgrades: Skip enable-auto in develop mode
  * debian: Add nscd >= 2 as dependency
  * upgrades: Append unattended-upgrades-dpkg.log for more detail
  * storage: Handle multi-line text in functional test
  * apt: Run `apt-get -f install` before other commands
  * apt: Run `dpkg --configure -a` before other actions
  * upgrades: Skip enabling backports on testing and unstable
  * networks: Remove firewall zone warning
  * networks: Correct wording of internet connection form

  [ Veiko Aasa ]
  * functional-tests: Handle connection error when web server restarts
  * functional-tests: Skip tests if app is not available in distribution
  * functional-tests: Fix page not fully loaded errors when taking backups
  * functional-tests: Remove unnecessary wait when navigating to module

  [ Michael Breidenbach ]
  * Translated using Weblate (German)
  * Translated using Weblate (Swedish)

  [ Fioddor Superconcentrado ]
  * Translated using Weblate (Spanish)

  [ Pavel Borecki ]
  * Translated using Weblate (Czech)

  [ Éfrit ]
  * Translated using Weblate (French)

  [ Jens Molgaard ]
  * Translated using Weblate (Danish)

 -- Sunil Mohan Adapa <sunil@medhas.org>  Mon, 29 Jun 2020 16:39:33 -0700

plinth (20.11~bpo10+1) buster-backports; urgency=medium

  * Rebuild for buster-backports.

 -- James Valleroy <jvalleroy@mailbox.org>  Thu, 18 Jun 2020 07:26:47 -0400

plinth (20.11) unstable; urgency=medium

  [ Thomas Vincent ]
  * Translated using Weblate (French)

  [ Petter Reinholdtsen ]
  * Translated using Weblate (Norwegian Bokmål)

  [ Michael Breidenbach ]
  * Translated using Weblate (German)
  * Translated using Weblate (Swedish)

  [ Sunil Mohan Adapa ]
  * *: Remove use of Turbolinks library
  * web_framework: Reduce verbosity of DB migration process
  * container: Add script to manage systemd-nspawn containers for dev.
  * container: Fix upgrading of freedombox
  * matrixsynapse: Handle upgrade to versions 1.15.x

  [ James Valleroy ]
  * upgrades: Don't enable backports on Debian derivatives
  * upgrades: Use a custom service for manual update
  * locale: Update translation strings
  * doc: Fetch latest manual
  * debian: Update renamed lintian tag

  [ Ralf Barkow ]
  * Translated using Weblate (German)

  [ aiman an ]
  * Added translation using Weblate (Arabic (Saudi Arabia))
  * Translated using Weblate (Arabic (Saudi Arabia))

  [ WaldiS ]
  * Translated using Weblate (Polish)

  [ Luis A. Arizmendi ]
  * Translated using Weblate (Spanish)

 -- James Valleroy <jvalleroy@mailbox.org>  Mon, 15 Jun 2020 19:55:45 -0400

plinth (20.10~bpo10+1) buster-backports; urgency=medium

  * Rebuild for buster-backports.

 -- James Valleroy <jvalleroy@mailbox.org>  Fri, 05 Jun 2020 07:11:21 -0400

plinth (20.10) unstable; urgency=high

  [ Joseph Nuthalapati ]
  * backups: Add optional field - Name
  * functional-tests: Use Name attribute in backups
  * functional-tests: Move @backups to Scenario level
  * functional-tests: Leave tor+http test disabled
  * tests: functional: Document running tests in parallel
  * tests: functional: Add pytest-xdist to install.sh

  [ Sunil Mohan Adapa ]
  * openvpn: Use app toggle button and common app view
  * tests: functional: Merge into main source hierarchy
  * storage: Fix failing path validation unit tests
  * tests: functional: cosmetic: flake8 fixes
  * tests: functional: Re-organize step definitions and helper methods
  * coturn: Fix functional test for backup/restore
  * ttrss: Fix functional tests
  * snapshot: Fix functional test to account for non-removable snapshots
  * test: functional: Fix for Apache restart after domain change
  * tor: Fix problems with running a relay
  * mldonkey: Add app to freedombox-share group
  * samba: Add clients information
  * cockpit: Promote for advanced storage/firewalld/networking ops
  * firewall: Mention that internal services are available over VPN
  * firewall: Don't show tun interface in internal zone warning
  * minidlna: Add link to manual page
  * minidlna: Fix i18n for name of the app
  * pagekite: Fix expired certificates causing connection failures

  [ Luis A. Arizmendi ]
  * Translated using Weblate (Spanish)

  [ Etienne ]
  * Translated using Weblate (French)

  [ Artem ]
  * Translated using Weblate (Russian)

  [ fred1m ]
  * ikiwiki: Enable 'attachment' plugin by default

  [ James Valleroy ]
  * utils: Handle removal of axes.get_version()
  * debian: Mark doc packages as Multi-Arch: foreign
  * firewall: Minor spelling fix
  * radicale: Fix link in description to clients
  * users: Avoid error when user's groups cannot be parsed
  * templates: Fix setup state check
  * locale: Update translation strings
  * doc: Fetch latest manual

  [ Allan Nordhøy ]
  * Translated using Weblate (Norwegian Bokmål)
  * Translated using Weblate (Czech)
  * Translated using Weblate (Hungarian)
  * Translated using Weblate (Greek)

 -- James Valleroy <jvalleroy@mailbox.org>  Mon, 01 Jun 2020 20:06:53 -0400

plinth (20.9~bpo10+1) buster-backports; urgency=medium

  * Rebuild for buster-backports.

 -- James Valleroy <jvalleroy@mailbox.org>  Thu, 21 May 2020 07:06:26 -0400

plinth (20.9) unstable; urgency=medium

  [ Petter Reinholdtsen ]
  * Translated using Weblate (Norwegian Bokmål)

  [ James Valleroy ]
  * snapshot: Set as essential module
  * functional_tests: snapshot: Skip delete all when there are no snapshots
  * quassel: Use systemd sandboxing features
  * minidlna: Move sysctl config to /etc/sysctl.d/50-freedombox.conf
  * upgrades: Add needrestart to restart services as needed
  * upgrades: Enable Automatic-Reboot option of unattended-upgrades
  * locale: Update translation strings
  * doc: Fetch latest manual

  [ Michael Breidenbach ]
  * Translated using Weblate (German)
  * Translated using Weblate (Swedish)

  [ Fioddor Superconcentrado ]
  * Folder remained unrenamed. Should have changed along with git links.

  [ Sunil Mohan Adapa ]
  * snapshot: Fix issues with restore and delete
  * performance: Add basic functional tests
  * daemon: Allow using an alias when enabling a daemon
  * bind: Add daemon alias for bind9 -> named
  * daemon: bind: cosmetic: yapf, isort formatting
  * firewall: Reload firewalld so it works with newly installed services
  * glib: Allow scheduling non-repeating tasks in separate threads
  * notification: Expand and clarify restriction on id property
  * storage: Auto-mount disks, notify of failing disks
  * package: Fix error log when checking if package manager is busy
  * power: cosmetic: Fix flake8 warnings
  * first_setup: Fix regression with logo not showing
  * minidlna: cosmetic: isort fixes
  * mediawiki: Stop jobrunner during backup/restore
  * minidlna: Stop daemon during backup/restore
  * mumble: Stop server during backup/restore
  * quassel: Fix stopping server during backup/restore
  * tor: Fix stopping server during backup/restore
  * upgrades: Always schedule a reboot at 02:00 local time
  * upgrades: Add information about service restart and system reboot
  * performance: Launch the Cockpit graphs directly if possible

  [ Joseph Nuthalapati ]
  * samba: Change description to Network File Storage
  * functional-tests: Skip network setup wizard
  * functional-tests: Move Disable tests to the end

  [ fred1m ]
  * performance: Add app for system monitoring

  [ Luis A. Arizmendi ]
  * Translated using Weblate (Spanish)

  [ Artem ]
  * Translated using Weblate (Russian)

 -- James Valleroy <jvalleroy@mailbox.org>  Mon, 18 May 2020 19:42:49 -0400

plinth (20.8~bpo10+1) buster-backports; urgency=medium

  * Rebuild for buster-backports.

 -- James Valleroy <jvalleroy@mailbox.org>  Thu, 07 May 2020 09:36:23 -0400

plinth (20.8) unstable; urgency=medium

  [ Luis A. Arizmendi ]
  * Translated using Weblate (Spanish)
  * Translated using Weblate (Spanish)

  [ Joseph Nuthalapati ]
  * Translated using Weblate (Telugu)
  * Translated using Weblate (Telugu)
  * HACKING: More detailed instructions for VirtualBox
  * HACKING: Correction to macOS package manager name

  [ Nektarios Katakis ]
  * syncthing: add to freedombox-share group

  [ Veiko Aasa ]
  * users: Try-restart service after service is added to the sharing group
  * datetime: Handle timesyncd service runs conditionally
  * minidlna: Add functional tests that enable and disable application
  * minidlna: Make app installable inside unprivileged container

  [ Sunil Mohan Adapa ]
  * web_server: Suppress warnings that static directories don't exist
  * debian: Remove timer to setup repositories properly
  * static: Use SVG logo during first wizard welcome step
  * static: Reduce the size of the background noise image
  * mediawiki: Reuse existing images in functional tests
  * setup.py: Don't install/ship .po files
  * static: Don't ship visual design file and unused images
  * storage: Fix tests by wrestling with auto-mounting of disks
  * HACKING: Minor indentation fix
  * *: Update links to repository and project page
  * ci: Update link to container in Docker registry
  * coturn: New app to manage Coturn TURN/STUN server
  * datetime: Refactor handling systemd-timesyncd not running in VMs
  * datetime: Don't expect synced time in diagnostics inside VMs
  * mediawiki: Partial fix for installing on testing
  * datetime: Disable diagnostics when no tests are available

  [ James Valleroy ]
  * d/copyright: Fix path to visual_design
  * data: Print hostname and IP addresses before console login
  * snapshot: Fix message when not available
  * snapshot: Fix title
  * locale: Update translation strings
  * debian: Use debhelper compat level 13
  * doc: Fetch latest manual

  [ Artem ]
  * Translated using Weblate (Russian)

  [ nautilusx ]
  * Translated using Weblate (German)

  [ Fioddor Superconcentrado ]
  * Directions to install VirtualBox when it's not part of the Debian-based
    distro, like Buster.

  [ Anonymous ]
  * Translated using Weblate (Spanish)

  [ Nathan ]
  * Translated using Weblate (French)

  [ Michael Breidenbach ]
  * Translated using Weblate (Swedish)

  [ fred1m ]
  * mumble: Add Mumla to the list of clients

 -- James Valleroy <jvalleroy@mailbox.org>  Mon, 04 May 2020 20:33:35 -0400

plinth (20.7~bpo10+1) buster-backports; urgency=medium

  * Rebuild for buster-backports.

 -- James Valleroy <jvalleroy@mailbox.org>  Thu, 23 Apr 2020 12:12:09 -0400

plinth (20.7) unstable; urgency=medium

  [ Coucouf ]
  * Translated using Weblate (French)

  [ vihor ]
  * Translated using Weblate (Serbian)

  [ Localisation Lab ]
  * Translated using Weblate (French)

  [ Joseph Nuthalapati ]
  * Translated using Weblate (Telugu)

  [ Veiko Aasa ]
  * gitweb: Improve error handling when creating repository

  [ James Valleroy ]
  * upgrades: Allow installation of python3-twisted from backports
  * matrixsynapse: Handle upgrade to 1.12.*
  * locale: Update translation strings
  * doc: Fetch latest manual

  [ Fioddor Superconcentrado ]
  * HACKING: Clarify where commands should be run

 -- James Valleroy <jvalleroy@mailbox.org>  Mon, 20 Apr 2020 18:38:52 -0400

plinth (20.6.1~bpo10+1) buster-backports; urgency=medium

  [ James Valleroy ]
  * Rebuild for buster-backports.

 -- Federico Ceratto <federico@debian.org>  Fri, 17 Apr 2020 00:05:00 +0100

plinth (20.6.1) unstable; urgency=medium

  [ James Valleroy ]
  * users: Fix regression where form help_text line was dropped
  * debian: Add firmware-ath9k-htc to Recommends
  * doc: Fetch latest manual

  [ Allan Nordhøy ]
  * gitweb: Use proper ellipsis char when showing clone progress
  * Translated using Weblate (Norwegian Bokmål)
  * Translated using Weblate (German)

  [ Coucouf ]
  * Translated using Weblate (French)
  * Translated using Weblate (French)

  [ Manuela Silva ]
  * Translated using Weblate (Portuguese)

  [ nautilusx ]
  * Translated using Weblate (German)

  [ Jeannette L ]
  * Translated using Weblate (German)
  * Translated using Weblate (French)
  * Translated using Weblate (Italian)

  [ wind ]
  * Translated using Weblate (Russian)

  [ vihor ]
  * Translated using Weblate (Serbian)

 -- James Valleroy <jvalleroy@mailbox.org>  Sat, 11 Apr 2020 09:56:43 -0400

plinth (20.6) unstable; urgency=medium

  [ wind ]
  * Translated using Weblate (Russian)

  [ Thomas Vincent ]
  * Translated using Weblate (French)
  * Translated using Weblate (French)

  [ Alice Kile ]
  * app: Separate app enable/disable form from config form

  [ Sunil Mohan Adapa ]
  * pagekite: Fix functional tests
  * monkeysphere: Making styling more specific to avoid interference
  * networks: Make styling more specific to avoid interference
  * syncthing: Update description to mention 'syncthing' group

  [ Michael Breidenbach ]
  * Translated using Weblate (German)

  [ Coucouf ]
  * Translated using Weblate (French)
  * Translated using Weblate (French)
  * Translated using Weblate (French)
  * Translated using Weblate (French)
  * Translated using Weblate (French)
  * Translated using Weblate (French)
  * Translated using Weblate (French)
  * Translated using Weblate (French)
  * Translated using Weblate (French)

  [ Pavel Borecki ]
  * Translated using Weblate (Czech)

  [ James Valleroy ]
  * radicale: Support upgrade to any 2.x version
  * packages: Mark freedombox package as held during package installs
  * packages: Keep existing hold if already set
  * locale: Update translation strings
  * doc: Fetch latest manual
  * debian: Cleanup overrides for jsxc symlinks

  [ Allan Nordhøy ]
  * Translated using Weblate (German)
  * Translated using Weblate (French)
  * Translated using Weblate (Italian)
  * Translated using Weblate (Hindi)

  [ Joseph Nuthalapati ]
  * users: Add component for managing users and groups
  * yapf: Update conf to add blank line before nested class/def
  * cosmetic: Minor yapf and other fixes
  * app: Fix grammar in developer documentation string
  * ikiwiki: Disable edits. Add moderation of comments
  * Translated using Weblate (Telugu)
  * vagrant: Skip upgrading freedombox dependencies
  * firewalld: Force upgrade anything in [0.7, 0.9)
  * infinoted: Fix permissions of sync directory

  [ vihor ]
  * Added translation using Weblate (Serbian)
  * Translated using Weblate (Serbian)

  [ Luis A. Arizmendi ]
  * Translated using Weblate (Spanish)

 -- James Valleroy <jvalleroy@mailbox.org>  Mon, 06 Apr 2020 20:40:17 -0400

plinth (20.5.1) unstable; urgency=medium

  [ Petter Reinholdtsen ]
  * Translated using Weblate (Norwegian Bokmål)

  [ Allan Nordhøy ]
  * networks: Update label wording in topology form: Choose → Specify
  * Translated using Weblate (Norwegian Bokmål)

  [ Sunil Mohan Adapa ]
  * web_server: Introduce component to handle special static file dirs
  * jsxc: Fix issue with serving static files
  * help: Move custom static file handling into app from central place
  * debian: Update doc-base to include PDF
  * debian: Prepare for multiple binary packages
  * debian: Separate binary packages for each language manual
  * debian: Remove outdated TODO file

  [ Michael Breidenbach ]
  * Translated using Weblate (German)

  [ James Valleroy ]
  * debian: Correct doc package names in Recommends

 -- James Valleroy <jvalleroy@mailbox.org>  Thu, 26 Mar 2020 09:13:13 -0400

plinth (20.5~bpo10+1) buster-backports; urgency=medium

  * Rebuild for buster-backports.

 -- James Valleroy <jvalleroy@mailbox.org>  Thu, 26 Mar 2020 06:28:26 -0400

plinth (20.5) unstable; urgency=medium

  [ Joseph Nuthalapati ]
  * ci: Use pre-built container image to speed up CI
  * ci: Add maintenance script for updating images
  * ci: Optimize refreshing Docker image for GitLabCI

  [ James Valleroy ]
  * ci: Switch docker image to testing
  * Translated using Weblate (Swedish)
  * locale: Update translation strings
  * doc: Fetch latest manual

  [ Sunil Mohan Adapa ]
  * app: Fix name of the block in templates, used for overriding
  * views: Allow AppViews to set self.intial
  * pagekite: Simplify code for form adding custom service
  * pagekite: Remove unused templates
  * pagekite: Drop ineffective base template
  * pagekite: Minor cleanup
  * pagekite: Merge all the configuration retrieval actions
  * pagekite: Merge set-kite and set-frontend actions
  * pagekite: Use Daemon component to simplify handling daemon actions
  * pagekite: Don't signal new domain on init if app is disabled
  * pagekite: Simplify code notifying domain name changes
  * pagekite: Don't attempt to notify about domain if app is disabled
  * pagekite: Remove app enabled checking from getting configuration
  * pagekite: Fix functional tests by submitting the right form
  * pagekite: Fix styling issues for custom services section
  * pagekite: On enable/disable, add/remove domain from names module
  * pagekite: Fix an error message in custom services form
  * pagekite: Ensure transitioning for from old code
  * matrixsynapse: Handle release of matrix-synapse 1.11
  * setup: Fix regression to force-upgrade caused by Info changes
  * pagekite: Don't allow non-unique custom services
  * toolbar: Factor out the clients buttons into a separate template
  * index: Reintroduce clients button in front page
  * upgrades: Don't ship apt backport preferences file
  * setup.py: Remove files shipped in the past
  * upgrades: Use internal scheduler instead of systemd timer
  * shadowsocks: Change default configuration
  * action_utils: Add utility to call systemd daemon-reload
  * shadowsocks: Fix incorrect setting of state directory
  * shadowsocks: When editing configuration, don't re-enable
  * mediawiki: Don't allow anonymous edits

  [ Fioddor Superconcentrado ]
  * Translated using Weblate (Spanish)
  * Translated using Weblate (Spanish)
  * Translated using Weblate (Spanish)
  * Translated using Weblate (Spanish)
  * Translated using Weblate (Spanish)

  [ Luis A. Arizmendi ]
  * Translated using Weblate (Spanish)
  * Translated using Weblate (Spanish)
  * Translated using Weblate (Spanish)
  * Translated using Weblate (Spanish)

  [ Fred ]
  * Translated using Weblate (French)

  [ Veiko Aasa ]
  * names: Fix Local Network Domain is not shown

  [ Thomas Vincent ]
  * Translated using Weblate (French)

  [ Nektarios Katakis ]
  * shadowshocks: Fix setting configuration on Buster

  [ Michael Breidenbach ]
  * Translated using Weblate (Swedish)

 -- James Valleroy <jvalleroy@mailbox.org>  Mon, 23 Mar 2020 19:42:28 -0400

plinth (20.4~bpo10+1) buster-backports; urgency=medium

  * Rebuild for buster-backports.

 -- James Valleroy <jvalleroy@mailbox.org>  Thu, 12 Mar 2020 07:12:56 -0400

plinth (20.4) unstable; urgency=medium

  [ Thomas Vincent ]
  * Translated using Weblate (French)
  * Translated using Weblate (French)

  [ Sunil Mohan Adapa ]
  * networks: Fixes for networks wizards
  * avahi: Use generic app view
  * privoxy: Use generic app view
  * infinoted: Move views to a separate views module
  * help: Rename views modules as 'views'
  * networks: Rename views modules as 'views'
  * diagnostics: Rename views modules, move utilities to main module
  * backups: cosmetic: Rename .inc file to .html
  * css: Merge responsive.css into main style file
  * css: cosmetic: Rename plinth.css to main.css
  * views: Don't send app to template context
  * app: Fix showing app name in port forwarding information
  * networks: Rename polkit JS authority rules file
  * firewalld: Add polkit JS authority rules files
  * networks: Show router wizard before Internet connection type wizard
  * networks: Don't show router wizard if not behind a router
  * networks: If topology wizard is skipped, skip router wizard too
  * apache: Handle transition to php 7.4

  [ Joseph Nuthalapati ]
  * Translated using Weblate (Telugu)
  * shadowsocks: Move user settings to state directory

  [ Veiko Aasa ]
  * storage: Directory selection form improvements
  * transmission: Allow one to submit download directory if it is creatable
  * plinth: Increase sqlite busy timeout from default 5s to 30s
  * upgrades: Clean apt cache every week
  * apps: Do not show status block if service is running
  * i2p: New style app page layout
  * quassel: Fix unable to disable application without choosing a domain name

  [ Luis A. Arizmendi ]
  * Translated using Weblate (Spanish)

  [ Nektarios Katakis ]
  * networks: Add form for network topology
  * networks: Add page for network topology form
  * networks: First boot view for network topology wizard
  * networks: First boot step for network topology wizard
  * networks: Save networks topology type to DB
  * networks: Update main networks page Internet connectivity section

  [ Michael Breidenbach ]
  * Translated using Weblate (Swedish)

  [ James Valleroy ]
  * ci: Switch to testing image
  * locale: Update translation strings
  * doc: Fetch latest manual

 -- James Valleroy <jvalleroy@mailbox.org>  Mon, 09 Mar 2020 20:01:44 -0400

plinth (20.3~bpo10+1) buster-backports; urgency=medium

  * Rebuild for buster-backports.

 -- James Valleroy <jvalleroy@mailbox.org>  Thu, 27 Feb 2020 18:37:15 -0500

plinth (20.3) unstable; urgency=medium

  [ Sunil Mohan Adapa ]
  * web_framework: Separate out Django settings into module
  * doc/dev: Allow all modules to be imported by Sphinx
  * notification: Add developer documentation
  * doc/dev: Update copyright year
  * app: Update style for toggle button
  * app: Drop border shadow for app icon in mobile view
  * app: cosmetic: Minor refactoring of header styling
  * app: Simplify some header styling
  * app: cosmetic: Rename a CSS style class in app header
  * app: cosmetic: Rename header.html to app-header.html
  * app: Show short description as secondary title
  * networks: Fix i18n for wizard forms
  * networks: Minor changes to router/internet configuration forms
  * web_framework: Generate and retain a secret key
  * web_framework: Cleanup expired sessions every week

  [ Nektarios Katakis ]
  * networks: Add form for internet connection type
  * networks: Add network view and url for internet connection help page
  * networks: Link internet connection help page with networks page.
  * networks: All first step wizard form for internet connection type
  * networks: Add first boot step for internet connection type
  * networks: Save to kvstore internet connectivity type
  * networks: Refactor connections list template
  * networks: Show internet connectivity string in main page

  [ Michael Breidenbach ]
  * Translated using Weblate (German)
  * Translated using Weblate (Swedish)

  [ Dietmar ]
  * Translated using Weblate (Italian)

  [ Jaime Marquínez Ferrándiz ]
  * Translated using Weblate (Spanish)

  [ Luis A. Arizmendi ]
  * Translated using Weblate (Spanish)

  [ Joseph Nuthalapati ]
  * shadowsocks: Fix shadowsocks not able to start

  [ James Valleroy ]
  * locale: Update translation strings
  * doc: Fetch latest manual

 -- James Valleroy <jvalleroy@mailbox.org>  Mon, 24 Feb 2020 20:16:12 -0500

plinth (20.2.1) unstable; urgency=high

  [ Veiko Aasa ]
  * apps: remove css filters and glow from app icons
  * config: Depends also on apache module

  [ Dietmar ]
  * Translated using Weblate (German)
  * Translated using Weblate (Italian)
  * Translated using Weblate (Italian)

  [ Petter Reinholdtsen ]
  * Translated using Weblate (Norwegian Bokmål)

  [ Sunil Mohan Adapa ]
  * cards: Remove the transition delay on hover effect
  * system: Implement new style for cards
  * jsxc: Bypass issue with stronghold to get the app working again
  * jsxc: Fix functional test case failure
  * functional_tests: cosmetic: Minor yapf change
  * app: Introduce Info component to store basic app information
  * app: Add info property as shortcut to access basic information
  * app: Refactor all apps to use the Info component
  * app: Document the app_id property for App class
  * doc/dev: Include information on how to edit dev documentation
  * views: Document the AppView class properties
  * monkeysphere: Fix regression with reading Apache configuration
  * Translated using Weblate (Italian)
  * firewall: Use firewalld DBus API for most operations
  * *.py: Use SPDX license identifier
  * *.html: Use SPDX license identifier
  * actions/*: Use SPDX license identifier
  * functional_tests: Use SPDX license identifier
  * *.css: Use SPDX license identifier
  * *: Update misc build related files to use SPDX license identifier
  * doc/dev: Update tutorial to use SPDX license indentifier
  * *: Update remaining misc files to use SPDX license identifier
  * *.js: Use SPDX license identifier
  * help: Fix attribute on download manual button
  * css: Add missing license identifier on some CSS files
  * firewalld: Ignore errors with DBus API when firewalld is not running
  * deluge: Don't use code execution for editing configuration
  * deluge: More reliable initial configuration setup

  [ Joseph Nuthalapati ]
  * l10n: Fix gettext not detecting no-python-format
  * samba: Add link to manual page
  * searx: Update search engines for 0.16.0

  [ Allan Nordhøy ]
  * openvpn: Fix spelling for Tunnelblick
  * Translated using Weblate (Norwegian Bokmål)

  [ Nektarios Katakis ]
  * bind: parse zones files
  * bind: test for parsing zones file with specific format
  * bind: views show served domains in main view
  * bind: create zones directory on setup action

  [ James Valleroy ]
  * bind: Bump version and handle upgrade

  [ Ralf Barkow ]
  * Translated using Weblate (German)

  [ nautilusx ]
  * Translated using Weblate (German)

  [ Doma Gergő ]
  * Translated using Weblate (Hungarian)

  [ Lev Lamberov ]
  * debian: Update Russian translation for debconf (Closes: #951440)

  [ Radek Pasiok ]
  * Translated using Weblate (Polish)

  [ Alice Kile ]
  * gitignore: Add .vscode & segregate editor settings

  [ Thomas Vincent ]
  * Translated using Weblate (French)

 -- James Valleroy <jvalleroy@mailbox.org>  Fri, 21 Feb 2020 22:38:12 -0500

plinth (20.2~bpo10+1) buster-backports; urgency=medium

  * Rebuild for buster-backports.

 -- James Valleroy <jvalleroy@mailbox.org>  Thu, 13 Feb 2020 19:40:38 -0500

plinth (20.2) unstable; urgency=medium

  [ Veiko Aasa ]
  * networks: Support virtual Ethernet (veth) devices
  * diagnostics: Show firewall service status
  * users: Fix functional test delete user
  * storage: Show disks if FreedomBox is running in an unprivileged container
  * service: Stop service not before but after disabling it
  * users: More precise username validation
  * sso, users: Turn off autocapitalization on the username field
  * users: Add unit tests for views
  * help: Fix anchor hidden under navbar

  [ Joseph Nuthalapati ]
  * tests: Use the latest version of geckodriver
  * vagrant: Add alias for run --develop
  * l10n: Add blocktrans trimmed tag on a block
  * l10n: Add missing trimmed to blocktrans blocks
  * vagrant: Allocate cpus equal to the no. of cores
  * Translated using Weblate (Telugu)
  * searx: Fix installation issue for 0.16.0

  [ Sunil Mohan Adapa ]
  * firewall: Show Run Diagnostics button in app
  * help: Eliminate redundant HTML attribute in template
  * glib: Create a new module to deal with all things glib
  * glib: Introduce method to schedule an operation at regular intervals
  * web_framework: Set the timezone to UTC
  * log: Ability to log SQL queries (disabled by default)
  * tests: Allow adding test templates
  * models: Add model for storing notifications
  * notification: New API for showing better notifications
  * notification: Add tests for notification API
  * views: A view to dismiss notifications
  * notification: Show a drop down from main navbar for notifications
  * storage: Show low disk space warning using notifications API
  * upgrades: Show notification when FreedomBox is updated
  * storage: In develop mode check for low disk space more frequently

  [ Thomas Vincent ]
  * Translated using Weblate (French)

  [ Allan Nordhøy ]
  * Translated using Weblate (Norwegian Bokmål)

  [ Ralf Barkow ]
  * Translated using Weblate (German)

  [ Luis A. Arizmendi ]
  * Translated using Weblate (Spanish)

  [ James Valleroy ]
  * users: Make help text translatable
  * security: Add Sandbox Coverage to report page
  * bind: Add CapabilityBoundingSet and ReadWritePaths to service file
  * matrixsynapse: Enable systemd sandboxing
  * security: Drop PrivateUsers=yes from all service files
  * locale: Update translation strings
  * doc: Fetch latest manual

  [ Michael Breidenbach ]
  * Translated using Weblate (German)
  * Translated using Weblate (Swedish)

 -- James Valleroy <jvalleroy@mailbox.org>  Mon, 10 Feb 2020 19:22:55 -0500

plinth (20.1~bpo10+1) buster-backports; urgency=medium

  * Rebuild for buster-backports.

 -- James Valleroy <jvalleroy@mailbox.org>  Thu, 30 Jan 2020 07:15:23 -0500

plinth (20.1) unstable; urgency=medium

  [ ikmaak ]
  * Translated using Weblate (Dutch)
  * Translated using Weblate (Dutch)

  [ Allan Nordhøy ]
  * samba: Fix spelling
  * Translated using Weblate (Norwegian Bokmål)
  * Translated using Weblate (German)
  * Translated using Weblate (Spanish)
  * Translated using Weblate (Norwegian Bokmål)
  * Translated using Weblate (Swedish)

  [ Veiko Aasa ]
  * samba: Add unit and functional tests
  * deluge: Allow one to set a download directory
  * deluge: Fix installation failure on slow machine
  * storage: Make external disk mounts accessible by other users
  * gitweb: Add link to the manual page
  * gitweb: Fix functional tests if git user and email is not configured

  [ Sunil Mohan Adapa ]
  * style: Fix incorrect margins for containers in mobile view
  * style: Fix responsiveness for app header
  * network: Fix activating connections that don't have real devices
  * network: Allow setting the auto-connect property on a connection
  * network: Add method to re-activate connections after an update
  * wireguard: Show large buttons in show client/server pages
  * wireguard: Cosmetic fixes by yapf and isort
  * wireguard: Don't error out when wg0 server is not setup
  * wireguard: Add ability to set private key in client addition
  * wireguard: Accept all IPs on server in a client setup
  * wireguard: Update descriptions in form labels
  * wireguard: Only use network manager for connections to servers
  * wireguard: Handle client connections through network manager
  * wireguard: Update descriptions for client vs. server clarity
  * wireguard: Generate private key if needed when editing server
  * wireguard: Add validations in forms
  * wireguard: Ensure tests work without latest network manager
  * wireguard: Implement enabling/disabling app using a stored flag
  * wireguard: Enable/disable connections along with the app
  * wireguard: When a connection is edited, reactivate to apply changes
  * wireguard: Show public key even when connection is not active

  [ Thomas Vincent ]
  * Translated using Weblate (French)

  [ Nektarios Katakis ]
  * Translated using Weblate (Greek)
  * Translated using Weblate (Greek)
  * Translated using Weblate (Greek)
  * networks: form for configuring router
  * networks: create view & url for new form
  * networks: add link to main page for router config form
  * networks: add first boot step for router config helper
  * networks: modify as first boot wizard step
  * networks: save router config to kvstore

  [ James Valleroy ]
  * Translated using Weblate (French)
  * wireguard: Add skeleton for new app
  * wireguard: Implement adding client
  * wireguard: Show list of added clients
  * wireguard: Allow deleting a client
  * wireguard: Add client info view
  * wireguard: Form to add server
  * wireguard: List peers in client section
  * wireguard: Add server information view
  * wireguard: Generate key pair
  * wireguard: Show this box's public key
  * wireguard: Create network manager connection
  * wireguard: Encode public keys for use in URLs
  * wireguard: Refactor actions file
  * wireguard: Add views for editing and deleting clients and servers
  * wireguard: Make setup idempotent
  * wireguard: Write pre-shared key to tempfile
  * wireguard: Use network API to handle connections
  * wireguard: Add icon
  * wireguard: Replace nmcli use with libnm
  * restore: Remove app
  * repro: Remove app
  * networks: Update text for router setup
  * bind: Enable systemd sandbox options for bind9 service
  * functional_tests: Update geckodriver version to v0.26.0
  * locale: Update translation strings
  * doc: Fetch latest manual
  * debian: Rename TODO.Debian to TODO
  * debian: Add Expat license to copyright
  * debian: Update standards version to 4.5.0

  [ Dietmar ]
  * Translated using Weblate (German)

  [ nautilusx ]
  * Translated using Weblate (German)
  * Translated using Weblate (German)

  [ Joseph Nuthalapati ]
  * functional-tests: Login only once per session
  * functional-tests: Africa/Addis_Abada is gone?
  * functional-tests: Add tag @service-discovery
  * functional-tests: Make nav_to_module efficient
  * functional-tests: Avoid unnecessary trips to Home
  * functional-tests: Avoid warnings about markers
  * functional-tests: Minor refactoring
  * functional-tests: Mark backups and security with @system

 -- James Valleroy <jvalleroy@mailbox.org>  Mon, 27 Jan 2020 19:23:04 -0500

plinth (20.0~bpo10+1) buster-backports; urgency=medium

  * Rebuild for buster-backports.

 -- James Valleroy <jvalleroy@mailbox.org>  Thu, 16 Jan 2020 21:34:16 -0500

plinth (20.0) unstable; urgency=medium

  [ Veiko Aasa ]
  * users: Fix test fixture that disables console login restrictions
  * gitweb: Add tests for views
  * samba: Improve actions script startup time
  * deluge: Manage starting/stoping deluged
  * deluge: Fix set default daemon

  [ Nektarios Katakis ]
  * openvpn: Enable support for communication among all clients
  * Translated using Weblate (Greek)
  * Translated using Weblate (Greek)
  * Translated using Weblate (Greek)
  * Translated using Weblate (Greek)

  [ Sunil Mohan Adapa ]
  * gitweb: Fix flake8 error that is causing pipeline failures
  * storage: Ignore errors resizing partition during initial setup
  * storage: Make partition resizing work with parted 3.3
  * debian: Add powermgmt-base to recommends list
  * openvpn: Enable IPv6 for server and client outside the tunnel
  * networks: Refactor creating a network manager client
  * networks: Remove unused method
  * networks: Fix crashing when accessing network manager D-Bus API

  [ Michael Breidenbach ]
  * Translated using Weblate (German)
  * Translated using Weblate (Swedish)
  * Translated using Weblate (German)
  * Translated using Weblate (German)

  [ Doma Gergő ]
  * Translated using Weblate (Hungarian)

  [ Joseph Nuthalapati ]
  * mediawiki: Use a mobile-friendly skin by default
  * mediawiki: Allow admin to set default skin
  * mediawiki: Fix functional tests depending on skin

  [ James Valleroy ]
  * Translated using Weblate (Greek)
  * Translated using Weblate (Greek)
  * openvpn: Add diagnostic for ipv6 port
  * matrixsynapse: Allow upgrade to 1.8.*
  * security: Add explanation of sandboxing
  * locale: Update translation strings
  * doc: Fetch latest manual

  [ Allan Nordhøy ]
  * Translated using Weblate (Norwegian Bokmål)

  [ Thomas Vincent ]
  * Translated using Weblate (French)

  [ Ralf Barkow ]
  * Translated using Weblate (German)

 -- James Valleroy <jvalleroy@mailbox.org>  Mon, 13 Jan 2020 19:11:44 -0500

plinth (19.24~bpo10+1) buster-backports; urgency=medium

  * Rebuild for buster-backports.

 -- James Valleroy <jvalleroy@mailbox.org>  Thu, 02 Jan 2020 20:27:33 -0500

plinth (19.24) unstable; urgency=medium

  [ Thomas Vincent ]
  * Translated using Weblate (French)
  * Translated using Weblate (French)

  [ Veiko Aasa ]
  * app: Fix javascript doesn't run on first visit
  * samba: private shares
  * storage: Tests for the directory validation action
  * users: Add tests for the Samba user database

  [ James Valleroy ]
  * samba: Fix spelling in description
  * debian: Update French debconf translation (Closes: #947386)
    - Thanks to Jean-Pierre Giraud for the patch.
  * firewall: Support upgrading firewalld to 0.8
  * mldonkey: Add ProtectKernelLogs
  * deluge: Use systemd sandboxing features
  * infinoted: Use systemd sandboxing features
  * storage: Add systemd sandboxing features to udiskie service
  * upgrades: Add systemd sandboxing features to repository setup service
  * security: List whether each app is sandboxed
  * locale: Update translation strings
  * debian: Update Dutch debconf translation (Closes: #947136)
    - Thanks to Frans Spiesschaert for the patch.
  * doc: Fetch latest manual

  [ Michael Breidenbach ]
  * Translated using Weblate (German)
  * Translated using Weblate (Swedish)

  [ Nektarios Katakis ]
  * Translated using Weblate (Greek)

  [ Doma Gergő ]
  * Translated using Weblate (Hungarian)

  [ Allan Nordhøy ]
  * Translated using Weblate (Norwegian Bokmål)

  [ Kunal Mehta ]
  * mediawiki: Pass --quick when running update.php

  [ Sunil Mohan Adapa ]
  * help: Refactor to move app into __init__.py for consistency
  * app: Introduce API to return a list of all apps
  * app: Introduce API to run diagnostics on an app
  * apache: Implement diagnostic test for web server component
  * daemon: Implement diagnostic test for daemon component
  * daemon: Implement diagnostic test to check if a daemon is running
  * firewall: Implement new diagnostic tests to check port status
  * diagnostics: Use new component based API for all diagnostic tests
  * cosmetic: Yapf and isort fixes
  * daemon: Move diagnosing port listening into daemon module
  * daemon: Move diagnosing using netcat to daemon module
  * apache: Move diagnostics for checking URLs into apache module
  * app: Implement API to check if app/component has diagnostics
  * views: Don't require sending diagnostics module name separately
  * minidlna: Fix showing clients information
  * mediawiki: Fix problem with session cache failing logins

  [ Ralf Barkow ]
  * Translated using Weblate (German)

  [ erlendnagel ]
  * Translated using Weblate (Dutch)

 -- James Valleroy <jvalleroy@mailbox.org>  Mon, 30 Dec 2019 21:17:58 -0500

plinth (19.23~bpo10+1) buster-backports; urgency=medium

  * Rebuild for buster-backports.

 -- James Valleroy <jvalleroy@mailbox.org>  Thu, 19 Dec 2019 10:04:11 -0500

plinth (19.23) unstable; urgency=medium

  [ Thomas Vincent ]
  * Translated using Weblate (French)
  * Translated using Weblate (French)

  [ Fred ]
  * Translated using Weblate (French)

  [ Alice Kile ]
  * show app icons in apps page
  * use single variable for referencing icon filename
  * fix formatting issues
  * fix formatting and template-related issues
  * properly implement header in app and setup pages
  * implement responsive layout for app page
  * fix toggle button html layout and responsive design css
  * config: fix minor syntax error
  * fix: implement requested changes

  [ James Valleroy ]
  * themes: css whitespace minor fixes
  * samba: Add icon to app page
  * minidlna: Add managed service and Daemon component
  * minidlna: Use single action to set media dir and restart
  * minidlna: Show icon on app page
  * minidlna: Fix webserver config name
  * minidlna: Only show shortcut to users in group
  * mumble: Keep icon_filename in moved view
  * cockpit: Filter out localhost URLs from displayed access list
  * users: Use service action to restart share group service
  * locale: Update translation strings
  * doc: Fetch latest manual

  [ Veiko Aasa ]
  * samba: recursively set open share directory permissions
  * users: Fix functional tests changing the language feature
  * app: Fix app checkbox status change functional tests
  * storage: Directory selection form and validator
  * transmission: New directory selection form

  [ Nektarios Katakis ]
  * feature: minidlna app
  * fix: minidlna.conf file permissions after editing
  * update minidlna svg
  * run sysctl after installation
  * mumble: Add option to set SuperUser password
  * cockpit: extend apps description with access info
  * cockpit: add list of valid urls to access the app.

  [ /rgb ]
  * Translated using Weblate (German)
  * Translated using Weblate (German)

  [ Luis A. Arizmendi ]
  * Translated using Weblate (Spanish)

  [ adaragao ]
  * Translated using Weblate (Portuguese)

  [ Michael Breidenbach ]
  * Translated using Weblate (Swedish)

 -- James Valleroy <jvalleroy@mailbox.org>  Mon, 16 Dec 2019 18:38:46 -0500

plinth (19.22~bpo10+1) buster-backports; urgency=medium

  * Rebuild for buster-backports.

 -- James Valleroy <jvalleroy@mailbox.org>  Fri, 06 Dec 2019 21:01:10 -0500

plinth (19.22) unstable; urgency=medium

  [ Matt Conroy ]
  * pagekite: Get rid of tabs in the configuration page
  * openvpn: manual link points to incorrect page

  [ Joseph Nuthalapati ]
  * pagekite: Fix functional tests
  * pagekite: Show existing services only if there are any
  * pagekite: Make Custom Services look like it's under Configuration
  * pagekite: Use the new app toggle button
  * openvpn: Add client apps

  [ Thomas Vincent ]
  * Translated using Weblate (French)

  [ Fred ]
  * Translated using Weblate (French)
  * Translated using Weblate (French)

  [ Alice Kile ]
  * backups: fix title not appearing
  * diagnostics: don't run on disabled modules
  * apps: Remove link to webapps in app descriptions
  * Fix error with app toggle input
  * templates: Add toolbar for apps in app.html
  * toolbar: Move diagnostics button into dropdown menu

  [ nautilusx ]
  * Translated using Weblate (German)

  [ Michael Breidenbach ]
  * Translated using Weblate (German)
  * Translated using Weblate (Swedish)

  [ Veiko Aasa ]
  * ssh: fix Avahi SFTP service file
  * diagnostics: fix IPv6 failures
  * matrix-synapse: Update requirement from buster-backports
  * samba: Users can enable a guest share
  * samba: user can select devices for sharing
  * samba: fixes and improvements
  * samba: fixes and improvements
  * app: fix javascript constant redeclaration error
  * samba: Fix javascript constant redeclaration error

  [ James Valleroy ]
  * debian: Update German debconf translation (Closes: #945387)
    - Thanks to Helge Kreutzmann for the patch.
  * samba: Add acl to managed_packages
  * samba: Fix restore command
  * samba: Move urls under apps/
  * functional_tests: Add basic samba tests
  * samba: Use register_group instead of create_group
  * samba: Only show shortcut to users in freedombox-share group
  * samba: Keep create_group in setup
  * diagnostics: Use a distinct class for Run Diagnostics button on this page
  * locale: Update translation strings
  * doc: Fetch latest manual

  [ Sunil Mohan Adapa ]
  * diagnostics: Use app.html instead of simple_app.html
  * firewall: Use app.html instead of simple_app.html
  * letsencrypt: Use app.html instead of simple_app.html
  * monkeysphere: Use app.html instead of simple_app.html
  * names: Use app.html instead of simple_app.html
  * power: Use app.html instead of simple_app.html
  * openvpn: Use app.html instead of simple_app.html
  * tor: Use app.html instead of simple_app.html
  * ikiwiki: Move the create button to manage section
  * gitweb: Move create button into manage section
  * networks: Move actions button into connection section
  * templates: Remove the now unused simple_app.html
  * users: Move create button into users section
  * minetest: Minor cosmetic fix
  * templates: Make internal zone and port forwarding info override-able
  * toolbar: Make diagnostics button looks like other drop down items
  * toolbar: Align extra actions drop down button to the right
  * toolbar: Rewamp toolbar code for simplicity and to fix issues

 -- James Valleroy <jvalleroy@mailbox.org>  Mon, 02 Dec 2019 18:00:45 -0500

plinth (19.21~bpo10+1) buster-backports; urgency=medium

  * Rebuild for buster-backports.

 -- James Valleroy <jvalleroy@mailbox.org>  Sun, 24 Nov 2019 05:44:45 -0500

plinth (19.21) unstable; urgency=medium

  [ Veiko Aasa ]
  * gitweb: Allow to import from a remote repository
  * gitweb: Do not recursively scan for Git repositories
  * turbolinks: Disable turbolinks on links that don't point to /plinth/...

  [ nautilusx ]
  * Translated using Weblate (German)

  [ Doma Gergő ]
  * Translated using Weblate (Hungarian)

  [ Allan Nordhøy ]
  * Translated using Weblate (Swedish)
  * Translated using Weblate (Norwegian Bokmål)

  [ Birger Schacht ]
  * backups: Show proper error when SSH server is not reachable
  * ssh: Add the error of ssh-keyscan to the verification view
  * tor: Rename "Hidden Service" to "Onion Service"

  [ Joseph Nuthalapati ]
  * ejabberd: Handle case where domain name is not set
  * tahoe: Mark Tahoe-LAFS as an advanced app
  * README: Fix hyperlinks to badges and images
  * doc: dev: Add instructions to setup developer documentation
  * doc: dev: Mention where to find the user manual
  * doc: dev: Reduce toc depth to 2 levels to reduce noise
  * doc: dev: Fix headings
  * doc: dev: Add favicon to developer documentation site
  * app: Avoid showing empty configuration block
  * app: Fix broken functional tests
  * firstboot: reading firstboot-wizard-secret file
  * searx: Set safe_search to Moderate by default
  * clients: Improve code readability

  [ Sunil Mohan Adapa ]
  * backups: i18n for a string on verify ssh host page
  * backups: Simplify SSH fingerprint verification command
  * HACKING: Update with instructions for multiple OSes
  * CONTRIBUTING: Add more instructions on commits and MR changes
  * doc: Fix unavailability of manual images
  * tor: Fix port diagnostics by correcting port data type
  * tor: Expect obfs service to be also available on IPv6
  * tor: Listen on IPv6 for OrPort

  [ Thomas Vincent ]
  * Translated using Weblate (French)

  [ Michael Breidenbach ]
  * Translated using Weblate (Swedish)

  [ James Valleroy ]
  * HACKING: Fix provision with tests command
  * d/po: Run debconf-updatepo
  * locale: Update translation strings

  [ Radek Pasiok ]
  * Translated using Weblate (Polish)
  * Translated using Weblate (Polish)

  [ Alice Kile ]
  * clients: implement launch button feature
  * app: Implement toggle button in app page
  * app: Use single form for app toggle and configuration
  * app: Make the toggle-button responsive

 -- James Valleroy <jvalleroy@mailbox.org>  Mon, 18 Nov 2019 19:35:38 -0500

plinth (19.20~bpo10+1) buster-backports; urgency=medium

  * Rebuild for buster-backports.

 -- James Valleroy <jvalleroy@mailbox.org>  Thu, 07 Nov 2019 05:58:35 -0500

plinth (19.20) unstable; urgency=medium

  [ Veiko Aasa ]
  * gitweb: Set correct access rights after enabling application
  * gitweb: Add tests for actions script
  * gitweb: Add functional tests
  * gitweb: avoid global environment variables in Apache configuration
  * gitweb: fix links that end with /HEAD
  * gitweb: Validate repository name also in actions script
  * gitweb: do not change working directory inside actions script
  * sharing: Fix wrong links on Apache2 directory index page

  [ Fioddor Superconcentrado ]
  * Translated using Weblate (German)
  * Translated using Weblate (Spanish)
  * d/po/es: New translation file
  * d/po: Fix header comments

  [ Michael Breidenbach ]
  * Translated using Weblate (German)
  * Translated using Weblate (Swedish)
  * Translated using Weblate (Swedish)

  [ Sunil Mohan Adapa ]
  * debian: Remove plinth transitional package
  * cfg: Fix test case failure due to incorrect path assumption
  * gitlab-ci: Fix path for HTML coverage report generation
  * gitweb: Set proper access after restoration of a backup
  * setup: Don't include actions/__pycache__ during installation
  * ssh: Fix flake8 failure by removing unused import
  * config: Use AppView and cleanup custom code
  * storage: Use AppView and cleanup custom code
  * doc: Install using makefile instead of setup.py
  * doc: Fetch and add Spanish manual
  * help: Fix showing manual pages in fallback cases
  * app: Fix a pytest warning in tests
  * setup.py: Set development status classifier to production/stable
  * setup.py: Add more topics to classifiers
  * doc: Add developer documentation using Sphinx
  * actions: Fix issue with docstring causing issues with Sphnix
  * Translated using Weblate (Swedish)

  [ Pavel Borecki ]
  * Translated using Weblate (Czech)

  [ Thomas Vincent ]
  * Translated using Weblate (French)
  * backups: Fix a typo in backups upload form
  * Translated using Weblate (French)

  [ homycal ]
  * Translated using Weblate (French)

  [ Mattias Münster ]
  * Translated using Weblate (Swedish)

  [ Allan Nordhøy ]
  * Translated using Weblate (Norwegian Bokmål)
  * Translated using Weblate (French)
  * Translated using Weblate (French)

  [ Nektarios Katakis ]
  * ssh: Option for disabling password authentication

  [ Joseph Nuthalapati ]
  * infinoted: Add missing manual page link
  * doc: Add directory for development documentation
  * doc: Skip empty lines when piping to wget
  * doc: Fix Unicode issues with the manual
  * doc: Remove language code from title
  * doc: Move build scripts into separate directory
  * doc: Minor cosmetic changes
  * doc: Move English manual to manual/en directory
  * help: Respect language preference when showing user manual
  * snapshot: Sort snapshot list from newest to oldest

  [ Doma Gergő ]
  * Translated using Weblate (Hungarian)

  [ Fred ]
  * Translated using Weblate (French)
  * Translated using Weblate (French)

  [ James Valleroy ]
  * config: Implement get_initial and form_valid
  * functional_tests: Update config form ids
  * coquelicot: Change quotes to ASCII
  * locale: Update translation strings
  * doc: Fetch latest manual

 -- James Valleroy <jvalleroy@mailbox.org>  Mon, 04 Nov 2019 19:15:27 -0500

plinth (19.19~bpo10+1) buster-backports; urgency=medium

  * Rebuild for buster-backports.

 -- James Valleroy <jvalleroy@mailbox.org>  Thu, 24 Oct 2019 17:53:02 -0400

plinth (19.19) unstable; urgency=medium

  [ Veiko Aasa ]
  * ikiwiki: Allow full Unicode text in wiki/blog title names
  * actions: Check with flake8
  * gitweb: New app for simple git hosting
  * users: reload Apache2 to flush LDAP cache after user operations
  * gitweb: update repository list where necessary
  * gitweb: fix Windows Git client download link in manifest
  * gitweb: add help text for description and owner fields in the form
  * gitweb: enable rename detection

  [ Pavel Borecki ]
  * Translated using Weblate (Czech)

  [ Thomas Vincent ]
  * Translated using Weblate (French)

  [ Birger Schacht ]
  * ssh: Show server fingerprints in SSH page

  [ James Valleroy ]
  * Translated using Weblate (French)
  * gitweb: Fix flake8 error
  * locale: Update translations strings
  * doc: Fetch latest manual

  [ Nevena Mircheva ]
  * Translated using Weblate (Bulgarian)

  [ Sunil Mohan Adapa ]
  * matrixsynapse: Remove unused letsencrypt action
  * ejabberd: Removed unused letsencrypt action
  * gitweb: Minor fixes after review
  * gitweb: Minor visual changes to templates
  * gitweb: Fix issue with elevated access to private repositories
  * frontpage: Show shortcuts that public even if need a group
  * searx, app, translation, language-selection: Fix license header
  * ikiwiki: Remove extra create button when no wiki/blog is present
  * cosmetic: yapf formatting

  [ ikmaak ]
  * Translated using Weblate (Dutch)

  [ Michael Breidenbach ]
  * Translated using Weblate (German)

  [ Allan Nordhøy ]
  * Translated using Weblate (Norwegian Bokmål)

  [ Matthias Dellweg ]
  * quassel: Add let's encrypt component for certficiates

 -- James Valleroy <jvalleroy@mailbox.org>  Mon, 21 Oct 2019 18:49:35 -0400

plinth (19.18~bpo10+1) buster-backports; urgency=medium

  * Rebuild for buster-backports.

 -- James Valleroy <jvalleroy@mailbox.org>  Thu, 10 Oct 2019 07:04:16 -0400

plinth (19.18) unstable; urgency=medium

  [ Matthias Dellweg ]
  * diagnose: Move negating diagnose result inside try block

  [ Fioddor Superconcentrado ]
  * Translated using Weblate (Spanish)

  [ Luis A. Arizmendi ]
  * Translated using Weblate (Spanish)

  [ Allan Nordhøy ]
  * Translated using Weblate (Norwegian Bokmål)

  [ Dietmar ]
  * Translated using Weblate (German)

  [ Sunil Mohan Adapa ]
  * pagekite: Remove first wizard step for danube edition
  * pagekite: cosmetic: yapf and isort changes
  * debian: Remove python3-requests from depends list
  * users: Make UI close to rest of the apps
  * upgrades: Remove unnecessary subsubmenu
  * ikiwiki: Remove subsubmenu in favor of toolbar
  * networks: Remove subsubmenu in favor of toolbar buttons
  * backups: Remove unnecessary use of subsubmenu template
  * templates: Remove unused invocation of subsubmenu
  * templates: Simplify unnecessary override
  * templates: Provide subsubmenu functionality in app.html
  * dynamicdns: Use app.html instead of app-subsubmenu.html
  * i2p: Use app.html instead of app-subsubmenu.html
  * pagekite: Use app.html instead of app-subsubmenu.html
  * snapshot: Use app.html instead of app-subsubmenu.html
  * templates: Remove unused app-subsubmenu.html
  * deluge: Support deluge 2 by starting it properly
  * minetest: Remove mod-torches no longer available in testing/unstable

  [ James Valleroy ]
  * security: Add past vulnerabilities count
  * security: Move security report to new page
  * locale: Update translation strings
  * doc: Fetch latest manual
  * d/control: Add Rules-Requires-Root: no
  * d/control: Update Standards-Version to 4.4.1

 -- James Valleroy <jvalleroy@mailbox.org>  Mon, 07 Oct 2019 19:06:16 -0400

plinth (19.17~bpo10+1) buster-backports; urgency=medium

  * Rebuild for buster-backports.

 -- James Valleroy <jvalleroy@mailbox.org>  Sun, 29 Sep 2019 11:05:32 -0400

plinth (19.17) unstable; urgency=medium

  [ Pavel Borecki ]
  * Translated using Weblate (Czech)
  * Translated using Weblate (Czech)

  [ Anxin YI ]
  * Translated using Weblate (Chinese (Simplified))

  [ Joseph Nuthalapati ]
  * firstboot: network connections not used, cleanup
  * firstboot: Add new help menu to firstboot navbar

  [ Sunil Mohan Adapa ]
  * letsencrypt: Update and fix tests involving domain changes
  * tor: Fix test case for getting status
  * firstboot: Hide left menu during first boot as intended

  [ James Valleroy ]
  * locale: Update translation strings
  * doc: Fetch latest manual

 -- James Valleroy <jvalleroy@mailbox.org>  Mon, 23 Sep 2019 18:14:40 -0400

plinth (19.16~bpo10+1) buster-backports; urgency=medium

  * Rebuild for buster-backports.

 -- James Valleroy <jvalleroy@mailbox.org>  Sun, 15 Sep 2019 09:36:27 -0400

plinth (19.16) unstable; urgency=medium

  [ Joseph Nuthalapati ]
  * help: Add button to submit feedback
  * help: Add button for Support
  * help: Add button for Contribute
  * manual: Move PDF download link to HTML manual page
  * help: Convert help icon in the navbar to dropdown

  [ Sunil Mohan Adapa ]
  * help: Add more text to contribute page for donations
  * action_utils: Introduce utility for setting debconf answers
  * action_utils: Workaround problem with setting debconf answers
  * views: Fix failure in redirecting from language selection page
  * help: Make download as PDF a regular button
  * backups: Add missing slashes at the end of URLs
  * backups: Remove cancel button from add disk location page
  * backups: Fix removing local repository
  * backups: Simplify checking repository capabilities using flags
  * backups: Simplify listing repositories in index page
  * backups: Rename network_storage module to store
  * backups: Introduce method for checking if a repository is usable
  * backups: Minor cosmetic fixes
  * backups: Expose repository path as property
  * backups: Rename remove_repository method to remove
  * backups: Minor change to disk repository name
  * backups: Rename repo_path to borg_path for clarity
  * backups: Make mountpoint property private
  * backups: Use higher level method in views instead of store methods
  * backups: Implement hostname property on SSH repository
  * backups: Clarify two separate uses of name create_repository
  * backups: Separate repository loading from instantiation
  * backups: Minor cosmetic changes
  * backups: Minor simplification in running of action script
  * backups: Improve handling borg errors
  * backups: Minor simplification when adding remote repository
  * backups: Handle errors when adding disk repository
  * backups: Show repository error in archives table
  * backups: Show lock icon for encrypted repositories
  * backups: Show error when password is provided for unencrypted repo
  * backups: Don't show used disk choices when adding disk repo
  * backups: Show error when there are no disks available to add repo
  * backups: Move add repository buttons to the top
  * ejabberd: Fix listen port configuration for ejabberd 19.x
  * cockpit: Prevent restart on freedombox startup
  * ejabberd: Prevent restart on freedombox startup
  * ejabberd: Perform host/domain name operations only when installed
  * module_loader: Cosmetic changes by yapf
  * web_server: Remove log message about serving static directory
  * setup: Better log message when no apps need upgrades
  * module_loader: Remove log message when app is imported
  * actions: Improve log message about action execution

  [ Doma Gergő ]
  * Translated using Weblate (Hungarian)

  [ Swann Martinet ]
  * Translated using Weblate (German)
  * Translated using Weblate (Italian)
  * Translated using Weblate (French)

  [ Allan Nordhøy ]
  * Translated using Weblate (Norwegian Bokmål)

  [ Danny Haidar ]
  * help: Minor updates to the statements on contribute page

  [ Joseph Nuthalpati ]
  * backups: Allow adding backup repositories on multiple disks
  * backups: Refactor class hierarchy in repository.py
  * backups: Save new backup location to plinth database

  [ James Valleroy ]
  * locale: Update translation strings

 -- James Valleroy <jvalleroy@mailbox.org>  Mon, 09 Sep 2019 18:20:03 -0400

plinth (19.15~bpo10+1) buster-backports; urgency=medium

  * Rebuild for buster-backports.

 -- James Valleroy <jvalleroy@mailbox.org>  Thu, 29 Aug 2019 18:51:28 -0400

plinth (19.15) unstable; urgency=medium

  [ Doma Gergő ]
  * Translated using Weblate (Hungarian)

  [ nautilusx ]
  * Translated using Weblate (German)

  [ Allan Nordhøy ]
  * Translated using Weblate (Norwegian Bokmål)

  [ Joseph Nuthalpati ]
  * functional_tests: Fix site.is_available not handling default paths
  * functional_tests: Fix step definition "When I log out"
  * matrix-synapse: Allow installation of version 1.2 from backports

  [ James Valleroy ]
  * security: Hide vulnerability table by default
  * vagrant: Stop any ongoing unattended-upgrade
  * functional_tests: Use longer password when creating user
  * locale: Update translation strings
  * doc: Fetch latest manual
  * debian: Add lintian-override for package-installs-apt-preferences

  [ Sunil Mohan Adapa ]
  * names: Perform better layout of domain names table on small screens
  * cockpit: Apply domain name changes immediately
  * ejabberd: Prevent processing empty domain name
  * config: Send hostname change signal only after fully processing it
  * letsencrypt: Don't try to obtain certificates for .local domains
  * avahi: Expose .local domain as a proper domain
  * cockpit: Make essential and install by default
  * tt-rss: Force upgrade to 18.12-1.1 and beyond
  * doc: Fetch latest manual
  * README: Add more screenshots, update existing paths
  * matrixsynapse: Fix apache syntax errors introduce by 4b8b2e171c86d75
  * users: yapf cosmetic changes
  * users: Don't delete 'admin' group when running unit tests
  * users: Minor cosmetic refactoring
  * users: Don't fail badly when admin group does not exist
  * users: Minor fix to return value when getting last admin user
  * users: Cosmetic yapf and isort fixes
  * updates: Allow matrix-synapse 1.3 to be installed for buster users
  * javascript: Don't resubmit when refreshing the page
  * vagrant: Fix dpkg command for recovering from broken state
  * functional_tests: Fix create snapshot test failure
  * storage: Fix regression with restoring backups with storage

  [ bn4t ]
  * matrix-synapse: Use recommended reverse proxy configuration

 -- James Valleroy <jvalleroy@mailbox.org>  Mon, 26 Aug 2019 18:55:49 -0400

plinth (19.14~bpo10+1) buster-backports; urgency=medium

  * Rebuild for buster-backports.

 -- James Valleroy <jvalleroy@mailbox.org>  Thu, 15 Aug 2019 20:10:30 -0400

plinth (19.14) unstable; urgency=medium

  [ James Valleroy ]
  * functional_tests: Fix delete backup path
  * tests: Test add custom shortcuts to frontpage
  * locale: Update translation strings
  * doc: Fetch latest manual
  * debian: Update standards version to 4.4.0
  * debian: Switch to debhelper-compat

  [ Pavel Borecki ]
  * Translated using Weblate (Czech)

  [ Doma Gergő ]
  * Translated using Weblate (Hungarian)

  [ pierre ]
  * Translated using Weblate (French)

  [ ZeroAurora ]
  * Translated using Weblate (Chinese (Simplified))

  [ Sunil Mohan Adapa ]
  * storage: Handle all device paths during eject
  * storage: Fix incorrect i18n when throwing and error
  * storage: yapf changes
  * setup: Clarify success log message when force upgrading
  * Yapf changes
  * firewall: Force upgrade to firewalld 0.7.x
  * frontpage: Fix regression with loading custom shortcuts
  * frontpage: Log a message when loading custom shortcuts
  * upgrades: Set apt configuration to allow release info change
  * tests: Fix flake8 warning about unused imports
  * Minor yapf fixes
  * names: Minor styling fixes
  * names: Don't enumerate services for domains supporting all
  * names: Introduce new API to manage domains
  * names: Declare domain types in various apps
  * names: Make all apps use new api to retrieve domain names
  * names: Use new API in all apps
  * letsencrypt: Revoke certificate only if it exists
  * letsencrypt: Fix problem with automatically obtaining certificates
  * cockpit: Don't error out when removing an unknown domain
  * ejabberd: Ensure that hosts are not duplicated in configuration
  * ejabberd: Use domain added signal for listening to domain changes
  * cockpit: Don't handle the domain changed signal
  * letsencrypt: Remove unused listen to domain change signal
  * config: Remove unused domain change signal
  * api: Fix regression with listing only enabled apps in mobile app

  [ Joseph Nuthalpati ]
  * upgrades: Use reusable collapsible-button style for logs

  [ Mesut Akcan ]
  * Translated using Weblate (Turkish)

  [ Radek Pasiok ]
  * Translated using Weblate (Polish)

  [ Anxin YI ]
  * Translated using Weblate (Chinese (Simplified))

  [ Allan Nordhøy ]
  * Translated using Weblate (Norwegian Bokmål)

 -- James Valleroy <jvalleroy@mailbox.org>  Mon, 12 Aug 2019 19:31:35 -0400

plinth (19.13~bpo10+1) buster-backports; urgency=medium

  * Rebuild for buster-backports.

 -- Federico Ceratto <federico@debian.org>  Tue, 06 Aug 2019 15:39:39 +0100

plinth (19.13) unstable; urgency=low

  [ Nikolas Nyby ]
  * Fix a handful of typos in docs and comments
  * Introduce flake8 checking
  * Fix typos in module init docs
  * Add flake8 to gitlib-ci

  [ Petter Reinholdtsen ]
  * Translated using Weblate (Norwegian Bokmål)

  [ Sunil Mohan Adapa ]
  * Minor changes to flake8 related updates
  * diaspora: Fix tests by reverting changes during flake8 clenaup
  * backups: Fix issue with showing index page
  * backups: Fix HTML template indentation, remove inline styling

  [ James Valleroy ]
  * help: Show security notice when backports are in use
  * security: Show vulnerability counts
  * locale: Update translation strings
  * doc: Fetch latest manual
  * Begin uploading to unstable again.
  * security: Fixup refactoring

  [ Joseph Nuthalapati ]
  * backups: Make UI more consistent with other apps
  * backups: Make backup location tables collapsible
  * flake8: Remove unused import

  [ nautilusx ]
  * Translated using Weblate (German)

  [ Anxin YI ]
  * Translated using Weblate (Chinese (Simplified))

 -- James Valleroy <jvalleroy@mailbox.org>  Mon, 29 Jul 2019 19:13:58 -0400

plinth (19.12) experimental; urgency=medium

  [ Miguel A. Bouzada ]
  * Added translation using Weblate (Galician)
  * Translated using Weblate (Galician)

  [ Sunil Mohan Adapa ]
  * dbus: Allow plinth user to own FreedomBox DBus service
  * service: Implement action for systemd try-restart
  * cockpit: Don't handle domains if app is not installed
  * dynamicdns: Send domain added signal properly during init
  * letsencrypt: Force commands to be non-interactive
  * letsencrypt: Remove renewal hooks implementation
  * letsencrypt: Remove old style hooks from all configuration files
  * letsencrypt: Remove deprecated logger.warn
  * letsencrypt: Remove special treatment for domain added from 'config'
  * letsencrypt: Implement DBus service for renewal notifications
  * letsencrypt: Add lineage information in status
  * letsencyrpt: Implement action to copy certificates
  * letsencrypt: Implement action to compare copied certificates
  * letsencrypt: Introduce component for handling certificates
  * letsencrypt: Add permanent hook to receive renewal notifications
  * letsencrypt: Trigger renewal certificate events in component
  * letsencrypt: Trigger events for obtain, revoke and delete
  * letsencrypt: Implement re-obtain separately
  * letsencrypt: Handling certificate renewals when daemon is offline
  * apache: Add let's encrypt certificate component
  * matrixsynapse: Add let's encrypt component for certficiates
  * ejabberd: Add let's encrypt component for managing certificates
  * ejabberd: Backup and restore TLS certificates
  * sso: Use new features of axes, log axes messages
  * Minor yapf and isort changes

  [ Pavel Borecki ]
  * Translated using Weblate (Czech)

  [ Petter Reinholdtsen ]
  * Translated using Weblate (Norwegian Bokmål)

  [ Allan Nordhøy ]
  * Translated using Weblate (Norwegian Bokmål)

  [ Doma Gergő ]
  * Translated using Weblate (Hungarian)

  [ Luis A. Arizmendi ]
  * Translated using Weblate (Spanish)

  [ Joseph Nuthalapati ]
  * backups: Add option to select/deselect all apps for backup or restore
  * backups: Change "select all" to a pure JavaScript implementation
  * Translated using Weblate (Telugu)
  * Translated using Weblate (Chinese (Simplified))
  * sharing: Allow directories to be publicly shared
  * sharing: Add functional test for public shares
  * sharing: Add JavaScript to hide user groups for public shares
  * sharing: Simplify --is-public option
  * sharing: Indicate public shares in listing of shares

  [ Johannes Keyser ]
  * Translated using Weblate (German)

  [ Mesut Akcan ]
  * Translated using Weblate (Turkish)

  [ Elizabeth Sherrock ]
  * Translated using Weblate (Chinese (Simplified))

  [ Anxin YI ]
  * Translated using Weblate (Chinese (Simplified))

  [ Igor ]
  * Translated using Weblate (Russian)

  [ ZeroAurora ]
  * Translated using Weblate (Chinese (Simplified))

  [ James Valleroy ]
  * Translated using Weblate (Chinese (Simplified))
  * locale: Update translation strings
  * doc: Fetch latest manual

 -- James Valleroy <jvalleroy@mailbox.org>  Mon, 22 Jul 2019 19:23:02 -0400

plinth (19.11) experimental; urgency=medium

  [ THANOS SIOURDAKIS ]
  * Added translation using Weblate (Greek)

  [ ZeroAurora ]
  * Translated using Weblate (Chinese (Simplified))

  [ Doma Gergő Mihály ]
  * matrixsynapse: Fix missing translation mark

  [ Doma Gergő ]
  * Translated using Weblate (Hungarian)

  [ Luis A. Arizmendi ]
  * Translated using Weblate (Spanish)

  [ Joseph Nuthalapati ]
  * backups: Improve UX of adding ssh remote
  * backups: Avoid creating duplicate SSH remotes
  * backups: YAPF formatting
  * backups: Text change on index page
  * backups: Make paramiko a dependency of freedombox package
  * debian: Add python3-paramiko to build dependencies
  * backups: Fix issue with repository not being initialized
  * backups: Minor refactoring in forms.py
  * backups: Add test for adding ssh remotes
  * backups: Avoid using `sudo` in tests
  * backups: Skipping tests temporarily
  * backups: tests: Fix issue with usage of fixture 'needs_root'
  * Add SSH hostkey verification
  * backups: ssh remotes: Refactoring
  * backups: Fix functional tests broken due to URL changes
  * Verify SSH hostkey before mounting
  * ui: Create reusable CSS class for collapsible-button
  * backups: Remove unnecessary context manager for paramiko SFTPClient
  * backups: Read file path of known_hosts directly from plinth.config
  * backups: Add regex validation for ssh_repository field

  [ Sunil Mohan Adapa ]
  * backups: Minor fixes to host verification view template
  * backup: Allow SSH directory paths with : in them
  * backups: Cleanup auto-mounting SSH repositories
  * backups: Minor styling changes
  * backups: Handle SSH keys for old stored repositories
  * backups: Require passphrase for encryption in add repository form
  * backups: Fix and refactor adding a new remote repository
  * backups: Remove known_hosts file from config file
  * backups: Fix issue with verifying SSH host keys
  * backups: Don't send passphrase on the command line
  * backups: Git ignore the .ssh folder in data folder
  * setup.py: Don't install directories matching ignore patterns
  * backups: Minor cleanup
  * backups: Un-mount SSH repositories before deleting them

  [ Igor ]
  * Translated using Weblate (Russian)

  [ Andrey Vostrikov ]
  * Translated using Weblate (Russian)

  [ James Valleroy ]
  * locale: Update translation strings
  * doc: Fetch latest manual

 -- James Valleroy <jvalleroy@mailbox.org>  Mon, 08 Jul 2019 18:13:37 -0400

plinth (19.10) experimental; urgency=medium

  [ Sunil Mohan Adapa ]
  * Introduce firewall component for opening/closing ports
  * Introduce webserver component for managing Apache configuration
  * Introduce uwsgi component to manage uWSGI configuration
  * app: Rename get() method to get_component()
  * app: Add unique ID to each app class
  * Introduce daemon component to handle systemd units
  * radicale: Workaround issue with creating log directory
  * app: Set app as enabled only when the daemon is enabled
  * syncthing: Open firewall ports for listening and discovery

  [ James Valleroy ]
  * functional_tests: Add shortcut- prefix to test home page config
  * locale: Update translations strings
  * doc: Fetch latest manual

  [ Mesut Akcan ]
  * Translated using Weblate (Turkish)

  [ ssantos ]
  * Translated using Weblate (German)

  [ Pavel Borecki ]
  * Translated using Weblate (Czech)

  [ Allan Nordhøy ]
  * Translated using Weblate (Norwegian Bokmål)

  [ adaragao ]
  * Translated using Weblate (Portuguese)

  [ Petter Reinholdtsen ]
  * Translated using Weblate (Norwegian Bokmål)

 -- James Valleroy <jvalleroy@mailbox.org>  Mon, 24 Jun 2019 20:06:17 -0400

plinth (19.9) experimental; urgency=medium

  [ Danny Haidar ]
  * Added translation using Weblate (Bulgarian)

  [ Sunil Mohan Adapa ]
  * menu: Remove unused template submenu.html
  * menu: Removed unused templates, methods and properties
  * Introduce component architecture and menu component
  * Turn frontpage shortcut into an app component

  [ James Valleroy ]
  * config: Update migration to use app id
  * searx: Update to use shortcut component
  * config: Add option to show advanced apps
  * monkeysphere: Hide by default
  * locale: Update translation strings
  * doc: Fetch latest manual

  [ Joseph Nuthalapati ]
  * searx: Add option to allow public access to the application
  * searx: Preserve public_access setting
  * searx: Improve functional tests

  [ Mesut Akcan ]
  * Translated using Weblate (Turkish)

  [ Allan Nordhøy ]
  * Translated using Weblate (Norwegian Bokmål)

 -- James Valleroy <jvalleroy@mailbox.org>  Mon, 10 Jun 2019 19:18:52 -0400

plinth (19.8) experimental; urgency=medium

  [ Pavel Borecki ]
  * Translated using Weblate (Czech)

  [ Allan Nordhøy ]
  * Translated using Weblate (Norwegian Bokmål)

  [ Sunil Mohan Adapa ]
  * i2p: Update SVG logo with standard units, size and margins
  * HACKING: Add guidelines for creating new icons
  * icons: Add new SVG icons for all apps
  * icons: Add license information for SVG icons
  * templates: Use SVG icons for apps page and shortcuts
  * icons: Ensure SVG presence for all non-app icons
  * icons: Update copyright information remaining icons
  * doc: Update the correct license for documentation
  * apache: Serve SVG files compressed using gzip

  [ Doma Gergő ]
  * Translated using Weblate (Hungarian)

  [ ssantos ]
  * Translated using Weblate (German)

  [ Mesut Akcan ]
  * Translated using Weblate (Turkish)

  [ ventolinmono ]
  * Translated using Weblate (Spanish)

  [ Petter Reinholdtsen ]
  * Translated using Weblate (Norwegian Bokmål)

  [ James Valleroy ]
  * locate: Update translation strings
  * doc: Fetch latest manual
  * debian: Remove duplicate priority field
  * doc: Remove unused duplicate image

 -- James Valleroy <jvalleroy@mailbox.org>  Mon, 27 May 2019 18:11:25 -0400

plinth (19.7) experimental; urgency=medium

  [ LoveIsGrief ]
  * i2p: Use augeas for editing the router.config
  * i2p: Include default favorites after installation

  [ Sunil Mohan Adapa ]
  * i2p: Update license headers for consistent formatting
  * i2p: Minor flake8 and yapf fixes
  * i2p: Convert router configuration tests to pytest style
  * transmission: Fix issue with promoting menu item
  * tor: Fix issue with promoting/demoting menu item
  * apps: Fix showing apps background twice
  * apps: Style disable app icons according to design
  * apps: Style the title for disabled icons section
  * sharing: Always keep menu item in promoted state
  * apps: Promote/demote menu items for disabled apps too
  * tests: Add commonly used fixtures globally
  * tests: Remove unused test discovery code
  * custom_shortcuts: Fix issue with writing tests as different user
  * backups: Convert tests to pytest style
  * bind: Convert tests to pytest style
  * config: Convert tests to pytest style
  * diaspora: Convert tests to pytest style
  * letsencrypt: Convert tests to pytest style
  * names: Convert tests to pytest style
  * pagekite: Convert tests to pytest style
  * storage: Convert tests to pytest style
  * tor: Convert tests to pytest style
  * users: Convert tests to pytest style
  * actions: Convert tests to pytest style
  * cfg: Convert tests to pytest style
  * clients: Convert tests to pytest style
  * context_processors: Convert tests to pytest style
  * kvstore: Convert tests to pytest style
  * menu: Convert tests to pytest style
  * middleware: Convert tests to pytest style
  * network: Convert tests to pytest style
  * templatetags: Convert tests to pytest style
  * utils: Convert tests to pytest style
  * i2p: Rename test fixtures to avoid a minor warning
  * ejabberd: Include Bosh port 5280 in port forwarding information
  * repro: Show port forwarding information
  * Common template for showing port forwarding information
  * i2p: Show port forwarding information
  * bind: Show port forwarding information
  * ssh: Show port forwarding information

  [ Doma Gergő ]
  * Translated using Weblate (Hungarian)

  [ Allan Nordhøy ]
  * Translated using Weblate (Norwegian Bokmål)

  [ Radek Pasiok ]
  * Translated using Weblate (Polish)

  [ Erik Ušaj ]
  * Added translation using Weblate (Slovenian)
  * Translated using Weblate (Slovenian)

  [ Karel Trachet ]
  * Translated using Weblate (Dutch)

  [ ssantos ]
  * Translated using Weblate (German)
  * Translated using Weblate (Portuguese)

  [ James Valleroy ]
  * apps: Separate enabled and disabled apps
  * apps: Add port forwarding info
  * service: Show port forwarding info when available
  * openvpn: Show port forwarding info
  * minetest: Fix flake8 error
  * matrixsynapse: Show port forwarding info
  * tahoe: Show port forwarding info
  * locate: Update translation strings
  * doc: Fetch latest manual

  [ Joseph Nuthalapati ]
  * Translated using Weblate (Telugu)

 -- James Valleroy <jvalleroy@mailbox.org>  Mon, 13 May 2019 19:47:52 -0400

plinth (19.6) experimental; urgency=medium

  [ Pavel Borecki ]
  * Translated using Weblate (Czech)

  [ CurlingTongs ]
  * Translated using Weblate (German)

  [ nautilusx ]
  * Translated using Weblate (German)

  [ Allan Nordhøy ]
  * Translated using Weblate (Norwegian Bokmål)

  [ Mesut Akcan ]
  * Translated using Weblate (Turkish)

  [ narendrakumar.b ]
  * letsencrypt: Provide link to configure domain if not configured

  [ James Valleroy ]
  * firewall: Get service ports details
  * firewall: Show ports details
  * locale: Update translation strings
  * doc: Fetch latest manual

  [ LoveIsGrief ]
  * i2p: Add helper to modify the tunnel config
  * i2p: Open HTTP(S) and IRC ports on all interfaces on install
  * i2p: Add HTTP(S) and IRC ports to firewall
  * i2p: Enable application

  [ Sunil Mohan Adapa ]
  * i2p: flake8 and yapf fixes
  * i2p: Convert unit tests to pytest style
  * i2p: Update firewalld service descriptions
  * i2p: Disable the daemon before editing configuration
  * i2p: Don't enable proxies on external zone

 -- James Valleroy <jvalleroy@mailbox.org>  Mon, 29 Apr 2019 19:18:01 -0400

plinth (19.5) experimental; urgency=medium

  [ LoveIsGrief ]
  * i2p: Add new application
  * i2p: Disable compression on /i2p/
  * i2p: apache: Catch more I2P locations
  * i2p: django: Add shortcuts to /i2p/... URLs
  * i2p: django: Additional information about /i2p location
  * i2p: todo: Add TODOs for I2P
  * i2p: todo: add more TODOs for I2P
  * i2p: idea: Browse eepsites directly from freedombox
  * i2p: todo: Add torrent tracker to list of favorites
  * i2p: django: Add description for the configuration shortcuts
  * i2p: django: Add i2p homepage to description
  * i2p: setup: Enrich I2P favorites
  * i2p: todo: Tick off a TODO and reword one
  * i2p: todo: Remove IDEA for browsing to .i2p sites in iframe
  * i2p: torrents: Link to the list of trackers
  * i2p: Add functional tests
  * functional_tests: Allow provisioning VM for functional tests
  * functional tests: Fix wheel errors when provisioning VM

  [ Sunil Mohan Adapa ]
  * i2p: Move data files into the app's data folder
  * i2p: Use project logo instead of mascot
  * i2p: Remove TODO in favor of issue tracker
  * apache: Add proxy_html module needed by i2p app
  * i2p: Backup/restore the correct state folder
  * i2p: Minor styling changes
  * i2p: Add diagnostic test for web interface port
  * i2p: Add main web interface to list of clients
  * i2p: Review and cleanup action script
  * i2p: Review and update views
  * i2p: Disable app until further fixes are done

  [ James Valleroy ]
  * functional_tests: Install python3-pytest-django
  * locale: Update translation strings
  * doc: Fetch manual

  [ wind ]
  * Translated using Weblate (Russian)

  [ Joseph Nuthalapati ]
  * storage: Use udisks to list disks and df for disk space utilization

  [ Igor ]
  * Translated using Weblate (Russian)

  [ CurlingTongs ]
  * Translated using Weblate (German)

 -- James Valleroy <jvalleroy@mailbox.org>  Mon, 15 Apr 2019 18:47:17 -0400

plinth (19.4) experimental; urgency=medium

  [ Allan Nordhøy ]
  * Translated using Weblate (Norwegian Bokmål)

  [ Pavel Borecki ]
  * Translated using Weblate (Czech)

  [ nautilusx ]
  * Translated using Weblate (German)

  [ Doma Gergő ]
  * Translated using Weblate (Hungarian)

  [ advocatux ]
  * Translated using Weblate (Spanish)

  [ Joseph Nuthalapati ]
  * clients: Open web app in a new browser tab
  * matrix-synapse: Change client diagnostics url
  * minetest: Fix duplicate domain names being displayed in UI
  * storage: Do not show an eject button on /boot partitions
  * letsencrypt: Call letsencrypt manage_hooks with correct arguments
  * vagrant: Run plinth as user plinth in development environment

  [ Johannes Keyser ]
  * Translated using Weblate (German)

  [ James Valleroy ]
  * dynamicdns: Install module by default
  * locale: Update strings
  * doc: Fetch latest manual

  [ Sunil Mohan Adapa ]
  * storage: Don't check type of the disk for / and /boot
  * storage: Don't log error when checking if partition is expandable

  [ wind ]
  * Translated using Weblate (Russian)

 -- James Valleroy <jvalleroy@mailbox.org>  Mon, 01 Apr 2019 20:31:54 -0400

plinth (19.3) experimental; urgency=medium

  [ Pavel Borecki ]
  * Translated using Weblate (Czech)

  [ Doma Gergő ]
  * Translated using Weblate (Hungarian)

  [ Petter Reinholdtsen ]
  * Translated using Weblate (Norwegian Bokmål)

  [ advocatux ]
  * Translated using Weblate (Spanish)

  [ James Valleroy ]
  * vagrant: Rearrange steps of provision script
  * locale: Update translation strings

  [ Joseph Nuthalapati ]
  * dynamicdns: Break up dynamicdns.py into forms.py and views.py
  * dynamicdns: Move subsubmenu below description
  * firewall: Change "Current Status:" from p to h3
  * names: Add description
  * subsubmenu: Make description a customizable block
  * pagekite: Bring subsubmenu below description. Remove About section.
  * upgrades: Move subsubmenu below description
  * Include clients.html in service-subsubmenu.html
  * ikiwiki: Move subsubmenu below description

  [ Sunil Mohan Adapa ]
  * pagekite: Rename base template file
  * pagekite: Change the template section title
  * dynamicdns: Simplify template inheritance
  * ikiwiki: Consistent styling for delete warning page
  * templates: Minor styling change
  * functional_tests: Reorder tests to disable apps after tests
  * tests: Mark functional tests with functional mark
  * tests: Read functional tests conf file without assuming CWD
  * tests: Fix backups API test cases to work under all conditions
  * README: Provide simple instruction for installing FreedomBox
  * INSTALL.md: Simplify installation instructions
  * HACKING.md: Update instructions on installing dependencies
  * functional_tests: Update todo list by removing implemented tests
  * mediawiki: Fix tests to allow running from any directory
  * tests: Use pytest for running all tests
  * ci: Allow gitlab to parse test coverage results
  * main: Show service version in logs
  * setup: Automatically gather information about files to install
  * setup: Allow apps to have their own data directories
  * setup: Don't include data/ files as package data
  * module_loader: Specially load modules in development mode
  * setup: Move app enabling files to respective apps
  * setup: Move app data files into respective apps
  * setup: Remove unused /var/run directory

  [ Dietmar ]
  * Translated using Weblate (German)
  * Translated using Weblate (French)
  * Translated using Weblate (Italian)

  [ jonathan göhler ]
  * Translated using Weblate (German)

  [ Vincent Ladeuil ]
  * Translated using Weblate (French)

  [ David Maulat ]
  * Translated using Weblate (French)

  [ Allan Nordhøy ]
  * Translated using Weblate (Norwegian Bokmål)

  [ Mesut Akcan ]
  * Translated using Weblate (Turkish)

 -- James Valleroy <jvalleroy@mailbox.org>  Mon, 18 Mar 2019 20:30:44 -0400

plinth (19.2) unstable; urgency=medium

  [ Joseph Nuthalapati ]
  * docs: Fix deprecation warnings in post-processor
  * tor: Fix deprecation warning W605 for '\' character in regex
  * utils: Simplify YAMLFile by removing the post_exit argument
  * config: Consolidate get_domainname() implementation into config
  * config: Move default-app configuration to a dedicated file
  * config: Fix Ikiwiki entries not showing up as default apps
  * config: Migrate default app configuration to new conf file
  * config: Rename Default App to Webserver Home Page
  * config: Add option to use Apache's default home page as home page
  * config: Remove Apache home page configuration from freedombox.conf
  * config: Fix error when setting JSXC as the home page
  * users: Add nscd as a dependency
  * Disable Coquelicot for Buster release
  * matrix-synapse: Fix LDAP login issue
  * config: Revert changes in freedombox.conf to avoid conffile prompt
  * config: Reset home page setting in freedombox.conf during migration
  * openvpn: Migration from easy-rsa 2 to 3 for existing installations
  * openvpn: Increment version number for easy-rsa 3 migration
  * snapshot: Fix failing functional test

  [ Pavel Borecki ]
  * Translated using Weblate (Czech)

  [ danielwine ]
  * Translated using Weblate (Hungarian)

  [ Doma Gergő ]
  * Translated using Weblate (Hungarian)

  [ Allan Nordhøy ]
  * Translated using Weblate (Norwegian Bokmål)

  [ advocatux ]
  * Translated using Weblate (Spanish)

  [ Sunil Mohan Adapa ]
  * tor: Styling changes due to yapf
  * tor: Use fixed 9001 port for relaying
  * utils: Handle exceptions in context management for YAMLFile
  * utils: Fix some flake8 warnings
  * tahoe: Styling changes
  * backups: Fix failing test case
  * web_server: Move shutdown handling to main
  * dbus: Add new module for D-Bus services
  * setup: Abstraction for getting managing packages of a module
  * setup: Filter packages to force upgrade
  * package: Implement identifying packages that need conffile prompts
  * package: Helper method to filter packages that need conffile prompt
  * setup: Trigger force upgrade for app that implement it
  * bind: Handle conffile prompt during upgrade
  * setup: Rush force upgrade in development mode
  * ttrss: Make functional test definitions specific to ttrss
  * cockpit: Pre-enable necessary apache modules
  * radicale, searx: Pre-enable necessary apache modules
  * letsencrypt: Pre-enable necessary apache modules
  * ikiwiki: Pre-enable necessary apache modules
  * sso: Pre-enable necessary apache modules
  * apache: Use cgid module instead of cgi
  * apache: Increment app version number
  * setup: Make additional info available for force upgrading
  * debian/copyright: Minor fixes
  * debian/copyright: Add full text for AGPL-3+
  * debian/copyright: Add license text for public-domain
  * debian/copyright: Add license text for GPL-2 and GPL-3
  * debian/copyright: Add license text for CC-BY-SA-3.0
  * debian/copyright: Update copyright for logos
  * static: Remove unused files
  * LICENSES: Remove files that are same license as rest of the source
  * config: Don't pass configuration file argument to action
  * openvpn: Fix issues with upgrade easy-rsa 2 to 3 migration
  * openvpn: Make frontpage shortcut appear after an upgrade
  * openvpn: Work around firewalld bug 919517
  * setup: Pass better data structure for force upgrade operation
  * utils: Introduce abstraction over distutils comparison of versions
  * firewalld: Implement upgrading from 0.4.x to 0.6.x
  * ttrss: Make setup process reusable
  * ttrss: Implement upgrade from 17.4 to 18.12

  [ Johannes Keyser ]
  * Translated using Weblate (German)

  [ Anjali Datla ]
  * Translated using Weblate (Telugu)

  [ Darkblaze ]
  * Translated using Weblate (Telugu)

  [ Petter Reinholdtsen ]
  * Translated using Weblate (Norwegian Bokmål)

  [ Jag ]
  * vagrant: Use virtualbox linked clones / CoW to reduce startup times

  [ James Valleroy ]
  * Add 2019 to copyright years
  * Fix some paths in LICENSES
  * debian: Add copyright years for debian/*
  * radicale: Add description of web interface
  * ttrss: Add backup support
  * debian: Add copyright info for lato fonts
  * debian: Add copyright info for individual logo files
  * LICENSES: Add reference to debian/copyright
  * debian: Add copyright info for theme images
  * debian/copyright: Move all license texts to end
  * debian/copyright: Remove unnecessary fields for native package
  * debian/copyright: Move some app icons from LICENSES
  * debian/copyright: Fix typo in year
  * debian/copyright: Move more app icons from LICENSES
  * debian/copyright: Include some URLs dropped from LICENSES
  * debian/copyright: Move some more app icons from LICENSES
  * debian/copyright: Fix filename for tahoe-lafs logo
  * security: Migrate access config to new file
  * users: When ssh used in tests, add users to admin group
  * locale: Update translations strings

 -- James Valleroy <jvalleroy@mailbox.org>  Sat, 02 Mar 2019 14:45:55 -0500

plinth (19.1) unstable; urgency=medium

  [ James Valleroy ]
  * radicale: Log errors during upgrade
  * radicale: Bump version to 2
  * radicale: Remove obsolete diagnostics
  * radicale: Fix server URLs in client info
  * locale: Update translation strings
  * doc: Fetch latest manual

  [ Pavel Borecki ]
  * Translated using Weblate (Czech)

  [ Allan Nordhøy ]
  * Translated using Weblate (Norwegian Bokmål)

  [ Petter Reinholdtsen ]
  * Translated using Weblate (Norwegian Bokmål)

  [ advocatux ]
  * Translated using Weblate (Spanish)

  [ Sunil Mohan Adapa ]
  * setup: Add option to handle configuration prompts during install
  * radicale: Simplify upgrading to newer packages
  * matrixsynapse: Remove hard-coded URL
  * matrixsynapse: Fix issues with showing certificate warning
  * letsencrypt: Fix issue with disabling matrixsynapse checkbox
  * matrixsynapse: Don't check for current domain in renew hook
  * matrixsynapse: Fix potential exposure of private key
  * matrixsynapse: Setup certificate after domain selection
  * matrixsynapse: Better checking for valid certificate

  [ Joseph Nuthalapati ]
  * matrixsynapse: Use Let's Encrypt certificates

 -- James Valleroy <jvalleroy@mailbox.org>  Thu, 14 Feb 2019 06:01:19 -0500

plinth (19.0) unstable; urgency=high

  [ J. Carlos Romero ]
  * mldonkey: Add some more clients to the module page
  * mldonkey: Add to the description the three available front-ends

  [ Sunil Mohan Adapa ]
  * monkeysphere: Fix handling of multiple domains and keys
  * monkeysphere: Fix regression with reading new apache domain config
  * apache: Cleanup domain configuration
  * apache: Add support for mod_ssl in addition to mod_gnutls
  * apache: Switch to mod_ssl from mod_gnutls
  * mldonkey: Add systemd service file with security options
  * mldonkey: Enable app
  * action_utils: Fix checking for URL availability
  * upgrades: Fix priority for buster-backports version
  * upgrades: Fix premature adding of buster-backports sources

  [ Pavel Borecki ]
  * Translated using Weblate (Czech)

  [ Johannes Keyser ]
  * Translated using Weblate (German)

  [ advocatux ]
  * Translated using Weblate (Spanish)

  [ James Valleroy ]
  * locale: Update strings for translation
  * Switched to a new version number scheme: YY.N
    - YY is the year of release.
    - N is the release number within that year.

 -- James Valleroy <jvalleroy@mailbox.org>  Sat, 09 Feb 2019 20:38:00 -0500

plinth (0.49.1) unstable; urgency=medium

  [ Sunil Mohan Adapa ]
  * ui: Fix regression with configure button in home page
  * backups: Rename 'Abort' buttons to 'Cancel'
  * backups: Use icon for add repository button
  * backups: Move subsubmenu below description
  * backups: Add title and description to other pages
  * backups: Add link to manual page
  * backups: Fix styling for upload size warning
  * backups: Increase timeout for SSH operations to 30 seconds
  * backups: Minor styling fixes

  [ Pavel Borecki ]
  * Translated using Weblate (Czech)

  [ Petter Reinholdtsen ]
  * Translated using Weblate (Norwegian Bokmål)

  [ advocatux ]
  * Translated using Weblate (Spanish)

  [ Joseph Nuthalapati ]
  * letsencrypt: UI: Fix checkbox disabling

  [ James Valleroy ]
  * datetime: Switch from chrony to systemd-timesyncd
  * locale: Update translation strings
  * doc: Fetch latest manual

 -- James Valleroy <jvalleroy@mailbox.org>  Thu, 07 Feb 2019 21:23:32 -0500

plinth (0.49.0) unstable; urgency=medium

  [ Prachi Srivastava ]
  * networks: remove unused html
  * security: Moves inline javascript to files
  * security: Moves input field focus javascript to django forms
  * help: Use freedombox package instead of plinth for version
  * repro: Disable app due to issues with Debian package

  [ Sunil Mohan Adapa ]
  * ui: Fix regression with card icon style in front page
  * js: Full librejs compatibility
  * js: Remove javascript license link from footer
  * backups: Remove incorrectly set buffer size during download
  * backups: Minor styling fixes
  * backups: Remove dead code
  * backups: Minor styling fixes
  * backups: Minor refactoring
  * backups: Fix incomplete download archives
  * backups: Improve performance of backup download
  * tor: Make a utility method public
  * action_utils: Expose URL checking utility for generic use
  * upgrades: Improve handling of backports
  * datetime: Fix diagnostic test to not ignore first two servers

  [ Pavel Borecki ]
  * Translated using Weblate (Czech)

  [ J. Carlos Romero ]
  * mldonkey: show 'Learn more...' link in package page when installed

  [ James Valleroy ]
  * radicale: Handle migration from 1.x to 2.x
  * shadowsocks: Use resolvable domains in functional tests
  * radicale: Handle data migration for upgrade to 2.x
  * datetime: Switch from ntp to chrony
  * vagrant: Put hold on freedombox package during provision
  * repro: Also disable functional tests
  * monkeysphere: Re-enable functional tests
  * locale: Update translation strings

  [ Allan Nordhøy ]
  * Translated using Weblate (Norwegian Bokmål)

  [ Joseph Nuthalapati ]
  * backports: Add buster-backports to apt sources list
  * debian: Add smoke test with autopkgtests (Closes: #878699)

  [ danielwine ]
  * Translated using Weblate (Hungarian)

  [ Petter Reinholdtsen ]
  * Translated using Weblate (Norwegian Bokmål)

 -- James Valleroy <jvalleroy@mailbox.org>  Tue, 05 Feb 2019 22:55:53 -0500

plinth (0.48.0) unstable; urgency=medium

  [ Doma Gergő ]
  * Translated using Weblate (Hungarian)

  [ Pavel Borecki ]
  * Translated using Weblate (Czech)

  [ Allan Nordhøy ]
  * Translated using Weblate (Norwegian Bokmål)

  [ Sunil Mohan Adapa ]
  * ui: Fix top margin for content containers
  * ui: Rename page specific CSS classes
  * ui: Underline the logo along with 'Home' text when active
  * ui: Style frontpage application info like regular content
  * ui: Fix setting width of card-list at various page sizes
  * ui: Show help nav item text when navbar is collapsed
  * ui: Hide restart/shutdown items when navbar is collapsed
  * ui: Compact pages on extra small screen sizes
  * ui: Re-add background for home, apps and system pages in small sizes
  * fail2ban: Split and update configuration files
  * fail2ban: Pickup new configurations without reboot
  * mldonkey: Update description and minor updates
  * mldonkey: Disable app due to bug during restart
  * backups: Upgrade apps before restoring them
  * backups: Fix showing not-installed apps in create backup page
  * syncthing: Add backup/restore support
  * Serve default favicon for apps that don't provide one
  * radicale: Fix issue with configuration changes not applying
  * openvpn: Add backup/restore support
  * storage: Fix false error message visiting home page
  * storage, backups: Minor styling and yapf fixes
  * service: Fix warning to use collections.abc
  * help: Minor refactoring in get-logs action
  * mldonkey: Add functional test for uploading
  * axes: Minor fixes to configuration for IP blocking
  * infinoted: Wait for up to 5 minutes to kill daemon

  [ Petter Reinholdtsen ]
  * Translated using Weblate (Norwegian Bokmål)

  [ Joseph Nuthalapati ]
  * ci: Export freedombox.deb as build artifact instead of plinth.deb
  * matrix-synapse: Fix startup error caused by bind_address setting
  * matrix-synapse: Use '::' as the IPv6 bind address
  * backups: Automatically install required apps before restore
  * backups: Add a loader to the restore button to indicate progress

  [ Johannes Keyser ]
  * Translated using Weblate (German)

  [ James Valleroy ]
  * django: Remove deprecated AXES_BEHIND_REVERSE_PROXY
  * radicale: Only set hosts for radicale 1.x
  * radicale: Don't change auth type for radicale 2.x
  * radicale: Use rights file by default for radicale 2.x
  * radicale: Add functional tests for setting access rights
  * help: Use journalctl to show status log
  * help: Add action script to read logs from journal
  * help: Add functional test to check status logs page
  * locale: Update translation strings
  * doc: Fetch latest manual from wiki

  [ Prachi Srivastava ]
  * fail2ban: Enable bans for apache auth failures

  [ J. Carlos Romero ]
  * mldonkey: Add new module for the eDonkey network
  * mldonkey: Add backup/restore support

 -- James Valleroy <jvalleroy@mailbox.org>  Mon, 28 Jan 2019 19:22:19 -0500

plinth (0.47.0) unstable; urgency=medium

  [ Joseph Nuthalapati ]
  * ci: Don't install fuse and fuse3 packages in the CI environment
  * snapshot: Fix snapshots filling up the disk
  * snapshot: ui: Remove NUMBER_MIN_AGE setting and add FREE_LIMIT
  * snapshot: Enable TIMELINE_CLEANUP and NUMBER_CLEANUP by default
  * snapshot: Improve description
  * snapshot: Merge the functionality of the migrate command into setup
  * snapshot: Fix failing tests
  * snapshots: Handle installation on non-btrfs filesystems
  * snapshot: Handle "Config in use" error

  [ James Valleroy ]
  * radicale: Add tests for well-known URLs
  * radicale: Don't modify default file for radicale >= 2.1.10
  * radicale: Add support for radicale 2.x
  * setup: Fix spelling error
  * radicale: Switch to uwsgi for radicale 2.x
  * radicale: Create collections folder before starting uwsgi
  * Update translation strings
  * Fetch latest manual
  * debian: Update debhelper compat version to 12

  [ Sunil Mohan Adapa ]
  * radicale: Redirect to well-known URLs according to version
  * syncthing: Use exact matches when enforcing trailing '/'
  * snapshot: Minor styling fixes
  * snapshot: Update descriptions and UI options
  * snapshot: Refactor configuration migration
  * main: Separate out Django setup into a separate module
  * main: Separate out CherryPy code into a separate module
  * Show Gujarati in the list of UI languages
  * cockpit: Add link to manual page
  * cockpit: Update description
  * firewalld: Flush iptables rules before restarting firewall
  * backups: Don't fail tests when borg is not installed
  * backups: yapf fixes
  * django: Use Argon2 password hash
  * setup: Handle showing setup page after app completes installation
  * setup: Minor flake8 fixes
  * setup: Reduce refresh time when application is already installed
  * setup: Don't perform is-package-manager-busy checks when not needed
  * action_utils: Implement utilities for managing uwsgi configurations
  * searx: Use action utils for uwsgi configuration management
  * radicale: Don't keep radicale service running
  * icons: Fixes for switching to fork-awesome
  * Fix i18n for menu strings

  [ Prachi Srivastava ]
  * Replace glyphicons with forkawesome icons

 -- James Valleroy <jvalleroy@mailbox.org>  Mon, 14 Jan 2019 22:08:54 -0500

plinth (0.46.1) unstable; urgency=medium

  [ prolinux ukraine ]
  * Translated using Weblate (Ukrainian)

  [ Joseph Nuthalapati ]
  * clients: Rename DAVdroid to DAVx5

  [ Allan Nordhøy ]
  * Translated using Weblate (Norwegian Bokmål)

  [ Sunil Mohan Adapa ]
  * debian: Replace and break older versions of plinth

  [ James Valleroy ]
  * debian: Fix spelling errors in lintian override comment

 -- James Valleroy <jvalleroy@mailbox.org>  Fri, 04 Jan 2019 23:17:45 -0500

plinth (0.46.0) unstable; urgency=medium

  [ Pavel Borecki ]
  * Translated using Weblate (Czech)

  [ Johannes Keyser ]
  * Translated using Weblate (German)

  [ advocatux ]
  * Translated using Weblate (Spanish)

  [ prolinux ukraine ]
  * Translated using Weblate (Ukrainian)

  [ Sunil Mohan Adapa ]
  * logging: Don't log static file requests
  * logging: Make cherrypy log to the main log
  * logging: Don't log to a log file
  * logging: Log to systemd journal directly
  * logging: Separate logging init logic into a module
  * logging: Implement colors for console messages
  * searx: Update outdated Apache configuration
  * sso: Update outdated Apache configuration
  * letsencrypt: Use macros for configuring sites
  * letsencrypt: Remove outdated Apache configuration
  * logging: Remove references to old log files
  * debian: Alter control file indentation
  * storage: Add parted as dependency module
  * debian: Add dependencies from freedombox-setup
  * sudoers: Allow all admin users to become superusers
  * Move update-motd script from freedombox-setup
  * debian: Break current version of freedombox-setup
  * Move preseed file from freedombox-setup
  * debian: Use description from freedombox.org
  * debian: Ignore debian/debhelper-build-stamp
  * debian: Fix lintian warning about vcs ignore file
  * debian: Don't change ownership recursively in postinst
  * debian: Update short description
  * debian: Rename plinth package to freedombox

  [ James Valleroy ]
  * vagrant: Cleanup for obsolete log files
  * debian: Move Recommends to binary package
  * locale: Run update_translations
  * doc: Fetch latest manual from wiki
  * debian: Standards-Version is now 4.3.0

  [ Petter Reinholdtsen ]
  * Translated using Weblate (Norwegian Bokmål)

 -- James Valleroy <jvalleroy@mailbox.org>  Mon, 31 Dec 2018 16:46:25 -0500

plinth (0.45.0) unstable; urgency=medium

  [ Doma Gergő ]
  * Translated using Weblate (Hungarian)

  [ Pavel Borecki ]
  * Translated using Weblate (Czech)

  [ advocatux ]
  * Translated using Weblate (Spanish)

  [ Joseph Nuthalapati ]
  * udiskie: Finish merging udiskie into storage
  * apache: Switch to php-fpm from mod_php

  [ Allan Nordhøy ]
  * Translated using Weblate (Chinese (Simplified))
  * Translated using Weblate (Italian)
  * Translated using Weblate (Norwegian Bokmål)

  [ Herdir ]
  * Translated using Weblate (French)

  [ Michael Pimmer ]
  * Backups: first UI sceleton for remote / encrypted backups
  * Backups: allow testing the connection of ssh locations
  * Backups, remote repositories: implement init, info and some test
  * Backups, remote repositories: uniform parameter handling
  * Backups, remote repositories: start using sshfs
  * Backups, remote repositories: integrate to backups index page
  * Backups, remote repositories: re-use template for root location
  * Backups, remote repositories: use object-oriented repositories
  * Backups, remote backups: fix unittests
  * Backups, remote repositories: create/delete/restore of remote repos
  * Backups, remote repositories: change network_storage to dict
  * Backups, remote repository: adapt functional tests
  * Backups: remove unittests to backups test directory
  * Backups: remove archive name when creating an archive
  * Backups: support for encrypted repositories
  * Backups: Cleanup and improved error handling
  * Backups: functional tests update; restoring backup bugfix
  * Backups: allow creating archive in unmounted repository
  * Backups: allow using keyfile as credentials for sshfs mounts
  * Backups: notify that credentials of remote backups are stored
  * Backups: unittests for accessing repository with borg directly
  * Backups: bump module version

  [ James Valleroy ]
  * backups: Make validator errors translatable
  * functional_tests: Move backup test into backups feature

  [ ssantos ]
  * Translated using Weblate (German)

 -- James Valleroy <jvalleroy@mailbox.org>  Mon, 17 Dec 2018 19:05:51 -0500

plinth (0.44.0) unstable; urgency=medium

  [ Pavel Borecki ]
  * Translated using Weblate (Czech)

  [ Robert Martinez ]
  * Add gray noise background
  * Add white Card
  * add footer padding

  [ Allan Nordhøy ]
  * Translated using Weblate (Norwegian Bokmål)

  [ James Valleroy ]
  * ejabberd: bosh port moved to 5443
  * apache: Run setup again to reload
  * ejabberd: Change BOSH port from 5280 to 5443
  * Revert "ci: Use python3.6 when installing dependencies"
  * ci: Install jquery packages for coverage
  * functional_tests: Confirm when deleting all snapshots
  * Translated using Weblate (Spanish)
  * Update translation strings

  [ Joseph Nuthalapati ]
  * vagrant: clear logs and plinth database on destroying box
  * minetest: Change list of mods to what's available in Debian
  * Add instructions on how to use "WIP" in merge requests
  * clients: Fix distortion of the client apps buttons
  * snapshots: Fix default snapshot listing
  * firewalld: Use nftables instead of iptables
  * snapshots: Place the subsubmenu below the description

  [ ssantos ]
  * Translated using Weblate (German)
  * Translated using Weblate (Portuguese)

  [ Prachi Srivastava ]
  * Changes delete all to delete selected in snapshot
  * Adds toggle to select all for deletion
  * Changes functional test to select All and delete snapshots
  * Ignores warnings in pytest while running functional test

  [ advocatux ]
  * Translated using Weblate (Spanish)

  [ Petter Reinholdtsen ]
  * Translated using Weblate (Norwegian Bokmål)

 -- James Valleroy <jvalleroy@mailbox.org>  Mon, 03 Dec 2018 19:47:04 -0500

plinth (0.43.0) unstable; urgency=medium

  [ Michael Pimmer ]
  * Backups: export and download archives in one step
  * Backups: uploading and import with temporarily stored file
  * Backups: Restore directly from archive
  * Backups: Don't fail when borg doesn't find files to extract
  * Backups: clean up exporting archives functionality
  * Backups: relative paths for borg extract in action script
  * Backups: fix test
  * Backups: clean up forms, names and templates
  * Functional tests: minor documentation changes
  * Backups: Stream archive downloads/exports
  * Backups: do not hardcode uploaded backup file path
  * Backups: minor cleanups
  * Backups: show free disk space on upload+restore page
  * Backups: functional test to download and restore an archive
  * Backups: minor adaption of upload file size warning
  * Backups: minor fixes of functional tests
  * Functional tests: check that browser waits for redirects to finish
  * Functional tests: fix waiting for redirects
  * Functional tests: assert that module installation succeeded
  * Cherrypy: Do not limit maximum upload size
  * Backups: Make Manifest a dict instead of a list

  [ James Valleroy ]
  * functional_tests: Remove backup export steps
  * functional_tests: Remove remaining backup export steps
  * functional_tests: Add sso tags
  * upgrades: Internationalize string and apply minor formatting

  [ Anthony Stalker ]
  * Translated using Weblate (Czech)

  [ Joseph Nuthalapati ]
  * vagrant: Destroy Plinth development database when box is destroyed
  * sso: Make auth-pubtkt tickets valid for 12 hours
  * openvpn: Migration from easy-rsa 2 to 3
  * openvpn: is-setup checks for non-empty dh.pem file
  * openvpn: Always write the latest server configuration on setup

  [ ssantos ]
  * Translated using Weblate (Portuguese)

  [ Robert Martinez ]
  * Update module terminology improvements
  * Incorporate feedback from MR

 -- James Valleroy <jvalleroy@mailbox.org>  Mon, 19 Nov 2018 17:25:31 -0500

plinth (0.42.0) unstable; urgency=medium

  [ Robert Martinez ]
  * Fix wrong color in mobile menu

  [ James Valleroy ]
  * snapshot: Handle snapper list output change
  * functional_tests: Fix steps with domain parameter

  [ Joseph Nuthalapati ]
  * Translated using Weblate (Telugu)
  * tor: Add functional tests for relays and hidden services
  * tor: Enable backup/restore
  * upgrades: Add functional tests
  * upgrades: Enable backup/restore
  * monkeysphere: Handle importing new OpenSSH format keys
  * monkeysphere: yapf reformatting
  * tests: Change the domain to be an FQDN
  * monkeysphere: Add functional tests for import/publish keys
  * monkeysphere: Enable backup/restore
  * monkeysphere: Skip functional tests until bugs are resolved
  * letsencrypt: Enable backup/restore
  * tahoe: Minor changes to facilitate functional tests
  * tahoe: Add functional tests
  * tahoe: Enable backup/restore
  * tahoe: yapf run
  * udiskie: unmount drive as superuser

  [ buoyantair ]
  * Translated using Weblate (Telugu)

  [ Michael Pimmer ]
  * Actions: use local plinth in development mode
  * Actions: path in development mode: do not preserve PYTHONPATH

  [ ButterflyOfFire ]
  * Translated using Weblate (Indonesian)
  * Translated using Weblate (Italian)

 -- James Valleroy <jvalleroy@mailbox.org>  Mon, 05 Nov 2018 18:41:15 -0800

plinth (0.41.0) unstable; urgency=medium

  [ Allan Nordhøy ]
  * Translated using Weblate (Norwegian Bokmål)

  [ ButterflyOfFire ]
  * Translated using Weblate (French)

  [ James Valleroy ]
  * debian: Add Russian translation of debconf template (Closes: #910848)
    - Thanks to Lev Lamberov for the patch.
  * deluge: Handle prompt to change default password
  * functional_tests: When creating backup, scroll window to top
  * backups: Handle permission error during chown

  [ Joseph Nuthalapati ]
  * vagrant: Increase memory to 2GiB
  * vagrant: Increase number of CPUs to 2
  * datetime: Add functional test for setting time zone
  * datetime: Enable backup/restore
  * tests: More accurately compute waited time
  * deluge: Add functional test for uploading a torrent
  * deluge: Enable backup/restore
  * avahi: Enable backup/restore (no data)
  * backups: Enable backup/restore (no data currently)
  * bind: Add functional tests
  * bind: Enable backup/restore
  * security: Add functional tests for restricted logins
  * security: Enable backup/restore
  * snapshot: Fix issue with setting configuration
  * snapshot: Add functional tests for setting configuration
  * backups: Implement app hooks
  * snapshot: Enable backup/restore
  * deluge: Add missing backups tag in functional tests
  * ssh: Enable backup/restore
  * firewall: Enable backup/restore (no data)
  * diagnostics: Enable backup/restore (no data)
  * names: Enable backup/restore (no data)
  * power: Enable backup/restore (no data)
  * storage: Enable backup/restore (no data)
  * backups: Make plinth the owner of the backup archives
  * backups: Fix issue with showing exports from disks without labels
  * storage: Minor styling with urlencode call in template
  * backups: Don't rely on disk labels during export/restore

  [ Michael Pimmer ]
  * Backups: bugfix for downloading extracted archive files

  [ rafael ]
  * Translated using Weblate (Spanish)

 -- James Valleroy <jvalleroy@mailbox.org>  Mon, 22 Oct 2018 19:48:50 -0400

plinth (0.40.0) unstable; urgency=medium

  [ Allan Nordhøy ]
  * Translated using Weblate (Norwegian Bokmål)

  [ James Valleroy ]
  * ci: Prevent installing fuse
  * upgrades: Don't change origins pattern list
  * upgrades: Keep config file when disabling
  * debian: Add Portuguese translation for debconf messages (Closes: #909745)
    - Thanks to "Traduz" - Portuguese Translation Team for the patch.
  * home: Also display card title above icon
  * functional_tests: Make coquelicot password entry more robust
  * functional_tests: Check ejabberd contact list more robustly

  [ Augusto Borin ]
  * Translated using Weblate (Portuguese)

  [ advocatux ]
  * Translated using Weblate (Spanish)

  [ Pavel Borecki ]
  * Translated using Weblate (Czech)

  [ BO41 ]
  * Translated using Weblate (German)

  [ David Maulat ]
  * Translated using Weblate (French)

  [ Robert Martinez ]
  * Translated using Weblate (German)
  * Add tint effect on card icons under "Apps"
  * Change maximum cards per row
  * Change card text style and position

  [ Joseph Nuthalapati ]
  * Don't disable installation when apt lists are empty
  * backups: Relax schema for backup manifest data
  * backups: Remove empty keys in backup manifest data
  * backups: Rename the backups API module
  * mediawiki: Backup/restore settings also
  * backups: Rename test_backup to test_api
  * backups: List apps that don't require backup too
  * backups: Minor styling fixes
  * cockpit: Add clients and backup manifests
  * mumble: Implement backup/restore
  * privoxy: Enable backup/restore (no data)
  * backups: Allow restoring backups with no files
  * roundcube: Enable backup/restore (no data)
  * searx: Enable backup/restore (no data)
  * jsxc: Enable backup/restore (no data)
  * coquelicot: Enable backup/restore
  * coquelicot: Implement functional tests with uploading file
  * tests: Reduce time for polling in functional tests
  * transmission: Implement upload torrent functional test
  * transmission: Enable backup/restore
  * coquelicot: Fix upload file functional test
  * mediawiki: Run update script for 1.31 upgrade
  * quassel: Enable backup/restore
  * shadowsocks: Enable backup/restore
  * backups: Implement disabling web configuration during backup
  * sharing: Enable backup/restore
  * pagekite: Add functional tests
  * pagekite: Enable backup/restore
  * tests: Add missing backups tag on functional tests
  * vagrant: Get rid of apt warning during provisioning
  * customization: Serve static files from customization directory
  * customization: Create customization path in /var/www
  * customization: Serve custom shortcuts through the REST API
  * customization: Show custom shortcuts on frontpage

  [ Michael Pimmer ]
  * Backup module: Implement downloading archives
  * Backup module: Implemented uploading files
  * Backup module: added some unittests; minor doc updates

  [ Federico Ceratto ]
  * Translated using Weblate (Italian)

  [ Johannes Keyser ]
  * Translated using Weblate (German)

 -- James Valleroy <jvalleroy@mailbox.org>  Tue, 09 Oct 2018 06:01:50 -0400

plinth (0.39.0) unstable; urgency=medium

  [ Joseph Nuthalapati ]
  * Fix typo in the description meta tag
  * backups: Support multiple backups in one day
  * backups: Check if paths exist before passing them to borgbackup
  * backups: Reword the no-apps-installed message
  * backups: Make getting all apps method public
  * backups: Minor styling fixes
  * backups: Minor refactoring in finding exported archive
  * backups: Simplify getting included apps during restoring
  * udiskie: Merge into storage module

  [ Doma Gergő ]
  * Translated using Weblate (Hungarian)

  [ Petter Reinholdtsen ]
  * Translated using Weblate (Norwegian Bokmål)

  [ Allan Nordhøy ]
  * Translated using Weblate (Norwegian Bokmål)

  [ danielwine ]
  * Translated using Weblate (Hungarian)

  [ James Valleroy ]
  * backups: Validate backup manifests
  * backups: Move manifest validation into backups app
  * backups: Fix iteration over loaded modules
  * users: Reset groups before testing register_group
  * backups: List supported and installed apps when creating
  * backups: Implement process manifests for Packet
  * backups: Provide a default backup name
  * backups: Select all apps by default
  * backups: Use paths from selected apps
  * backups: Fix and test service shutdown and restore
  * backups: Patch actions for shutdown services test
  * backups: Disable create archive when no supported apps are installed
  * backups: Dump manifests file and include it in backup
  * backups: Name borg repo folder more clearly
  * backups: Include app versions in manifest file
  * backups: Use valid filename for export
  * backups: Don't display time as separate column
  * backups: Confirm that archive exists before restoring
  * backups: Add apps selection to restore form
  * backups: Use valid filename for manifest
  * backups: When restoring, only list apps included in backup
  * backups: Use backups API for restore
  * backups: Add more basic tests for backups API
  * functional_tests: Test dynamicdns backup and restore
  * ikiwiki: Add sites folder to backup data
  * functional_tests: Test ikiwiki backup and restore
  * functional_tests: Test mediawiki backup and restore
  * functional_tests: Test repro config backup and restore
  * backups: Rename 'Create archive' to 'New backup'
  * functional_tests: More robust checks using eventually
  * backups: Show disabled 'New backup' button when no apps installed
  * backups: Enable module
  * backups: Create folder if needed during setup
  * functional_tests: Only select app under test for new backup
  * functional_tests: Test ejabberd backup and restore
  * functional_tests: Ensure that backups app is installed before test
  * debian: Don't make backup of /etc/security/access.conf (Closes: #909484)
  * Bump Standards-Version to 4.2.1
  * Cleanup udiskie module

 -- James Valleroy <jvalleroy@mailbox.org>  Mon, 24 Sep 2018 19:23:04 -0400

plinth (0.38.0) unstable; urgency=medium

  [ Allan Nordhøy ]
  * Translated using Weblate (Norwegian Bokmål)

  [ Pavel Borecki ]
  * Translated using Weblate (Czech)

  [ Igor ]
  * Translated using Weblate (Russian)

  [ Johannes Keyser ]
  * Translated using Weblate (German)

  [ BO41 ]
  * Translated using Weblate (German)

  [ Doma Gergő ]
  * Translated using Weblate (Hungarian)

  [ Vignan Lavu ]
  * mediawiki: Enable SVG support for MediaWiki

  [ advocatux ]
  * Translated using Weblate (Spanish)

  [ Joseph Nuthalapati ]
  * Install ncurses-term during vagrant file provision
  * docs: Fix MediaWiki manual page download failing
  * manual: Remove footer for manual pages using Python XML module
  * upgrades: Clean up old kernel packages during automatic upgrades
  * turbolinks: Make the progress bar white and thicker

  [ James Valleroy ]
  * debian: Add German translation of debconf messages (Closes: #907787)
    - Thanks to Helge Kreutzmann for the patch.
  * tests: Make coverage package optional

 -- James Valleroy <jvalleroy@mailbox.org>  Mon, 10 Sep 2018 18:12:06 -0400

plinth (0.37.0) unstable; urgency=medium

  [ Pavel Borecki ]
  * Translated using Weblate (Czech)

  [ Allan Nordhøy ]
  * Translated using Weblate (Norwegian Bokmål)

  [ Petter Reinholdtsen ]
  * Translated using Weblate (Norwegian Bokmål)

  [ Igor ]
  * Translated using Weblate (Russian)

  [ advocatux ]
  * Translated using Weblate (Spanish)

  [ Doma Gergő ]
  * Translated using Weblate (Hungarian)

  [ James Valleroy ]
  * backups: Simplify export of backup archive files
  * backups: Add list of exported archives
  * backups: Restore from exported archive
  * vagrant: Clarify post-up message
  * debian: Add Dutch translation of debconf messages (Closes: #906945)
    - Thanks to Frans Spiesschaert for the patch.
  * Bump Standards-Version to 4.2.0

  [ Joseph Nuthalapati ]
  * vagrant: Vagrantfile changes for ease of development
  * install: Use Post/Response/Get pattern for reloads

 -- James Valleroy <jvalleroy@mailbox.org>  Mon, 27 Aug 2018 19:15:08 -0400

plinth (0.36.0) unstable; urgency=medium

  [ Gayathri Das ]
  * Translated using Weblate (Hindi)

  [ James Valleroy ]
  * Fix validation error in Hindi translation
  * Fix validation error in Spanish translation
  * Add backups info to apps
  * ejabberd: Cleanup config file upgrade
  * Add license info for Lato fonts
  * ci: Run test coverage and get report
  * Commit patch for French debconf translation (Closes: #905933)
    - Thanks to jean-pierre giraud for the patch.

  [ Luis A. Arizmendi ]
  * Translated using Weblate (Spanish)

  [ Igor ]
  * Translated using Weblate (Russian)

  [ Hemanth Kumar Veeranki ]
  * Translated using Weblate (Telugu)
  * Remove deprecated settings from already existing config files
  * Add functional test to enable/disable Message Archive Management

  [ Joseph Nuthalapati ]
  * Fix validation error in Spanish translation
  * Translated using Weblate (Hindi)
  * Trim the translation strings in Letsencrypt template where missing
  * backups: Add core API for full/apps backup
  * mediawiki: Fix issue with re-installation
  * mediawiki: Enable Instant Commons
  * mediawiki: Fix images throwing 403s
  * turbolinks: Reload page using JavaScript
  * functional tests: Fix failing test change default app

  [ Johannes Keyser ]
  * Translated using Weblate (German)

  [ Doma Gergő ]
  * Translated using Weblate (Hungarian)

  [ Robert Martinez ]
  * Add woff2 fonts

  [ Prachi Srivastava ]
  * Translated using Weblate (Hindi)

  [ manikanta varma datla ]
  * Disable launch button for web client when not installed

  [ Pavel Borecki ]
  * Translated using Weblate (Czech)

 -- James Valleroy <jvalleroy@mailbox.org>  Mon, 13 Aug 2018 18:24:33 -0400

plinth (0.35.0) unstable; urgency=medium

  [ Igor ]
  * Translated using Weblate (Russian)

  [ Luis A. Arizmendi ]
  * Translated using Weblate (Spanish)

  [ ikmaak ]
  * Translated using Weblate (Dutch)

  [ Bart Notelaers ]
  * Translated using Weblate (Dutch)

  [ Doma Gergő ]
  * Translated using Weblate (Hungarian)

  [ Gayathri Das ]
  * Translated using Weblate (Hindi)

  [ Sciumedanglisc ]
  * Translated using Weblate (Italian)

  [ Praveen Illa ]
  * Translated using Weblate (Telugu)

  [ Jayasuganthi ]
  * mediawiki: Enable short URLs

  [ Joseph Nuthalapati ]
  * mediawiki: Override Debian settings in FreedomBoxSettings.php
  * functional_tests: Fix first test failing on a pristine VM
  * debian: Remove Bdale Garbee from the list of uploaders
  * Add turbolinks
  * turbolinks: Replace style elements in head with blocks in body
  * functional_tests: Use body instead of html for state change check
  * turbolinks: Disable caching on application visits
  * configuration: Option to set a default app for FreedomBox
  * configuration: Use augeas to edit Apache files
  * configuration: Fix parsing error in retrieving default app

  [ వీవెన్ ]
  * Translated using Weblate (Telugu)

  [ Johannes Keyser ]
  * Translated using Weblate (German)
  * text stripped from icons for mediawiki, radicale, tahoe-lafs

  [ Hemanth Kumar Veeranki ]
  * Clarify description for radicale shared calendar/addressbook
  * Remove deprecated `iqdisc` in ejabberd config

  [ Robert Martinez ]
  * Adding link to HACKING.md
  * Fix ejabberd logo #1336

  [ Sunil Mohan Adapa ]
  * udiskie: Move udisks2 methods to separate module
  * storage: Fix parsing issues when mount point has spaces
  * udiskie: Remove the unused ejectable property
  * utils: Remove unused method
  * udiskie: Add eject functionality for a drive
  * udiskie: Also list read-only filesystems
  * udiskie: Remove internal networks warning
  * udiskie: Show special message when no storage device available

  [ James Valleroy ]
  * udiskie: Import glib and udisks only inside methods

  [ Allan Nordhøy ]
  * Translated using Weblate (Norwegian Bokmål)

 -- James Valleroy <jvalleroy@mailbox.org>  Mon, 30 Jul 2018 19:04:51 -0400

plinth (0.34.0) unstable; urgency=medium

  [ Joseph Nuthalapati ]
  * firstboot: Prompt for secret during firstboot welcome
  * firstboot: Add debconf translations for wizard secret dialog
  * l10n: Fix build error due to partially translated string in Hindi
  * ci: Install python3-coverage before running tests
  * backups: Temporarily hide app till implementation is complete

  [ James Valleroy ]
  * postinst: Fix indents and untabify
  * lintian: Add override for no-debconf-config
  * Translated using Weblate (Italian)
  * ci: Use python3.6 when installing dependencies
  * functional_tests: Rename features, organize by app
  * backups: New app to manage borgbackup archives
  * backups: Allow valid filenames as archive names
  * backups: Set LANG=C.UTF-8 when extracting archive
  * backups: Move repository location under /var/lib

  [ ikmaak ]
  * Translated using Weblate (Dutch)

  [ Gayathri Das ]
  * Translated using Weblate (Hindi)

  [ Sciumedanglisc ]
  * Translated using Weblate (Italian)

  [ Bart Notelaers ]
  * Translated using Weblate (Dutch)

  [ Doma Gergő ]
  * Translated using Weblate (Hungarian)

 -- James Valleroy <jvalleroy@mailbox.org>  Mon, 16 Jul 2018 19:16:08 -0400

plinth (0.33.1) unstable; urgency=medium

  [ Doma Gergő ]
  * Translated using Weblate (Hungarian)

  [ Pavel Borecki ]
  * Translated using Weblate (Czech)

  [ advocatux ]
  * Translated using Weblate (Spanish)

  [ Igor ]
  * Translated using Weblate (Russian)

  [ Joseph Nuthalapati ]
  * Change get-group-users to a simpler implementation
  * users: Replace disabled with readonly for admin group checkbox
    (Closes: #902892)

  [ Gayathri Das ]
  * Translated using Weblate (Hindi)

 -- James Valleroy <jvalleroy@mailbox.org>  Wed, 04 Jul 2018 10:32:23 -0400

plinth (0.33.0) unstable; urgency=medium

  [ Doma Gergő ]
  * Translated using Weblate (Hungarian)

  [ Allan Nordhøy ]
  * Translated using Weblate (Norsk bokmål)

  [ advocatux ]
  * Translated using Weblate (Spanish)

  [ Igor ]
  * Translated using Weblate (Русский)

  [ Pavel Borecki ]
  * Translated using Weblate (Čeština)

  [ Gayathri Das ]
  * Translated using Weblate (Hindi)

  [ Joseph Nuthalapati ]
  * Fix mistake in Hindi translation template
  * firewall: Display information that a service is internal only
  * users: Don't show Create User form to non-admin users
  * Translated using Weblate (Hindi)
  * users: Redirect to users list on successful user creation
  * packages: Button to refresh package lists

  [ Hemanth Kumar Veeranki ]
  * Add a way to refine shortcuts
  * Restrict removal of last admin user
  * Use logos instead of icons in the apps page

  [ danielwine ]
  * Translated using Weblate (Hungarian)

  [ Bart Notelaers ]
  * Translated using Weblate (Dutch)

  [ James Valleroy ]
  * users: Update Change Password menu for non-admin users
  * package: Add option to skip recommends
  * udiskie: New module for automatic mounting of removable media

  [ Sciumedanglisc ]
  * Translated using Weblate (Italian)

  [ Sunil Mohan Adapa ]
  * udiskie: Use glib library for dbus interaction

 -- James Valleroy <jvalleroy@mailbox.org>  Mon, 02 Jul 2018 20:15:50 -0400

plinth (0.32.0) unstable; urgency=medium

  [ Allan Nordhøy ]
  * Translated using Weblate (Norsk bokmål)

  [ Pavel Borecki ]
  * Translated using Weblate (Čeština)

  [ advocatux ]
  * Translated using Weblate (Spanish)

  [ Igor ]
  * Translated using Weblate (Русский)

  [ Gayathri Das ]
  * Translated using Weblate (Hindi)

  [ Hemanth Kumar Veeranki ]
  * Hide mediawiki frontpage shortcut when private mode is enabled
  * Translated using Weblate (Telugu)
  * Enable image uploads in mediawiki at startup

  [ Sciumedanglisc ]
  * Translated using Weblate (Italian)

  [ ikmaak ]
  * Translated using Weblate (Dutch)

  [ Michael Pimmer ]
  * Use djangos url reverse mechanism instead of hardcoding urls
  * Add ./run --develop option to use relative config/file paths
  * Add documentation for the './run --develop' option
  * Adapt test and documentation to changes of '--develop' option
  * Adapt .md files to four spaces for correct lists
  * Merge ./run --debug into --develop option
  * Remove unused imports and variables

  [ Sunil Mohan Adapa ]
  * yapf and isort fixes
  * Fix client info table size and flickering
  * Resize all main content
  * Remove unnecessary submenu override in 403.html
  * help: Show cards in the index page
  * snapshot: Remove unnecessary column sizing
  * users: Remove unnecessary column sizing
  * networks: Center align connection information
  * networks: Remove unnecessary column sizing
  * pagekite: Convert a two column page to one column
  * pagekite: Remove unnecessary column sizing
  * letsencrpt: Remove unnecessary column sizing
  * monkeysphere: Remove unnecessary column sizing
  * names: Remove unnecessary column sizing
  * sso: Adjust size of login form
  * storage: Remove unnecessary column sizing
  * tor: Increase the size of the status tables
  * help: Center the FreedomBox logo on about page
  * help: Remove the duplicate index URL and menu item
  * firewall: Resize the info table to full width
  * Increase language selection form to full width
  * first_setup: Remove unnecessary content sizing
  * first_boot: Remove unnecessary content sizing
  * diagnostics: Remove unnecessary content sizing
  * frontpage: Fix card sizing

  [ Johannes Keyser ]
  * Translated using Weblate (German)

  [ Joseph Nuthalapati ]
  * Translated using Weblate (Telugu)
  * mediawiki: Make private mode and public registrations mutually exclusive
  * mediawiki: Image uploads: improve logic and add functional tests
  * first-setup: Automatically expand root partition

  [ kotibannu541 ]
  * Translated using Weblate (Telugu)

  [ Nikhil Sankesa ]
  * Translated using Weblate (Telugu)

  [ Nikhil501 ]
  * Translated using Weblate (Telugu)

  [ Sandeepbasva ]
  * Translated using Weblate (Telugu)

  [ James Valleroy ]
  * mediawiki: Untabify template

  [ Doma Gergő ]
  * Translated using Weblate (Hungarian)

  [ Manish Tripathy ]
  * Apply new card based design

 -- James Valleroy <jvalleroy@mailbox.org>  Mon, 18 Jun 2018 20:36:30 -0400

plinth (0.31.0) unstable; urgency=medium

  [ Pavel Borecki ]
  * Translated using Weblate (Czech)

  [ advocatux ]
  * Translated using Weblate (Spanish)

  [ Igor ]
  * Translated using Weblate (Russian)

  [ Johannes Keyser ]
  * Translated using Weblate (German)

  [ Sciumedanglisc ]
  * Translated using Weblate (Italian)

  [ Gayathri Das ]
  * Translated using Weblate (Hindi)

  [ Robert Pollak ]
  * Translated using Weblate (German)

  [ Hemanth Kumar Veeranki ]
  * Translated using Weblate (Telugu)
  * Added an option to enable/disable private mode in mediawiki

  [ Petter Reinholdtsen ]
  * Translated using Weblate (Norwegian Bokmål)

  [ Allan Nordhøy ]
  * Translated using Weblate (Norwegian Bokmål)

  [ Sunil Mohan Adapa ]
  * searx: Don't depend on libapache2-mod-proxy-uwsgi

  [ Joseph Nuthalapati ]
  * users: Fix user permissions not being saved
  * users: internationalize a string
  * mediawiki: Run update script for 1.30 upgrade
  * shortcuts: Fix urls for ikiwiki shortcuts

  [ James Valleroy ]
  * mediawiki: Handle missing config lines for private mode

 -- James Valleroy <jvalleroy@mailbox.org>  Mon, 04 Jun 2018 18:16:00 -0400

plinth (0.30.0) unstable; urgency=medium

  [ Igor ]
  * Translated using Weblate (Russian)

  [ Sciumedanglisc ]
  * Translated using Weblate (Italian)

  [ Allan Nordhøy ]
  * Translated using Weblate (Norwegian Bokmål)

  [ danielwine ]
  * Translated using Weblate (Hungarian)

  [ Gayathri Das ]
  * Translated using Weblate (Hindi)

  [ Joseph Nuthalapati ]
  * setup: Remove unavailable as a state in setup_helper

 -- James Valleroy <jvalleroy@mailbox.org>  Mon, 21 May 2018 17:15:47 -0400

plinth (0.29.1) unstable; urgency=high

  [ Pavel Borecki ]
  * Translated using Weblate (Czech)

  [ advocatux ]
  * Translated using Weblate (Spanish)

  [ Sunil Mohan Adapa ]
  * security: Fix issue with Plinth locked out from sudo

 -- James Valleroy <jvalleroy@mailbox.org>  Tue, 08 May 2018 05:20:45 -0400

plinth (0.29.0) unstable; urgency=high

  [ Pavel Borecki ]
  * Translated using Weblate (Czech)

  [ advocatux ]
  * Translated using Weblate (Spanish)

  [ Johannes Keyser ]
  * Translated using Weblate (German)

  [ Allan Nordhøy ]
  * Translated using Weblate (Norwegian Bokmål)

  [ Hemanth Kumar Veeranki ]
  * Add an option to enable/disable public registrations in mediawiki

  [ Joseph Nuthalapati ]
  * mediawiki: enable/disable public registrations - refactoring & tests
  * security: Allow console login access to user plinth
  * tt-rss: Skip the check for SELF_URL_PATH

  [ Sciumedanglisc ]
  * Translated using Weblate (Italian)

  [ Sunil Mohan Adapa ]
  * searx: Fix issue with uwsgi crashing

 -- James Valleroy <jvalleroy@mailbox.org>  Mon, 07 May 2018 18:45:02 -0400

plinth (0.28.0) unstable; urgency=medium

  [ Sunil Mohan Adapa ]
  * Add locale for Lithuanian (lt)

  [ Sciumedanglisc ]
  * Translated using Weblate (Italian)

  [ Pavel Borecki ]
  * Translated using Weblate (Czech)

  [ Igor ]
  * Translated using Weblate (Russian)

  [ advocatux ]
  * Translated using Weblate (Spanish)

  [ Johannes Keyser ]
  * Translated using Weblate (German)
  * setup: disable install button for currently unavailable apps

  [ Allan Nordhøy ]
  * Translated using Weblate (Norwegian Bokmål)

  [ Joseph Nuthalapati ]
  * Translated using Weblate (Telugu)

  [ ikmaak ]
  * Translated using Weblate (Dutch)

  [ James Valleroy ]
  * Bump Standards-Version to 4.1.4

 -- James Valleroy <jvalleroy@mailbox.org>  Mon, 23 Apr 2018 21:03:39 -0400

plinth (0.27.0) unstable; urgency=medium

  [ Sciumedanglisc ]
  * Translated using Weblate (Italian)

  [ Pavel Borecki ]
  * Translated using Weblate (Czech)

  [ Igor ]
  * Translated using Weblate (Russian)

  [ advocatux ]
  * Translated using Weblate (Spanish)

  [ ikmaak ]
  * Translated using Weblate (Dutch)
  * Translated using Weblate (German)

  [ Allan Nordhøy ]
  * Translated using Weblate (Norwegian Bokmål)

  [ James Valleroy ]
  * snapshot: Disable python formatting for description
  * debian: Move Lintian source-level overrides to preferred location
  * debian: Bump debhelper compat version to 11
  * debian: Use https for copyright format url
  * debian: Bump standards version to 4.1.3
  * debian: Remove unused lintian override
  * middleware: Skip 'installed' message for essential apps
  * snapshot: Don't increment version
  * snapshot: Clarify form label and help text
  * snapshot: Format code with yapf

  [ Johannes Keyser ]
  * Translated using Weblate (German)

  [ Максим Якимчук ]
  * Translated using Weblate (Ukrainian)

  [ Jonny Birkelund ]
  * Translated using Weblate (Norwegian Bokmål)

  [ Joseph Nuthalapati ]
  * users: Fix admin group appearing twice in permissions
  * apps: Fix app names and short descriptions not being translated
  * snapshots: Move manual page link to the index page
  * snapshots: Fix tests broken by UI changes
  * language: Fix tests broken by recent feature
  * tests: Improve waiting for installation and configuration
  * Fix tests for firstboot, users and groups
  * tests: snapshots: Remove find_by_value usages
  * test: sharing: Fix tests that check text in English
  * tor: Make tests independent of language
  * tests: Recover from server restart during installation
  * tests: Fix tests depending on language being English
  * tests: Fix delete_user fixture
  * UI: Fix progress bar not appearing
  * snapshots: Fix for permissions issue when updating configuration

  [ Shubham Agarwal ]
  * snapper: enable/diable apt snapshots

 -- James Valleroy <jvalleroy@mailbox.org>  Mon, 09 Apr 2018 19:34:05 -0400

plinth (0.26.0) unstable; urgency=high

  [ 关羽 ]
  * Translated using Weblate (Chinese (Simplified))

  [ Igor ]
  * Translated using Weblate (Russian)

  [ Pavel Borecki ]
  * Translated using Weblate (Czech)

  [ Dietmar ]
  * Translated using Weblate (German)

  [ anonymous ]
  * Translated using Weblate (German)

  [ Allan Nordhøy ]
  * Translated using Weblate (Norwegian Bokmål)

  [ Joseph Nuthalapati ]
  * snapshots: Update description
  * searx: Rewrite url from /searx to /searx/
  * manual: Link to manual from each service
  * manual: Fix manual page links for tor and power templates

  [ Petter Reinholdtsen ]
  * Translated using Weblate (Norwegian Bokmål)

  [ Robert Martinez ]
  * Translated using Weblate (German)

  [ Sunil Mohan Adapa ]
  * Workaround security issues in django-axes
  * ssh, avahi, apache: Fix default value for setup arguments
  * ssh: Add comment about regenerating SSH keys
  * apache: Only regenerate snake oil cert when needed
  * apache: Explicitly enable the latest version of PHP module
  * apache: Increase module version number to fix php7.2

  [ danielwine ]
  * Translated using Weblate (Hungarian)

  [ Luis A. Arizmendi ]
  * Translated using Weblate (Spanish)

  [ Sciumedanglisc ]
  * Translated using Weblate (Italian)

  [ Johannes Keyser ]
  * Translated using Weblate (German)

  [ James Valleroy ]
  * Update doc-base for current html manual file

 -- James Valleroy <jvalleroy@mailbox.org>  Mon, 26 Mar 2018 20:18:57 -0400

plinth (0.25.0) unstable; urgency=medium

  [ Pavel Borecki ]
  * Translated using Weblate (Czech)

  [ danielwine ]
  * Translated using Weblate (Hungarian)

  [ Allan Nordhøy ]
  * Translated using Weblate (Norwegian Bokmål)

  [ Luis A. Arizmendi ]
  * Translated using Weblate (Spanish)

  [ Joseph Nuthalapati ]
  * coquelicot: Rename Plinth to FreedomBox in license headers
  * functional-tests: Merge plinth-tester into plinth
  * searx: Add basic functional tests
  * snapshots: Refactoring and indentation changes
  * Translated using Weblate (Telugu)
  * ttrss: update client apps
  * sharing: Update description
  * sharing: CSS styling fixes and text changes

  [ James Valleroy ]
  * infinoted: Always check ownership of cert files in setup

  [ Алексей Докучаев ]
  * Translated using Weblate (Russian)

  [ Igor ]
  * Translated using Weblate (Russian)

  [ Sunil Mohan Adapa ]
  * doc: Fix generation of HTML fragment
  * users: Generalize styling for multi-select widget
  * sharing: Finish implementation
  * sharing: Add functional tests
  * Support Django 2.0

  [ Shubham Agarwal ]
  * snapshots: Add submenu section in UI

  [ Prachi ]
  * sharing: Add app to share disk folders using various protocols

 -- James Valleroy <jvalleroy@mailbox.org>  Mon, 12 Mar 2018 18:40:31 -0400

plinth (0.24.0) unstable; urgency=medium

  [ Joseph Nuthalapati ]
  * Add file-sharing application Coquelicot to FreedomBox
  * Translated using Weblate (Telugu)
  * mediawiki: Allow shortcut to be publicly visible on front page
  * clients: Add and correct Client Apps
  * api: fix icon_url
  * searx: New app for Searx metasearch engine

  [ Pavel Borecki ]
  * Translated using Weblate (Czech)

  [ Allan Nordhøy ]
  * Translated using Weblate (Chinese (Simplified))
  * Translated using Weblate (Norwegian Bokmål)

  [ Sunil Mohan Adapa ]
  * Rename Plinth to FreedomBox in various places
  * debian: Update copyright to FreedomBox Authors
  * setup.py: Update website to freedombox.org
  * Add locale for Hungarian (hu)
  * locale: Update the language selection form
  * config: Remove language selection from config page
  * Don't use async for method parameters
  * searx: Increase the secret key length to 64 bytes

  [ danielwine ]
  * Translated using Weblate (Hungarian)

  [ Sai Kiran Naragam ]
  * locale: Anonymous users can set preferred language
  * locale: Adds preferred language for logged in user

  [ Luis A. Arizmendi ]
  * Translated using Weblate (Spanish)

  [ Johannes Keyser ]
  * Translated using Weblate (German)
  * matrixsynapse: Fix mail attribute for ldap login

 -- James Valleroy <jvalleroy@mailbox.org>  Mon, 26 Feb 2018 18:22:23 +0100

plinth (0.23.0) unstable; urgency=medium

  [ Sunil Mohan Adapa ]
  * Fetch latest manual from wiki
  * Translated using Weblate (Telugu)
  * snapshot: Enable Delete All only with non-default snapshots

  [ Joseph Nuthalapati ]
  * jsxc: consistent url format
  * Translated using Weblate (Telugu)
  * sso: Increase timeout to 60 minutes
  * YAPF formatting for actions/auth_pubtkt
  * transmission: Add .png logo
  * snapshot: Delete All should skip currently active snapshot
  * config: Move the method get_hostname to __init__.py
  * snapshots: Refactoring and text changes
  * snapshots: Increment version to 2

  [ drashti kaushik ]
  * Translated using Weblate (Gujarati)

  [ uday17 ]
  * Translated using Weblate (Telugu)

  [ Sandeepbasva ]
  * Translated using Weblate (Telugu)

  [ kotibannu541 ]
  * Translated using Weblate (Telugu)

  [ Arshadashu ]
  * Translated using Weblate (Telugu)

  [ Nikhil Sankesa ]
  * Translated using Weblate (Telugu)

  [ sandeepgurram ]
  * Translated using Weblate (Telugu)

  [ prudhvi ]
  * Translated using Weblate (Telugu)

  [ chilumula vamshi krishna ]
  * Translated using Weblate (Telugu)

  [ pranava pari ]
  * Translated using Weblate (Telugu)

  [ Nikhil501 ]
  * Translated using Weblate (Telugu)

  [ Michal Čihař ]
  * Translated using Weblate (Telugu)

  [ Johannes Keyser ]
  * Translated using Weblate (German)

  [ anil kukmar soma ]
  * Translated using Weblate (Telugu)

  [ Pavel Borecki ]
  * Translated using Weblate (Czech)

  [ Vikas Singh ]
  * Font: Change Helvetica to Lato
  * theme: Update CSS to use Lato font

  [ Aakanksha Saini ]
  * Snapper: Modify configurations to reduce disk usage

  [ James Valleroy ]
  * Add fonts-lato as dependency
  * Update translation strings
  * Add lintian override for symlink to Lato font file

 -- James Valleroy <jvalleroy@mailbox.org>  Mon, 12 Feb 2018 19:17:31 -0500

plinth (0.22.0) unstable; urgency=medium

  [ Drashti Kaushik ]
  * Translated using Weblate (Gujarati)
  * Translated using Weblate (Hindi)

  [ Igor ]
  * Translated using Weblate (Russian)

  [ Ikmaak ]
  * Translated using Weblate (Dutch)

  [ Joseph Nuthalapati ]
  * Translated using Weblate (Telugu)
  * ci: Replace CircleCI configuration with GitLab CI configuration
  * firstboot: Fix caching issue in collecting first_boot steps
  * HACKING: Commands to run a single test method, class or module
  * first_setup: UX improvements for the first setup page
  * matrix-synapse: Fix YAML format issues.

  [ Pavel Borecki ]
  * Translated using Weblate (Czech)

  [ Sunil Mohan Adapa ]
  * Add locale for Ukrainian (uk)
  * ci: Update badge to use Gitlab CI instead of Circle CI
  * Update Github URLs with Salsa URLs
  * tor: Ensure that is-enabled status is show properly

  [ Vikas Singh ]
  * actions: Allow not printing error when an action fails

 -- Sunil Mohan Adapa <sunil@medhas.org>  Tue, 30 Jan 2018 14:41:25 +0530

plinth (0.21.0) unstable; urgency=medium

  [ Aakanksha Saini ]
  * navigation bar: change label 'Configuration' to 'System'
  * storage: Removed beta warning for expanding partition
  * groups: Consistent listing of groups
  * syncthing: Restrict administration to users in group syncthing

  [ Allan Nordhøy ]
  * Spelling: configuration, log in, wiki

  [ Johannes Keyser ]
  * doc: update HACKING, CONTRIBUTING and INSTALL information
  * help: Show menu on smaller screens also

  [ Joseph Nuthalapati ]
  * Complete some of the pending changing in renaming some files to .md

  [ Shubham Agarwal ]
  * diagnostics: Enable button when enabled but not running

  [ Sunil Mohan Adapa ]
  * openvpn: Upgrade to the new Debian way
  * Add explicit dependency on e2fsprogs (Closes: #887223).

 -- James Valleroy <jvalleroy@mailbox.org>  Mon, 15 Jan 2018 15:07:03 -0500

plinth (0.20.0) unstable; urgency=high

  [ James Valleroy ]
  * bind: Rework getting and changing config
  * bind: Don't use forwarders by default

  [ Johannes Keyser ]
  * ejabberd: Remove redundant button Client Apps
  * ejabberd: Minor description cleanups

  [ Joseph Nuthalpati ]
  * mediawiki: Add wiki application

  [ Sunil Mohan Adapa ]
  * users: Make sure first run actually works
  * bind: Add information about current utility
  * storage: Make tests run on special filesystems

 -- James Valleroy <jvalleroy@mailbox.org>  Mon, 01 Jan 2018 15:04:02 -0500

plinth (0.19.0) unstable; urgency=medium

  [ James Valleroy ]
  * users: Use own copy of ldapscripts config
  * users: Handle upgrade for ldapscripts config
  * vagrant: Avoid debconf prompts while provisioning
  * Bump standards version, no changes needed

  [ John McCann ]
  * ejabberd: Use dynamic reload after enabling/disabling MAM

  [ Joseph Nuthalapati ]
  * Add framework for user groups per application
  * groups: User permissions for access to apps based on LDAP groups
  * Fixes for user groups
  * Fix failing root tests
  * Suppress unnecessary logging in cfg tests
  * users: tests: restore previous value of restricted access
  * snapshots: Button to delete all snapshots
  * snapshots: Minor refactoring
  * manual: Make manual available as a PDF download
  * manual: Download can serve either pdf or pdf.gz file

  [ Sunil Mohan Adapa ]
  * Update yapf configuration for simplicity
  * Update HACKING file about coding standard tools
  * clients: Minor styling fixes
  * clients: Update icons to be 32x32 consistently
  * api: Update for clarity (API breaking change)
  * clients: Cleanup framework
  * clients: Update all manifest due to use updated framework
  * users: Add a note about using separate first setup action
  * help: Don't uncompress the PDF manual

  [ Hanisha P ]
  * minetest: Show domain information for users to connect to minetest
  * Option to enable/disble automatic timeline snapshots

 -- James Valleroy <jvalleroy@mailbox.org>  Mon, 18 Dec 2017 17:16:58 -0500

plinth (0.18.1) unstable; urgency=high

  * Re-upload with higher urgency (to unblock django-axes 3.0.3).

 -- James Valleroy <jvalleroy@mailbox.org>  Mon, 04 Dec 2017 23:10:37 -0500

plinth (0.18.0) unstable; urgency=low

  [ James Valleroy ]
  * Add shadowsocks client with socks5 proxy.

  [ Joseph Nuthalapati ]
  * config: Avoid sending domain_added signal for empty domain.
  * Override monkey-patched LoginView from django-axes 3.0.3.
  * Make Plinth depend on django-axes 3.0.3 or later.
  * sso: Fixes for regressions after adding captcha and axes.
  * sso: Fix conflict between urls of sso and captcha.
  * transmission: Fix sso not being enabled.
  * Add client information for Matrix Synapse and Syncthing.
  * Add icons for desktop applications and Apple App store.

  [ Prachi Srivastava ]
  * avahi: Add service for freedombox discovery.
  * Add fields to the api response.
  * Add client information for modules.

  [ Sunil Mohan Adapa ]
  * shadowsocks: Add more ciphers.
  * service: Add missing restart action.
  * avahi: Update FreedomBox service file.

  [ Hritesh Gurnani ]
  * Reduce OS icons size for clients.

 -- James Valleroy <jvalleroy@mailbox.org>  Mon, 04 Dec 2017 20:14:41 -0500

plinth (0.17.0) unstable; urgency=medium

  [ Joseph Nuthalapati ]
  * transmission: Enable Single Sign On.
  * cockpit: Add short description to frontpage shortcut.

  [ Allan Nordhøy ]
  * fail2ban: Spelling "Fail2ban" and sentence structure.

  [ Ravi Bolla ]
  * config: Refactor config.py into views and form.

  [ James Valleroy ]
  * Removed old changelog.

 -- James Valleroy <jvalleroy@mailbox.org>  Mon, 20 Nov 2017 18:43:17 -0500

plinth (0.16.0) unstable; urgency=medium

  [ Federico Ceratto ]
  * Switched to native package.

 -- James Valleroy <jvalleroy@mailbox.org>  Mon, 06 Nov 2017 20:51:58 -0500

plinth (0.15.3+ds-1) unstable; urgency=high

  [ James Valleroy ]
  * Switch from gir1.2-networkmanager-1.0 to gir1.2-nm-1.0 (Closes: #862758).
    Thanks to Michael Biebl.
  * Bump standards version to 4.1.1.
  * New upstream version 0.15.3 (Closes: #877371).
  * Add patch to skip letsencrypt tests that require root privileges.
  * Cleanup disks module (renamed to storage).
  * Add patch with workaround for login issues.
  * Add myself to uploaders.

  [ Sunil Mohan Adapa ]
  * Break older version of freedombox-setup (<< 0.11~)
  * Bump Django version to 1.11

  [ Joseph Nuthalapati ]
  * Add new dependencies - axes and captcha

 -- James Valleroy <jvalleroy@mailbox.org>  Sat, 21 Oct 2017 14:14:00 -0400

plinth (0.15.2+ds-1) unstable; urgency=medium

  [ James Valleroy ]
  * Cleanup config for removed modules (Closes: #876627).
  * New upstream version 0.15.2 (Closes: #876640).
  * Add python3-configobj depend.

 -- Federico Ceratto <federico@debian.org>  Mon, 25 Sep 2017 15:03:35 +0100

plinth (0.15.1+ds-1) unstable; urgency=medium

  [ James Valleroy ]
  * Sort dependency list for essential modules (Closes: #872541).
  * Bump standards version to 4.0.1.

  [ Federico Ceratto ]
  * New upstream version 0.15.1

 -- Federico Ceratto <federico@debian.org>  Sat, 23 Sep 2017 11:35:41 +0100

plinth (0.14.0+ds-1) unstable; urgency=medium

  [ James Valleroy ]
  * New upstream version 0.14.0.
  * Refresh patches.

 -- Sunil Mohan Adapa <sunil@medhas.org>  Thu, 20 Apr 2017 19:48:03 +0530

plinth (0.13.1+ds-1) unstable; urgency=medium

  [ James Valleroy ]
  * Disable shaarli module, package removed from Debian.
  * New upstream version 0.13.1.
  * Update paths for jsxc symlinks.
  * Remove configuration for obsolete xmpp module.

 -- Federico Ceratto <federico@debian.org>  Sun, 22 Jan 2017 21:48:59 +0000

plinth (0.12.0+ds-1) unstable; urgency=medium

  [ James Valleroy ]
  * Exclude new symlink in upstream source.
  * New upstream version 0.12.0.
  * Remove patches that have been merged upstream.
  * Rearrange copyright file with more general license at the top.
  * Move plinth into web section.
  * Update symlinks for jsxc 3.0.0.

 -- Federico Ceratto <federico@debian.org>  Sat, 10 Dec 2016 18:42:29 +0100

plinth (0.11.0+ds-1) unstable; urgency=medium

  [ James Valleroy ]
  * New upstream version 0.11.0.
  * Replace python3-yaml dependency with python3-ruamel.yaml.
  * Add python3-apt dependency.
  * Add patch to fix permissions and use new setup command (Closes: #837206).
  * Add patch to include xmpp module static files in build.
  * Add links for jsxc static files. Workaround for #838183.
  * Remove symlinks from source package.

  [ Sunil Mohan Adapa ]
  * Automatically add essential packages to depends (Closes: #837332).

 -- Federico Ceratto <federico@debian.org>  Mon, 26 Sep 2016 14:52:36 +0100

plinth (0.10.0-1) unstable; urgency=medium

  [ James Valleroy ]
  * New upstream version 0.10.0.
  * Bump minimum required python3-django to 1.10.

 -- Federico Ceratto <federico@debian.org>  Sun, 21 Aug 2016 13:07:54 +0100

plinth (0.9.4-2) unstable; urgency=medium

  [ James Valleroy ]
  * Add breaks/replaces on freedombox-setup << 0.9.2~ (Closes: #829743).

 -- Federico Ceratto <federico@debian.org>  Sat, 16 Jul 2016 14:55:37 +0100

plinth (0.9.4-1) unstable; urgency=medium

  [ James Valleroy ]
  * New upstream version 0.9.4.
  * Remove init script override. Init script was removed from upstream.
  * Drop packagekit dependency. No longer required by upstream.
  * Drop gir1.2-packagekitglib-1.0 depend and build-depend.

 -- Federico Ceratto <federico@debian.org>  Fri, 24 Jun 2016 22:02:54 +0100

plinth (0.9.2-1) unstable; urgency=medium

  [ James Valleroy ]
  * New upstream version 0.9.2.

  [ Petter Reinholdtsen ]
  * Added d/gbp.conf to enforce the user of pristine-tar.
  * Adjusted d/copyright to make sure license names are unique.  Thanks lintian.
  * Updated Standards-Version from 3.9.6 to 3.9.8.

 -- Petter Reinholdtsen <pere@debian.org>  Wed, 25 May 2016 07:16:08 +0000

plinth (0.9.1-1) unstable; urgency=low

  [ James Valleroy ]
  * New upstream version 0.9.1.
  * Add python3-requests as dependency and build-dep.

 -- Federico Ceratto <federico@debian.org>  Sat, 02 Apr 2016 16:53:42 +0100

plinth (0.8.2-1) unstable; urgency=low

  [ James Valleroy ]
  * New upstream version 0.8.2.

 -- Federico Ceratto <federico@debian.org>  Fri, 26 Feb 2016 19:51:37 +0000

plinth (0.8.1-1) unstable; urgency=low

  [ James Valleroy ]
  * Skip filter-pristine-tar step for new upstream.
  * New upstream version 0.8.1.
  * Add docbook-utils as build dependency.
  * Add packagekit as dependency.

 -- Federico Ceratto <federico@debian.org>  Tue, 16 Feb 2016 18:38:53 +0000

plinth (0.7.2-1) unstable; urgency=low

  [ James Valleroy ]
  * New upstream version 0.7.2.
  * Remove patch to enable javascript-common, fixed upstream.

 -- Federico Ceratto <federico@debian.org>  Fri, 25 Dec 2015 13:47:03 +0000

plinth (0.7.1-1) unstable; urgency=low

  [ James Valleroy ]
  * New upstream version 0.7.1.
  * Remove patch to fix config test, fixed upstream.
  * Refresh patch.
  * Add gettext as build dependency.
  * Disable restore module, node-restore package not available in Debian yet.

  [ Sunil Mohan Adapa ]
  * Remove Django HTMLParser workaround as it is no longer need.
  * Add javascript-common as dependency as we are enabling it during setup.

  * Update package description (Closes: #804753)

 -- Federico Ceratto <federico@debian.org>  Sat, 12 Dec 2015 15:12:48 +0000

plinth (0.6-1) unstable; urgency=low

  [ Nick Daly ]
  * Uploaded new version.

  [ James Valleroy ]
  * New upstream version 0.6.
  * Drop obsolete documentation patch.
  * Add dblatex and xmlto as build dependencies, for manual. Drop pandoc.
  * Add network-manager, ppp, pppoe, and python3-psutil as dependencies.
  * Remove old TODO from docs.
  * Add patch to workaround django 1.7 issue with python 3.5.
  * Add patch to fix failing plinth config test.
  * Add gir1.2-networkmanager-1.0 and python3-psutil also as build-depends.
  * Cleanup installation documenation.

 -- Nick Daly <Nick.M.Daly@gmail.com>  Fri, 16 Oct 2015 22:57:10 -0500

plinth (0.5-1) unstable; urgency=low

  [ Nick Daly ]
  * Package new upstream version 0.5.

  [ James Valleroy ]
  * Add augeas-tools, gir1.2-glib-2.0, gir1.2-networkmanager-1.0, ldapscripts,
    python3-augeas, and python3-django-stronghold as dependencies.
  * Disable "packages" module when upgrading.
  * Remove patches for python-networkmanager (obsolete) and ikiwiki
    (upstreamed).
  * Add patch to skip privileged actions test while building.
  * Add some build-depends needed for tests.

  [ James Valleroy ]
  * New upstream version 0.4.5.
  * Remove patch that has been upstreamed.
  * Add new patch to remove python-networkmanager dependency, because
    python3-networkmanager package is not available in Debian yet. The networks
    module is disabled for now.
  * Enable systemd service file.
  * Add new patch to enable javascript-common apache conf in plinth setup.
  * Add new patch to require ikiwiki module to install some of ikiwiki's
    recommends that are needed for compiling wikis.

  [ Sunil Mohan Adapa ]
  * Add python3-yaml as dependency.
  * Add lintian override for extra apache configuration.
  * Update Debian copyright file.

 -- Nick Daly <Nick.M.Daly@gmail.com>  Sun, 02 Aug 2015 17:14:50 -0500

plinth (0.4.4-1) unstable; urgency=low

  [ Sunil Mohan Adapa ]
  * New upstream version 0.4.4.  Closes: #769328, #755619, #765916,
    #768666, #737456, #741919.
  * Update dependencies as per upstream changes.
  * Require Django 1.7 reflecting upstream changes.
  * Remove patches that have been upstreamed.
  * Update standards version to 3.9.6.
  * Properly remove obsolete module configuration.
  * Remove upstream install documentation.

 -- Bdale Garbee <bdale@gag.com>  Tue, 13 Jan 2015 22:25:07 +1300

plinth (0.4.1-1) unstable; urgency=low

  [ Sunil Mohan Adapa ]
  * New upstream version 0.4.1.
  * Remove install override which is no longer required. Upstream
    does not contain images with executable permissions anymore.
  * Remove patch for changing paths which is no longer necessary.
  * Change upstream URLs to point to github.com/freedombox.
  * Update license information. Remove information about files no
    longer present in upstream.
  * Remove link to configuration file no longer necessary due to
    upstream changes.
  * Remove debian/clean no longer necessary.
  * Build package as Python 3 package. Upstream migrated to Python 3.
  * Fix issue with cleaning the package after build.

 -- Petter Reinholdtsen <pere@debian.org>  Sun, 02 Nov 2014 17:20:26 +0000

plinth (0.3.2.0.git.20140829-1) unstable; urgency=high

  * Updated to new git version from Nick Daly based on commit
    250b0100aab236fcf9dfa65eccf656fe037f9422.
    - Fixes broken web pages (Closes: #754117).
  * Updated patch program-paths.diff to include actions_dir setting,
    and drop now obsolete patch actions-path.diff.

 -- Petter Reinholdtsen <pere@debian.org>  Sat, 30 Aug 2014 08:26:06 +0200

plinth (0.3.2.0.git.20140621-1) unstable; urgency=medium

  * Updated to new git version from Nick Daly based on commit
    af08066cafefb5d10304b7d8b22ed1f18c4df6d0.
    - Drop now obsolete patch drop-firewalld-services.diff.

 -- Petter Reinholdtsen <pere@debian.org>  Sat, 21 Jun 2014 20:39:30 +0200

plinth (0.3.2.0.git.20140614-3) unstable; urgency=medium

  * Add libjs-twitter-bootstrap as binary dependency in addition to
    being a build dependency.

 -- Petter Reinholdtsen <pere@debian.org>  Sun, 15 Jun 2014 23:38:57 +0200

plinth (0.3.2.0.git.20140614-2) unstable; urgency=low

  * Update dependencies, drop python-cheetah and python-simplejson,
    which are no longer used, and add python-bootstrapform needed to
    show the first page.

 -- Petter Reinholdtsen <pere@debian.org>  Sat, 14 Jun 2014 08:51:34 +0200

plinth (0.3.2.0.git.20140614-1) unstable; urgency=low

  * Updated to new git version from Nick Daly based on commit
    a01ef055beab017fcd77ca9da7cab6fe01eeffbe.
  * Add build-depend on libjs-twitter-bootstrap, now needed to
    build documentation.
  * Add new patch drop-firewalld-services.diff to remove firewalld
    service definitions now available in firewalld version 0.3.10-1
    (Closes: #750927).

 -- Petter Reinholdtsen <pere@debian.org>  Sat, 14 Jun 2014 00:30:42 +0200

plinth (0.3.2.0.git.20140504-2) unstable; urgency=low

  * Drop python-contract dependency.  It is not used any more.
  * Add python-django as binary dependency on request from Nick Daly.

 -- Petter Reinholdtsen <pere@debian.org>  Mon, 05 May 2014 13:27:27 +0200

plinth (0.3.2.0.git.20140504-1) unstable; urgency=low

  * Updated to new git version from Nick Daly based on commit
    d7a323512073cea9e4ee5a1cd91870a9f04959a6.
    - Move firewall setup from freedombox-setup to plinth.
  * Add Sunil and Nick as uploaders.

 -- Petter Reinholdtsen <pere@debian.org>  Sun, 04 May 2014 09:53:25 +0200

plinth (0.3.1.git.20140327-1) unstable; urgency=low

  * New upstream version 0.3.1.git.20140327.

 -- Petter Reinholdtsen <pere@debian.org>  Thu, 27 Mar 2014 10:29:36 +0100

plinth (0.3.1.git.20140304-1) unstable; urgency=low

  * Add sudo as a run time dependency, to make sure the privileged
    commands work.
  * Update Standards-Version from 3.9.4 to 3.9.5.  No changes needed.
  * Create plinth user with /var/lib/plinth as home directory, to keep
    lintian happy.

 -- Petter Reinholdtsen <pere@debian.org>  Sat, 08 Mar 2014 22:25:32 +0100

plinth (0.3.0.0.git.20131229-1) unstable; urgency=low

  * Updated to new git version from Nick Daly based on commit
    cb9ca1b86c7b7440e87b6d5b65ab6ccf51f760cf .
    - Remove patch correct-issue-tracker.diff now included upstream.
    - Updated patches actions-path.diff and program-paths.diff to match
      changes done upstream.
  * Updated copyright file with more details using the new upstream
    LICENSES file.

 -- Petter Reinholdtsen <pere@debian.org>  Sun, 29 Dec 2013 16:06:53 +0100

plinth (0.3.0.0.git.20131117-1) unstable; urgency=low

  * Updated to new git version from Nick Daly based on commit
    7f3b1a62c81f760da465497030b68d77139406d7.
    - Add new dependencies libjs-jquery and libjs-modernizr to plinth.
      Patch from James Valleroy.
    - Add new dependencies on python-passlib (>= 1.6.1) and python-bcrypt.
  * Remove now obsolete disable-override-config patch
  * Updated program-paths.diff patch to match new upstream source.
  * Add new patch actions-path.diff to use correct path to actions scripts.
  * Add new patch correct-issue-tracker.diff to use correct URL to current
    upstream github repository.

 -- Petter Reinholdtsen <pere@debian.org>  Sun, 17 Nov 2013 13:07:21 +0100

plinth (0.3.0.0.git.20131101-2) unstable; urgency=low

  * Rewrite config to get plinth starting out of the box.  New patches
    program-paths and disable-override-config.

 -- Petter Reinholdtsen <pere@debian.org>  Sat, 02 Nov 2013 07:54:37 +0100

plinth (0.3.0.0.git.20131101-1) unstable; urgency=low

  * Updated to new git version from Nick Daly based on commit
    b9b4e0a2ec21edc1b1f73cffc905463a96c18f25.
  * Drop patch install-actions-lib made obsolete by latest upstream
    changes.
  * Depend on pandoc-data | pandoc (<= 1.11.1-3) to make sure
    documentation can be built with the latest pandoc package in
    unstable.

 -- Petter Reinholdtsen <pere@debian.org>  Fri, 01 Nov 2013 13:14:41 +0100

plinth (0.3.0.0.git.20131028-1) unstable; urgency=low

  * Updated to new git version from Nick Daly based on commit
    0296a1a99cb1ad0a21729ea37fd53e171ee60614.
    - Drops local copies of javascript libraries also available from
      Debian packages.
  * Add new dependency python-contract needed by new upstream version.
  * Reduce the versioned python-withsqlite dependency from
    0.0.0~git.20130929-1 to 0.0.0~git.20130929, to also accept the
    0.0.0~git.20130929-1~pere.0 version currently available from the
    non-debian repo.
  * New patch install-actions-lib to fix install target (Upstream
    issue #41).

 -- Petter Reinholdtsen <pere@debian.org>  Wed, 30 Oct 2013 22:25:25 +0100

plinth (0.3.0.0.git.20131010-1) unstable; urgency=low

  * Updated to new git version from Nick Daly based on
    commit 5ec749af8e5cb2480556e6926e239972ac890b4c
  * Dropped patch debpathes now merged upstream.
  * Changed depend on python-withsqlite to (>= 0.0.0~git.20130929-1),
    making sure a version with support for more than one table in
    one sqlite file is available.

 -- Petter Reinholdtsen <pere@debian.org>  Thu, 10 Oct 2013 22:51:34 +0200

plinth (0.0.0~git.20130928-1) unstable; urgency=low

  * Updated to new git version from Nick Daly.
  * Drop patches keep-vendor-dir.diff, handle-unknown-users.diff,
    sudo-not-exmachina.diff and app-owncloud.diff now merged upstream.
  * Drop workaround for keep-vendor-dir.diff from rules file.

 -- Petter Reinholdtsen <pere@debian.org>  Sat, 28 Sep 2013 22:55:36 +0200

plinth (0.0.0~git.20130925-2) unstable; urgency=low

  * Depend on python-withsqlite (>= 0.0.0~git.20130915-2) to make sure a
    version with support for the check_same_thread constructor option is
    available.
  * New patch handle-unknown-users.diff to make sure unknown users
    are handled exactly like incorrect passwords when login fail.
  * New patch app-owncloud.diff to add owncloud support to Plinth.
  * Adjusted rules to make sure actions/* scripts are executable.

 -- Petter Reinholdtsen <pere@debian.org>  Fri, 27 Sep 2013 09:06:38 +0200

plinth (0.0.0~git.20130925-1) unstable; urgency=low

  [ Tzafrir Cohen ]
  * Initial release. (Closes: #722093)

  [ Petter Reinholdtsen ]
  * New patch keep-vendor-dir.diff to avoid removing directories that
    should survive the clean Makefile target.
  * Add workaround in rules addressing the problem caused by
    keep-vendor-dir.diff being applied after 'make clean' is executed.
  * New patch sudo-not-exmachina.diff to drop the exmachina dependency,
    and adjust binary dependencies and the debpathes patch to cope with
    this.  Drop dependency on augeas-tools, no longer used with this
    patch.
  * Set priority to optional, as the package do not conflict with anything.

 -- Petter Reinholdtsen <pere@debian.org>  Thu, 26 Sep 2013 09:14:54 +0200<|MERGE_RESOLUTION|>--- conflicted
+++ resolved
@@ -1,32 +1,30 @@
-<<<<<<< HEAD
+plinth (20.12.1) unstable; urgency=high
+
+  [ nautilusx ]
+  * Translated using Weblate (German)
+
+  [ Robert Pollak ]
+  * Translated using Weblate (German)
+
+  [ J. Lavoie ]
+  * Translated using Weblate (French)
+
+  [ Petter Reinholdtsen ]
+  * Translated using Weblate (Norwegian Bokmål)
+
+  [ Sunil Mohan Adapa ]
+  * cfg, frontpage: Ignore errors while reading config and shortcuts
+
+  [ Milo Ivir ]
+  * Translated using Weblate (German)
+
+ -- James Valleroy <jvalleroy@mailbox.org>  Sun, 05 Jul 2020 15:40:30 -0400
+
 plinth (20.12~bpo10+1) buster-backports; urgency=medium
 
   * Rebuild for buster-backports.
 
  -- James Valleroy <jvalleroy@mailbox.org>  Thu, 02 Jul 2020 09:00:02 -0400
-=======
-plinth (20.12.1) unstable; urgency=high
-
-  [ nautilusx ]
-  * Translated using Weblate (German)
-
-  [ Robert Pollak ]
-  * Translated using Weblate (German)
-
-  [ J. Lavoie ]
-  * Translated using Weblate (French)
-
-  [ Petter Reinholdtsen ]
-  * Translated using Weblate (Norwegian Bokmål)
-
-  [ Sunil Mohan Adapa ]
-  * cfg, frontpage: Ignore errors while reading config and shortcuts
-
-  [ Milo Ivir ]
-  * Translated using Weblate (German)
-
- -- James Valleroy <jvalleroy@mailbox.org>  Sun, 05 Jul 2020 15:40:30 -0400
->>>>>>> c544160a
 
 plinth (20.12) unstable; urgency=medium
 
