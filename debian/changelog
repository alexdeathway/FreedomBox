--- conflicted
+++ resolved
@@ -1,10 +1,3 @@
-<<<<<<< HEAD
-plinth (19.24~bpo10+1) buster-backports; urgency=medium
-
-  * Rebuild for buster-backports.
-
- -- James Valleroy <jvalleroy@mailbox.org>  Thu, 02 Jan 2020 20:27:33 -0500
-=======
 plinth (20.0) unstable; urgency=medium
 
   [ Veiko Aasa ]
@@ -64,7 +57,12 @@
   * Translated using Weblate (German)
 
  -- James Valleroy <jvalleroy@mailbox.org>  Mon, 13 Jan 2020 19:11:44 -0500
->>>>>>> 4386ad4f
+
+plinth (19.24~bpo10+1) buster-backports; urgency=medium
+
+  * Rebuild for buster-backports.
+
+ -- James Valleroy <jvalleroy@mailbox.org>  Thu, 02 Jan 2020 20:27:33 -0500
 
 plinth (19.24) unstable; urgency=medium
 
