--- conflicted
+++ resolved
@@ -1,10 +1,3 @@
-<<<<<<< HEAD
-plinth (20.10~bpo10+1) buster-backports; urgency=medium
-
-  * Rebuild for buster-backports.
-
- -- James Valleroy <jvalleroy@mailbox.org>  Fri, 05 Jun 2020 07:11:21 -0400
-=======
 plinth (20.11) unstable; urgency=medium
 
   [ Thomas Vincent ]
@@ -45,7 +38,12 @@
   * Translated using Weblate (Spanish)
 
  -- James Valleroy <jvalleroy@mailbox.org>  Mon, 15 Jun 2020 19:55:45 -0400
->>>>>>> 9485d29c
+
+plinth (20.10~bpo10+1) buster-backports; urgency=medium
+
+  * Rebuild for buster-backports.
+
+ -- James Valleroy <jvalleroy@mailbox.org>  Fri, 05 Jun 2020 07:11:21 -0400
 
 plinth (20.10) unstable; urgency=high
 
