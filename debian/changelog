--- conflicted
+++ resolved
@@ -1,10 +1,3 @@
-<<<<<<< HEAD
-plinth (20.11~bpo10+1) buster-backports; urgency=medium
-
-  * Rebuild for buster-backports.
-
- -- James Valleroy <jvalleroy@mailbox.org>  Thu, 18 Jun 2020 07:26:47 -0400
-=======
 plinth (20.12) unstable; urgency=medium
 
   [ Oğuz Ersen ]
@@ -122,7 +115,12 @@
   * Translated using Weblate (Danish)
 
  -- Sunil Mohan Adapa <sunil@medhas.org>  Mon, 29 Jun 2020 16:39:33 -0700
->>>>>>> af276461
+
+plinth (20.11~bpo10+1) buster-backports; urgency=medium
+
+  * Rebuild for buster-backports.
+
+ -- James Valleroy <jvalleroy@mailbox.org>  Thu, 18 Jun 2020 07:26:47 -0400
 
 plinth (20.11) unstable; urgency=medium
 
