--- conflicted
+++ resolved
@@ -1,10 +1,3 @@
-<<<<<<< HEAD
-plinth (20.12.1~bpo10+1) buster-backports; urgency=high
-
-  * Rebuild for buster-backports.
-
- -- James Valleroy <jvalleroy@mailbox.org>  Wed, 08 Jul 2020 06:46:30 -0400
-=======
 plinth (20.14) unstable; urgency=high
 
   [ Fioddor Superconcentrado ]
@@ -265,7 +258,12 @@
   * Translated using Weblate (Hungarian)
 
  -- Federico Ceratto <federico@debian.org>  Sat, 18 Jul 2020 12:14:08 +0100
->>>>>>> d5b764df
+
+plinth (20.12.1~bpo10+1) buster-backports; urgency=high
+
+  * Rebuild for buster-backports.
+
+ -- James Valleroy <jvalleroy@mailbox.org>  Wed, 08 Jul 2020 06:46:30 -0400
 
 plinth (20.12.1) unstable; urgency=high
 
