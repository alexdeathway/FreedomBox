--- conflicted
+++ resolved
@@ -1,10 +1,3 @@
-<<<<<<< HEAD
-freedombox (21.2~bpo10+1) buster-backports; urgency=medium
-
-  * Rebuild for buster-backports.
-
- -- James Valleroy <jvalleroy@mailbox.org>  Mon, 08 Feb 2021 11:15:30 -0500
-=======
 freedombox (21.3) unstable; urgency=medium
 
   [ Oğuz Ersen ]
@@ -47,7 +40,12 @@
   * Translated using Weblate (Spanish)
 
  -- James Valleroy <jvalleroy@mailbox.org>  Thu, 11 Feb 2021 17:59:49 -0500
->>>>>>> e66bd00b
+
+freedombox (21.2~bpo10+1) buster-backports; urgency=medium
+
+  * Rebuild for buster-backports.
+
+ -- James Valleroy <jvalleroy@mailbox.org>  Mon, 08 Feb 2021 11:15:30 -0500
 
 freedombox (21.2) unstable; urgency=medium
 
