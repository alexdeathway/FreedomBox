--- conflicted
+++ resolved
@@ -26,12 +26,11 @@
 class configure(FormPlugin, PagePlugin):
     url = ["/services/xmpp/configure"]
 
-<<<<<<< HEAD
     sidebar_left = ''
     sidebar_right = _("<strong>Configure XMPP Server</strong>")
 
     def main(self, xmpp_inband_enable=False, message=None, *args, **kwargs):
-        output, error = privilegedaction_run("xmpp-setup", 'status')
+        output, error = superuser_run("xmpp-setup", 'status')
         if error:
             raise Exception("something is wrong: " + error)
         if "inband_enable" in output.split():
@@ -41,31 +40,9 @@
                     action=cfg.server_dir + "/services/xmpp/configure/index",
                     name="configure_xmpp_form",
                     message=message)
-        form.checkbox(_("Allow In-Band Registration"), name="xmpp_inband_enable", 
+        form.checkbox(_("Allow In-Band Registration"), name="xmpp_inband_enable",
                         id="xmpp_inband_enable", checked=xmpp_inband_enable)
         # hidden field is needed because checkbox doesn't post if not checked
-=======
-            for key in checkedinfo.keys():
-                if checkedinfo[key]:
-                    opts.append(key)
-                else:
-                    opts.append('no'+key)
-            superuser_run("xmpp-setup", opts)
-
-        output, error = superuser_run("xmpp-setup", ['status'])
-        if error:
-            raise Exception("something is wrong: " + error)
-        for option in output.split():
-            checkedinfo[option] = True
-
-        main = "<p>XMPP Server Configuration</p>"
-        form = Form(title="Configuration",
-                    action=cfg.server_dir + "/services/xmpp",
-                    name="configure_xmpp",
-                    message='')
-        form.checkbox(_("Allow In-Band Registration"), name="xmpp_inband_enable",
-                        id="xmpp_inband_enable", checked=checkedinfo['inband_enable'])
->>>>>>> 0349113e
         form.hidden(name="submitted", value="True")
         form.html(_("<p>When enabled, anyone who can reach this server will be allowed to register an account through an XMPP client.</p>"))
         form.submit(_("Update setup"))
