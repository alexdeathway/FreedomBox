--- conflicted
+++ resolved
@@ -84,14 +84,8 @@
             raise cherrypy.InternalRedirect('firstboot/state1')
 
         main = "<p>Welcome.  It looks like this FreedomBox isn't set up yet.  We'll need to ask you a just few questions to get started.</p>"
-<<<<<<< HEAD
         form = Form(title="Welcome to Your FreedomBox!",
                         action="firstboot",
-=======
-        form = Form(title="Welcome to Your FreedomBox!", 
-                        action="/firstboot", 
-                        onsubmit="return md5ify('whats_my_name', 'password')", 
->>>>>>> eee02c0c
                         name="whats_my_name",
                         message=message)
         form.text = '<script type="text/javascript" src="/static/js/md5.js"></script>\n'+form.text
