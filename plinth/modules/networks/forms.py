#
# This file is part of Plinth.
#
# This program is free software: you can redistribute it and/or modify
# it under the terms of the GNU Affero General Public License as
# published by the Free Software Foundation, either version 3 of the
# License, or (at your option) any later version.
#
# This program is distributed in the hope that it will be useful,
# but WITHOUT ANY WARRANTY; without even the implied warranty of
# MERCHANTABILITY or FITNESS FOR A PARTICULAR PURPOSE. See the
# GNU Affero General Public License for more details.
#
# You should have received a copy of the GNU Affero General Public License
# along with this program. If not, see <http://www.gnu.org/licenses/>.
#

from django import forms
from django.core import validators
from django.utils.translation import ugettext_lazy as _

from plinth import network
from plinth.utils import import_from_gi
nm = import_from_gi('NM', '1.0')


class ConnectionTypeSelectForm(forms.Form):
    """Form to select type for new connection."""
    connection_type = forms.ChoiceField(
        label=_('Connection Type'),
        choices=[(key, value)
                 for key, value in network.CONNECTION_TYPE_NAMES.items()])


class ConnectionForm(forms.Form):
    """Base form to create/edit a connection."""
    name = forms.CharField(label=_('Connection Name'))
    interface = forms.ChoiceField(
        label=_('Physical Interface'),
        choices=(),
        help_text=_('The network device that this connection should be bound '
                    'to.'))
    zone = forms.ChoiceField(
        label=_('Firewall Zone'),
        help_text=_('The firewall zone will control which services are \
available over this interfaces. Select Internal only for trusted networks.'),
        choices=[('external', 'External'), ('internal', 'Internal')])
    ipv4_method = forms.ChoiceField(
        label=_('IPv4 Addressing Method'),
        help_text=_('"Shared" method will start a DHCP server and "Automatic" '
                    'method will acquire configuration from a DHCP server.'),
        choices=[('auto', 'Automatic (DHCP)'),
                 ('shared', 'Shared'),
                 ('manual', 'Manual')])
    ipv4_address = forms.CharField(
        label=_('Address'),
        validators=[validators.validate_ipv4_address],
        required=False)
    ipv4_netmask = forms.CharField(
        label=_('Netmask'),
        help_text=_('Optional value. If left blank, a default netmask '
                    'based on the address will be used.'),
        validators=[validators.validate_ipv4_address],
        required=False)
    ipv4_gateway = forms.CharField(
        label=_('Gateway'),
        help_text=_('Optional value.'),
        validators=[validators.validate_ipv4_address],
        required=False)
    ipv4_dns = forms.CharField(
        label=_('DNS Server'),
        help_text=_('Optional value. If this value is given and IPv4 '
                    'addressing method is "Automatic", the DNS Servers '
                    'provided by a DHCP server will be ignored.'),
        validators=[validators.validate_ipv4_address],
        required=False)
    ipv4_second_dns = forms.CharField(
        label=_('Second DNS Server'),
        help_text=_('Optional value. If this value is given and IPv4 '
                    'Addressing Method is "Automatic", the DNS Servers '
                    'provided by a DHCP server will be ignored.'),
        validators=[validators.validate_ipv4_address],
        required=False)

    @staticmethod
    def _get_interface_choices(device_type):
        """Return a list of choices for a given device type."""
        interfaces = network.get_interface_list(device_type)
        choices = [('', _('-- select --'))]
        for interface, mac in interfaces.items():
            display_string = '{interface} ({mac})'.format(interface=interface,
                                                          mac=mac)
            choices.append((interface, display_string))

        return choices


    def get_settings(self):
        """Return settings dict from cleaned data."""
        settings = {}
        settings['common'] = {
            'name': self.cleaned_data['name'],
            'interface': self.cleaned_data['interface'],
            'zone': self.cleaned_data['zone'],
        }
        settings['ipv4'] = self.get_ipv4_settings()
        return settings

    def get_ipv4_settings(self):
        """Return IPv4 dict from cleaned data."""
        ipv4 = {
            'method': self.cleaned_data['ipv4_method'],
            'address': self.cleaned_data['ipv4_address'],
            'netmask': self.cleaned_data['ipv4_netmask'],
            'gateway': self.cleaned_data['ipv4_gateway'],
            'dns': self.cleaned_data['ipv4_dns'],
            'second_dns': self.cleaned_data['ipv4_second_dns'],
        }
        return ipv4


class EthernetForm(ConnectionForm):
    """Form to create/edit a ethernet connection."""
    def __init__(self, *args, **kwargs):
        """Initialize the form, populate interface choices."""
        super(EthernetForm, self).__init__(*args, **kwargs)
        choices = self._get_interface_choices(nm.DeviceType.ETHERNET)
        self.fields['interface'].choices = choices

    def get_settings(self):
        """Return settings dict from cleaned data."""
        settings = super().get_settings()
        settings['common']['type'] = '802-3-ethernet'
        return settings


class PPPoEForm(EthernetForm):
    """Form to create a new PPPoE connection."""
    ipv4_method = None
    ipv4_address = None
    ipv4_netmask = None
    ipv4_gateway = None
    ipv4_dns = None
    ipv4_second_dns = None

    username = forms.CharField(label=_('Username'))
    password = forms.CharField(label=_('Password'),
                               widget=forms.PasswordInput(render_value=True))
    show_password = forms.BooleanField(label=_('Show password'),
                                       required=False)


    def get_settings(self):
        """Return setting dict from cleaned data."""
        settings = super().get_settings()
        settings['common']['type'] = 'pppoe'
        settings['pppoe'] = {
            'username': self.cleaned_data['username'],
            'password': self.cleaned_data['password'],
        }
        return settings

    def get_ipv4_settings(self):
        """Return IPv4 settings from cleaned data."""
        return None


class WifiForm(ConnectionForm):
    """Form to create/edit a Wi-Fi connection."""
    field_order = ['name', 'interface', 'zone', 'ssid', 'mode', 'auth_mode',
                   'passphrase', 'ipv4_method', 'ipv4_address', 'ipv4_netmask',
                   'ipv4_gateway', 'ipv4_dns', 'ipv4_second_dns']

<<<<<<< HEAD
class AddWifiForm(forms.Form):
    """Form to create a new Wi-Fi connection."""
    name = forms.CharField(label=_('Connection Name'))
    interface = forms.ChoiceField(
        label=_('Physical Interface'),
        choices=(),
        help_text=_('The network device that this connection should be bound '
                    'to.'))
    zone = forms.ChoiceField(
        label=_('Firewall Zone'),
        help_text=_('The firewall zone will control which services are \
available over this interfaces. Select Internal only for trusted networks.'),
        choices=[('external', 'External'), ('internal', 'Internal')])
=======
>>>>>>> 42d0198a
    ssid = forms.CharField(
        label=_('SSID'),
        help_text=_('The visible name of the network.'))
    mode = forms.ChoiceField(
        label=_('Mode'),
        choices=[('infrastructure', 'Infrastructure'),
                 ('ap', 'Access Point'),
                 ('adhoc', 'Ad-hoc')])
    auth_mode = forms.ChoiceField(
        label=_('Authentication Mode'),
        help_text=_('Select WPA if the wireless network is secured and \
requires clients to have the password to connect.'),
        choices=[('wpa', 'WPA'), ('open', 'Open')])
    passphrase = forms.CharField(
        label=_('Passphrase'),
        validators=[validators.MinLengthValidator(8)],
        required=False)

    def __init__(self, *args, **kwargs):
        """Initialize the form, populate interface choices."""
        super(WifiForm, self).__init__(*args, **kwargs)
        choices = self._get_interface_choices(nm.DeviceType.WIFI)
        self.fields['interface'].choices = choices

    def get_settings(self):
        """Return setting dict from cleaned data."""
        settings = super().get_settings()
        settings['common']['type'] = '802-11-wireless'
        settings['wireless'] = {
            'ssid': self.cleaned_data['ssid'],
            'mode': self.cleaned_data['mode'],
            'auth_mode': self.cleaned_data['auth_mode'],
            'passphrase': self.cleaned_data['passphrase'],
        }
        return settings<|MERGE_RESOLUTION|>--- conflicted
+++ resolved
@@ -171,22 +171,6 @@
                    'passphrase', 'ipv4_method', 'ipv4_address', 'ipv4_netmask',
                    'ipv4_gateway', 'ipv4_dns', 'ipv4_second_dns']
 
-<<<<<<< HEAD
-class AddWifiForm(forms.Form):
-    """Form to create a new Wi-Fi connection."""
-    name = forms.CharField(label=_('Connection Name'))
-    interface = forms.ChoiceField(
-        label=_('Physical Interface'),
-        choices=(),
-        help_text=_('The network device that this connection should be bound '
-                    'to.'))
-    zone = forms.ChoiceField(
-        label=_('Firewall Zone'),
-        help_text=_('The firewall zone will control which services are \
-available over this interfaces. Select Internal only for trusted networks.'),
-        choices=[('external', 'External'), ('internal', 'Internal')])
-=======
->>>>>>> 42d0198a
     ssid = forms.CharField(
         label=_('SSID'),
         help_text=_('The visible name of the network.'))
