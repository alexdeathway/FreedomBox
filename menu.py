import simplejson as json
from urlparse import urlparse
import cherrypy
import cfg

class Menu():
    """One menu item."""
    def __init__(self, label="", icon="", url="#", order=50):
        """label is the text that is displayed on the menu.

	icon is the icon to be displayed next to the label.
	Choose from the Glyphicon set:
	http://twitter.github.com/bootstrap/base-css.html#icons

        url is the url location that will be activated when the menu
        item is selected.

        order is the numerical rank of this item within the menu.
        Lower order items appear closest to the top/left of the menu.
        By convention, we use the spectrum between 0 and 100 to rank
        orders, but feel free to disregard that.  If you need more
        granularity, don't bother renumbering things.  Feel free to
        use fractional orders.
        """

        self.label = label
        self.icon = icon
        self.url = url
        self.order = order
        self.items = []

    def sort_items(self):
        """Sort the items in self.items by order."""
        self.items = sorted(self.items, key=lambda x: x.order, reverse=False)
<<<<<<< HEAD
    def add_item(self, label, icon, url, order=50, basehref=True):
=======
    def add_item(self, label, url, order=50, basehref=True):
>>>>>>> e648c050
        """This method creates a menu item with the parameters, adds
        that menu item to this menu, and returns the item.

        If BASEHREF is true and url start with a slash, prepend the cfg.base_href to it"""

        if basehref and url.startswith("/"):
            url = cfg.base_href + url

<<<<<<< HEAD
        item = Menu(label=label, icon=icon, url=url, order=order)
=======
        item = Menu(label=label, url=url, order=order)
>>>>>>> e648c050
        self.items.append(item)
        self.sort_items()
        return item

    def active_p(self):
        """Returns True if this menu item is active, otherwise False.

        We can tell if a menu is active if the menu item points
        anywhere above url we are visiting in the url tree."""
        return urlparse(cherrypy.url()).path.startswith(self.url)

    def active_item(self):
        """Return item list (e.g. submenu) of active menu item."""
        path = urlparse(cherrypy.url()).path
        for item in self.items:
            if path.startswith(item.url):
                return item

    def serializable(self, render_subs=False):
        """Return the items in self.items as a serializable object we can pass to json.
        Note: this doesn't serialize all the data in this object."""

        so = []
        for item in self.items:
            i = { 'label':item.label, 'icon':item.icon, 'url':item.url}
            if item.active_p():
                i['active']=True
            if item.items and render_subs:
                i['subs'] = item.serializable()
            so.append(i)
        return so
    def encode(self, name="", render_subs=False):
        """return a string containing a javascript data structure
        assigned to the menu name

        if render_subs is True, we render submenus too"""

        return ('<script type="text/javascript">\n    <!--\n      var %s_items=' % name
                #+ json.dumps(self.serializable(render_subs=render_subs), separators=(',',':')) # compact
                + "\n"+ json.dumps(self.serializable(render_subs=render_subs), sort_keys=True, indent=4) # pretty print
                + ';\n    // -->\n    </script>')<|MERGE_RESOLUTION|>--- conflicted
+++ resolved
@@ -32,11 +32,7 @@
     def sort_items(self):
         """Sort the items in self.items by order."""
         self.items = sorted(self.items, key=lambda x: x.order, reverse=False)
-<<<<<<< HEAD
-    def add_item(self, label, icon, url, order=50, basehref=True):
-=======
     def add_item(self, label, url, order=50, basehref=True):
->>>>>>> e648c050
         """This method creates a menu item with the parameters, adds
         that menu item to this menu, and returns the item.
 
@@ -45,11 +41,7 @@
         if basehref and url.startswith("/"):
             url = cfg.base_href + url
 
-<<<<<<< HEAD
         item = Menu(label=label, icon=icon, url=url, order=order)
-=======
-        item = Menu(label=label, url=url, order=order)
->>>>>>> e648c050
         self.items.append(item)
         self.sort_items()
         return item
